--- conflicted
+++ resolved
@@ -12,9 +12,8 @@
     return output.strip()
 
 setup(
-<<<<<<< HEAD
     name='beaker-client',
-    version='23.2',
+    version='23.3',
     description='Command-line client for interacting with Beaker',
     author='Red Hat, Inc.',
     author_email='beaker-devel@lists.fedorahosted.org',
@@ -27,11 +26,6 @@
         'PrettyTable',
         'Jinja2',
     ],
-=======
-    name = "bkr.client",
-    version='23.3',
-    license = "GPLv2+",
->>>>>>> 3657c26c
 
     packages=find_packages('src'),
     package_dir = {'':'src'},
