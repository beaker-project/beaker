--- conflicted
+++ resolved
@@ -47,18 +47,12 @@
     ])
 
 setup(
-<<<<<<< HEAD
     name='beaker-lab-controller',
-    version='23.2',
+    version='23.3',
     description='Daemons for controlling a Beaker lab',
     author='Red Hat, Inc.',
     author_email='beaker-devel@lists.fedorahosted.org',
     url='https://beaker-project.org/',
-=======
-    name = "bkr.labcontroller",
-    version='23.3',
-    license = "GPLv2+",
->>>>>>> 3657c26c
 
     install_requires=[
         'Flask',
