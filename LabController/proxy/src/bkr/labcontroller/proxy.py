--- conflicted
+++ resolved
@@ -624,42 +624,4 @@
         """ This proxy method allows the lab controller to remove
             distro_tree_ids from the Scheduler/Inventory server.
         """
-<<<<<<< HEAD
-        return self.hub.labcontrollers.remove_distro_trees(distro_tree_ids)
-
-
-class RepeatTimer(Thread):
-
-    def __init__(self, interval, function, stop_on_exception=True, args=[], kwargs={}):
-        Thread.__init__(self)
-        self.interval = interval
-        self.function = function
-        self.args = args
-        self.kwargs = kwargs
-        self.stop_on_exception = stop_on_exception
-        self.finished = Event()
-
-    def stop(self):
-        self.done = True
-        self.finished.set()
-
-    def run(self):
-        self.done = False
-        while True:
-            self.finished.wait(self.interval)
-            if self.done:
-                self.finished.clear()
-                break
-            if not self.finished.is_set():
-                try:
-                    self.function(*self.args, **self.kwargs)
-                except Exception, e:
-                    # Log it so we don't lose it
-                    logger.exception('Login Failed')
-                    if self.stop_on_exception:
-                        self.finished.clear()
-                        raise
-            self.finished.clear()
-=======
-        return self.hub.labcontrollers.removeDistro(distro)
->>>>>>> f0e262d0
+        return self.hub.labcontrollers.remove_distro_trees(distro_tree_ids)