--- conflicted
+++ resolved
@@ -304,32 +304,6 @@
         """
         if self.conf.get("CACHE",False):
             tmpdir = tempfile.mkdtemp(dir=self.basepath)
-<<<<<<< HEAD
-            # Move logs to tmp directory layout
-            mylogs = self.hub.recipes.files(recipe_id)
-            trlogs = []
-            for mylog in mylogs:
-                server = '%s/%s' % (self.conf.get("ARCHIVE_SERVER"), mylog['filepath'])
-                basepath = '%s/%s' % (self.conf.get("ARCHIVE_BASEPATH"), mylog['filepath'])
-                mysrc = '%s/%s/%s' % (mylog['basepath'], mylog['path'], mylog['filename'])
-                mydst = '%s/%s/%s/%s' % (tmpdir, mylog['filepath'], 
-                                          mylog['path'], mylog['filename'])
-                if not os.path.exists(os.path.dirname(mydst)):
-                    os.makedirs(os.path.dirname(mydst))
-                try:
-                    os.link(mysrc,mydst)
-                    trlogs.append(mylog)
-                except OSError:
-                    pass
-            # rsync the logs to there new home
-            rc = self.rsync('%s/' % tmpdir, '%s' % self.conf.get("ARCHIVE_RSYNC"))
-            logger.debug("rsync rc=%s", rc)
-            if rc == 0:
-                # if the logs have been transfered then tell the server the new location
-                self.hub.recipes.change_files(recipe_id, self.conf.get("ARCHIVE_SERVER"),
-                                                         self.conf.get("ARCHIVE_BASEPATH"))
-                for mylog in trlogs:
-=======
             try:
                 # Move logs to tmp directory layout
                 mylogs = self.hub.recipes.files(recipe_id)
@@ -337,7 +311,6 @@
                 for mylog in mylogs:
                     server = '%s/%s' % (self.conf.get("ARCHIVE_SERVER"), mylog['filepath'])
                     basepath = '%s/%s' % (self.conf.get("ARCHIVE_BASEPATH"), mylog['filepath'])
->>>>>>> efd97f99
                     mysrc = '%s/%s/%s' % (mylog['basepath'], mylog['path'], mylog['filename'])
                     mydst = '%s/%s/%s/%s' % (tmpdir, mylog['filepath'], 
                                               mylog['path'], mylog['filename'])
