--- conflicted
+++ resolved
@@ -61,11 +61,7 @@
         else:
             TransportClass = retry_request_decorator(CookieTransport)
         self.hub = HubProxy(logger=logging.getLogger('kobo.client.HubProxy'), conf=self.conf,
-<<<<<<< HEAD
                 transport=TransportClass(timeout=120), auto_logout=False, **kwargs)
-=======
-                transport=TransportClass(timeout=120), **kwargs)
->>>>>>> b09a4365
         self.log_base_url = "http://%s/beaker/logs" % self.conf.get("SERVER", gethostname())
         self.basepath = None
         self.upload = None
