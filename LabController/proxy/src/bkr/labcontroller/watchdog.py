--- conflicted
+++ resolved
@@ -49,82 +49,6 @@
         sys.stderr.write("Error initializing Watchdog: %s\n" % ex)
         sys.exit(1)
 
-<<<<<<< HEAD
-    try:
-        """
-        As watchdog expire_recipe calls recipes.stop on the server
-        side it needs to be auth'ed, and we don't yet have a good
-        way to auth via MRG. So xmlrpc will still need to be used for
-        that call, and thus we must login.
-        """
-        if conf['QPID_BUS']:
-            watchdog.hub._login()
-            lbb = LabBeakerBus(watchdog=watchdog)
-            active_watchdogs = lbb.rpc.recipes.tasks.watchdogs('active', lbb.lc)
-            watchdog.active_watchdogs(active_watchdogs, purge=False)
-            listen_to = conf.get('QPID_LISTEN_TO', [])
-            lbb.run(listen_to)
-            while True:
-                try:
-                    # To avoid a polling style scenario here we would need the harness to be updating
-                    # us when the monitered files change size
-                    if not watchdog.run():
-                        logger.debug(80 * '-')
-                        watchdog.sleep()
-                except (ShutdownException, KeyboardInterrupt):
-                    # ignore keyboard interrupts and sigterm
-                    signal.signal(signal.SIGINT, signal.SIG_IGN)
-                    signal.signal(signal.SIGTERM, signal.SIG_IGN)
-                    logger.info('Exiting...')
-                    break
-
-        else:
-            time_of_last_check = 0
-            while True:
-                try:
-                    now = time.time()
-                    # Poll for watchdogs
-                    if now - time_of_last_check > 60:
-                        time_of_last_check = now
-                        watchdog.hub._login()
-                        try:
-                            active_watchdogs = watchdog.hub.recipes.tasks.watchdogs('active')
-                        except xmlrpclib.Fault:
-                            # catch any xmlrpc errors
-                            traceback = Traceback()
-                            logger.error(traceback.get_traceback())
-                        try:
-                            expired_watchdogs = watchdog.hub.recipes.tasks.watchdogs('expired')
-                        except xmlrpclib.Fault:
-                            # catch any xmlrpc errors
-                            traceback = Traceback()
-                            logger.error(traceback.get_traceback())
-
-                        watchdog.expire_watchdogs(expired_watchdogs)
-                        watchdog.active_watchdogs(active_watchdogs)
-                    if not watchdog.run():
-                        logger.debug(80 * '-')
-                        watchdog.sleep()
-                    # FIXME: Check for recipes that match systems under
-                    #        this lab controller, if so take recipe and provision
-                    #        system.
-                    # write to stdout / stderr
-                    sys.stdout.flush()
-                    sys.stderr.flush()
-                except socket.sslerror:
-                    pass # try again later
-                except (ShutdownException, KeyboardInterrupt):
-                    # ignore keyboard interrupts and sigterm
-                    signal.signal(signal.SIGINT, signal.SIG_IGN)
-                    signal.signal(signal.SIGTERM, signal.SIG_IGN)
-                    logger.info('Exiting...')
-                    break
-    except:
-        # this is a little extreme: log the exception and continue
-        traceback = Traceback()
-        logger.error(traceback.get_traceback())
-        watchdog.sleep()
-=======
     """
     As watchdog expire_recipe calls recipes.stop on the server
     side it needs to be auth'ed, and we don't yet have a good
@@ -211,7 +135,6 @@
                 signal.signal(signal.SIGTERM, signal.SIG_IGN)
                 logger.info('Exiting...')
                 break
->>>>>>> efd97f99
 
 def main():
     parser = OptionParser()
