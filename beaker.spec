--- conflicted
+++ resolved
@@ -6,13 +6,8 @@
 %endif
 
 Name:           beaker
-<<<<<<< HEAD
-Version:        0.5.36
+Version:        0.5.37
 Release:        0%{?timestamp}%{?branch}%{?dist}
-=======
-Version:        0.5.35
-Release:        2%{?dist}
->>>>>>> afd2acf9
 Summary:        Filesystem layout for Beaker
 Group:          Applications/Internet
 License:        GPLv2+
@@ -189,7 +184,8 @@
 %{_sysconfdir}/init.d/%{name}-watchdog
 
 %changelog
-<<<<<<< HEAD
+* Wed May 12 2010 Bill Peck <bpeck@redhat.com> - 0.5.37-0
+- fixed proxy to fork properly
 * Tue May 11 2010 Bill Peck <bpeck@redhat.com> - 0.5.36-0
 - merged bz589723 - fix spelling mistakes
 - merged bz589843 - cannot select systems in reserve workflow
@@ -197,10 +193,6 @@
 - merged bz589857 - Distro search dies on 'Breed' search
 * Mon May 10 2010 Bill Peck <bpeck@redhat.com> - 0.5.35-1
 - Change default to /bkr
-=======
-* Mon May 10 2010 Bill Peck <bpeck@redhat.com> - 0.5.35-2
-- fixed proxy to fork properly
->>>>>>> afd2acf9
 * Mon May 10 2010 Bill Peck <bpeck@redhat.com> - 0.5.35-0
 - Fix beakerd to not do process_routine until all recipes are in state processed.
 - possible fix for favicon.ico not being found.
