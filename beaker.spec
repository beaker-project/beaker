%{!?python_sitelib: %global python_sitelib %(%{__python} -c "from distutils.sysconfig import get_python_lib; print get_python_lib()")}
%{!?pyver: %global pyver %(%{__python} -c "import sys ; print sys.version[:3]")}

# The server, lab controller, and integration test subpackages can be conditionally built.
# They are only enabled on RHEL >= 6 and Fedora >= 16.
# Use rpmbuild --with/--without to override.
%if 0%{?rhel} >= 6 || 0%{?fedora} >= 16
%bcond_without server
%bcond_without labcontroller
%bcond_without inttests
%else
%bcond_with server
%bcond_with labcontroller
%bcond_with inttests
%endif

Name:           beaker
<<<<<<< HEAD
Version:        0.8.2
Release:        1%{?dist}
=======
Version:        0.8.1
Release:        5.2%{?dist}
>>>>>>> 79514199
Summary:        Filesystem layout for Beaker
Group:          Applications/Internet
License:        GPLv2+
URL:            http://fedorahosted.org/beaker
Source0:        http://fedorahosted.org/releases/b/e/%{name}-%{version}.tar.gz
BuildRoot:      %{_tmppath}/%{name}-%{version}-%{release}-root-%(%{__id_u} -n)
BuildArch:      noarch
BuildRequires:  make
BuildRequires:  python-setuptools
BuildRequires:  python-setuptools-devel
BuildRequires:  python2-devel
BuildRequires:  python-docutils >= 0.6
%if (0%{?fedora} >= 14)
BuildRequires:  python-sphinx >= 1.0
%else
BuildRequires:  python-sphinx10
%endif

%if %{with server}
BuildRequires:  python-kid
# These server dependencies are needed in the build, because
# sphinx imports bkr.server modules to generate API docs
BuildRequires:  TurboGears >= 1.1.3
BuildRequires:  python-sqlalchemy >= 0.6
BuildRequires:  python-xmltramp
BuildRequires:  python-lxml
BuildRequires:  python-ldap
BuildRequires:  python-TurboMail >= 3.0
BuildRequires:  cracklib-python
BuildRequires:  python-concurrentloghandler
BuildRequires:  rpm-python
BuildRequires:  rhts-python
%endif

# As above, these client dependencies are needed in build because of sphinx
BuildRequires:  kobo-client >= 0.3
BuildRequires:  python-krbV
BuildRequires:  python-lxml
BuildRequires:  libxslt-python


%package client
Summary:        Client component for talking to Beaker server
Group:          Applications/Internet
Requires:       python
Requires:       kobo-client >= 0.3
Requires:	python-setuptools
Requires:	%{name} = %{version}-%{release}
Requires:       python-krbV
Requires:       python-lxml
Requires:       libxslt-python
Requires:       libxml2-python

%if %{with server}
%package server
Summary:       Server component of Beaker
Group:          Applications/Internet
Requires:       TurboGears >= 1.1.3
Requires:       python-sqlalchemy >= 0.6
Requires:       intltool
Requires:       python-decorator
Requires:       python-urllib2_kerberos
Requires:       python-xmltramp
Requires:       python-lxml
Requires:       python-ldap
Requires:       python-rdflib >= 3.0.0
Requires:       python-daemon
Requires:       python-lockfile >= 0.9
Requires:       mod_wsgi
Requires:       python-tgexpandingformwidget
Requires:       httpd
Requires:       python-krbV
Requires:	%{name} = %{version}-%{release}
Requires:       python-TurboMail >= 3.0
Requires:	createrepo
Requires:	yum-utils
Requires:       python-concurrentloghandler
Requires:       rhts-python
Requires:       cracklib-python
%endif


%if %{with inttests}
%package integration-tests
Summary:        Integration tests for Beaker
Group:          Applications/Internet
Requires:       %{name} = %{version}-%{release}
Requires:       %{name}-server = %{version}-%{release}
Requires:       %{name}-client = %{version}-%{release}
Requires:       %{name}-lab-controller = %{version}-%{release}
Requires:       python-nose >= 0.10
Requires:       python-selenium >= 2.12
Requires:       kobo
Requires:       java-1.6.0-openjdk
Requires:       Xvfb
Requires:       firefox
Requires:       python-requests
%endif


%if %{with labcontroller}
%package lab-controller
Summary:        Lab Controller xmlrpc server
Group:          Applications/Internet
Requires:       python
Requires:       httpd
Requires:       cobbler >= 1.4
Requires:       yum-utils
%if 0%{?fedora} || 0%{?rhel} > 5
Requires:       /usr/sbin/fenced
%else
Requires:       /sbin/fenced
%endif
Requires:       telnet
Requires:       python-cpio
Requires:	%{name} = %{version}-%{release}
Requires:       kobo >= 0.3.2
Requires:	kobo-client
Requires:	python-setuptools
Requires:	python-xmltramp
Requires:       python-krbV
Requires:       python-concurrentloghandler

%package lab-controller-addDistro
Summary:        addDistro scripts for Lab Controller
Group:          Applications/Internet
Requires:       %{name} = %{version}-%{release}
Requires:       %{name}-lab-controller = %{version}-%{release}
Requires:       %{name}-client = %{version}-%{release}
Provides:	beaker-redhat-support-addDistro
Obsoletes:	beaker-redhat-support-addDistro
%endif


%description
Filesystem layout for beaker


%description client
This is the command line interface used to interact with the Beaker Server.


%if %{with server}
%description server
To Be Filled in - Server Side..
%endif


%if %{with inttests}
%description integration-tests
This package contains integration tests for Beaker, which require a running 
database and Beaker server.
%endif


%if %{with labcontroller}
%description lab-controller
This is the interface to link Medusa and Cobbler together. Mostly provides
snippets and kickstarts.

%description lab-controller-addDistro
addDistro.sh can be called after distros have been imported into beaker.
Automatically launch jobs against newly imported distros.
%endif

%prep
%setup -q

%build
[ "$RPM_BUILD_ROOT" != "/" ] && [ -d $RPM_BUILD_ROOT ] && rm -rf $RPM_BUILD_ROOT;
DESTDIR=$RPM_BUILD_ROOT make \
    %{?with_server:WITH_SERVER=1} \
    %{?with_labcontroller:WITH_LABCONTROLLER=1} \
    %{?with_inttests:WITH_INTTESTS=1}

%install
DESTDIR=$RPM_BUILD_ROOT make \
    %{?with_server:WITH_SERVER=1} \
    %{?with_labcontroller:WITH_LABCONTROLLER=1} \
    %{?with_inttests:WITH_INTTESTS=1} \
    install
%if %{with labcontroller}
ln -s RedHatEnterpriseLinux6.ks $RPM_BUILD_ROOT/%{_var}/lib/cobbler/kickstarts/redhat6.ks
ln -s RedHatEnterpriseLinux6.ks $RPM_BUILD_ROOT/%{_var}/lib/cobbler/kickstarts/CentOS6.ks
ln -s RedHatEnterpriseLinux6.ks $RPM_BUILD_ROOT/%{_var}/lib/cobbler/kickstarts/RedHatStorageSoftwareAppliance3.ks
ln -s RedHatEnterpriseLinuxServer5.ks $RPM_BUILD_ROOT/%{_var}/lib/cobbler/kickstarts/CentOS5.ks
ln -s Fedora.ks $RPM_BUILD_ROOT/%{_var}/lib/cobbler/kickstarts/Fedoradevelopment.ks
%endif

%clean
%{__rm} -rf %{buildroot}

%if %{with server}
%post server
/sbin/chkconfig --add beakerd
%endif

%if %{with labcontroller}
%post lab-controller
/sbin/chkconfig --add beaker-proxy
/sbin/chkconfig --add beaker-watchdog
/sbin/chkconfig --add beaker-transfer
%endif

%if %{with server}
%postun server
if [ "$1" -ge "1" ]; then
        /sbin/service beakerd condrestart >/dev/null 2>&1 || :
fi
%endif

%if %{with labcontroller}
%postun lab-controller
if [ "$1" -ge "1" ]; then
        /sbin/service beaker-proxy condrestart >/dev/null 2>&1 || :
        /sbin/service beaker-watchdog condrestart >/dev/null 2>&1 || :
        /sbin/service beaker-transfer condrestart >/dev/null 2>&1 || :
fi
%endif

%if %{with server}
%preun server
if [ "$1" -eq "0" ]; then
        /sbin/service beakerd stop >/dev/null 2>&1 || :
        /sbin/chkconfig --del beakerd || :
fi
%endif

%if %{with labcontroller}
%preun lab-controller
if [ "$1" -eq "0" ]; then
        /sbin/service beaker-proxy stop >/dev/null 2>&1 || :
        /sbin/service beaker-watchdog stop >/dev/null 2>&1 || :
        /sbin/service beaker-transfer stop >/dev/null 2>&1 || :
        /sbin/chkconfig --del beaker-proxy || :
        /sbin/chkconfig --del beaker-watchdog || :
        /sbin/chkconfig --del beaker-transfer || :
fi
%endif

%files
%defattr(-,root,root,-)
%{python_sitelib}/bkr/__init__.py*
%{python_sitelib}/bkr/timeout_xmlrpclib.py*
%{python_sitelib}/bkr/common/
%{python_sitelib}/bkr/upload.py*
%{python_sitelib}/bkr/log.py*
%{python_sitelib}/bkr-%{version}-*
%{python_sitelib}/bkr-%{version}-py%{pyver}.egg-info/
%doc COPYING

%if %{with server}
%files server
%defattr(-,root,root,-)
%doc Server/README
%doc SchemaUpgrades/upgrade_*
%{python_sitelib}/bkr/server/
%{python_sitelib}/bkr.server-%{version}-*
%{python_sitelib}/bkr.server-%{version}-py%{pyver}.egg-info/
%{_bindir}/start-%{name}
%{_bindir}/%{name}-init
%{_bindir}/nag-mail
%{_bindir}/log-delete
%{_bindir}/beaker-check
%{_bindir}/product-update
%{_bindir}/beaker-repo-update
%{_bindir}/%{name}-cleanup-visits
%{_sysconfdir}/init.d/%{name}d
%config(noreplace) %{_sysconfdir}/cron.d/%{name}
%attr(0755,root,root)%{_bindir}/%{name}d
%config(noreplace) %{_sysconfdir}/httpd/conf.d/%{name}-server.conf
%attr(-,apache,root) %{_datadir}/bkr
%attr(-,apache,root) %config(noreplace) %{_sysconfdir}/%{name}/server.cfg
%attr(-,apache,root) %dir %{_localstatedir}/log/%{name}
%attr(-,apache,root) %dir %{_localstatedir}/www/%{name}/logs
%attr(-,apache,root) %dir %{_localstatedir}/www/%{name}/rpms
%attr(-,apache,root) %dir %{_localstatedir}/www/%{name}/repos
%attr(-,apache,root) %dir %{_localstatedir}/run/%{name}
%endif

%if %{with inttests}
%files integration-tests
%defattr(-,root,root,-)
%{python_sitelib}/bkr/inttest/
%{python_sitelib}/bkr.inttest-%{version}-*
%{python_sitelib}/bkr.inttest-%{version}-py%{pyver}.egg-info/
%endif

%files client
%defattr(-,root,root,-)
%config(noreplace) %{_sysconfdir}/beaker/client.conf
%{python_sitelib}/bkr/client/
%{python_sitelib}/bkr.client-%{version}-*
%{python_sitelib}/bkr.client-%{version}-py%{pyver}.egg-info/
%{_bindir}/bkr
%{_mandir}/man1/*.1.gz

%if %{with labcontroller}
%files lab-controller
%defattr(-,root,root,-)
%config(noreplace) %{_sysconfdir}/beaker/labcontroller.conf
%{python_sitelib}/bkr/labcontroller/
%{python_sitelib}/bkr.labcontroller-%{version}-*
%{python_sitelib}/bkr.labcontroller-%{version}-py%{pyver}.egg-info/
%{_bindir}/%{name}-proxy
%{_bindir}/%{name}-watchdog
%{_bindir}/%{name}-transfer
%{_bindir}/%{name}-osversion
%{_bindir}/%{name}-import
%doc LabController/README
%config(noreplace) %{_sysconfdir}/httpd/conf.d/%{name}-lab-controller.conf
%{_sysconfdir}/cron.hourly/cobbler_expire_distros
%{_sysconfdir}/cron.daily/beaker_expire_osversion
%{_var}/lib/cobbler/triggers/sync/post/osversion.trigger
%{_var}/lib/cobbler/snippets/*
%{_var}/lib/cobbler/kickstarts/*
%attr(-,apache,root) %{_var}/www/beaker/*
%attr(-,apache,root) %dir %{_localstatedir}/log/%{name}
%{_sysconfdir}/init.d/%{name}-proxy
%{_sysconfdir}/init.d/%{name}-watchdog
%{_sysconfdir}/init.d/%{name}-transfer
%attr(-,apache,root) %dir %{_localstatedir}/run/%{name}-lab-controller
%{_var}/lib/beaker/osversion_data

%files lab-controller-addDistro
%defattr(-,root,root,-)
%{_var}/lib/beaker/addDistro.sh
%{_var}/lib/beaker/addDistro.d/*
%endif

%changelog
<<<<<<< HEAD
* Thu Apr 12 2012 Raymond Mancy <rmancy@redhat.com> 0.8.2-1
- 740321 Do not show power control buttons when system has no lab controller
  (stl@redhat.com)
- 745254 Store the default root password in the database (stl@redhat.com)
- 743663 Reject job submission if user's root password has expired
  (stl@redhat.com)
- 782075 Permit whitespace in ssh public key descriptions (stl@redhat.com)
- 784875 add support for RedHatStorageSoftwareAppliance3 (bpeck@redhat.com)
- 743819 add bkr watchdogs-extend command. (bpeck@redhat.com)
- 773702 dead recipes routine processes the same recipe mutliple times
  (bpeck@redhat.com)
- 572836 Collect crash dump information useful for analysis when test
  panics/stalls (bpeck@redhat.com)
- 742569 delete system should be available over command line.
  (bpeck@redhat.com)
- 794543 also look for 'pxe' in EFI boot options (dcallagh@redhat.com)
- 740957 only show systems of type Machine in reserve workflow
  (dcallagh@redhat.com)
- 797584 merge system_admin_map table into system_group (dcallagh@redhat.com)
- 773124 use a nested transaction to avoid races in MappedObject.lazy_create
  (dcallagh@redhat.com)
- 585153 new bkr job-logs command to print URLs of recipe logs
  (dcallagh@redhat.com)
- 784237 prevent and handle invalid addresses in <cc/> (dcallagh@redhat.com)
- 731615 support for selecting systems by device in recipes
  (dcallagh@redhat.com)
- 797162 Only update /etc/sysconfig/nptd with '-x' if it does not contain '-g'
  (rmancy@redhat.com)
- 750623 Ability to add permissions to group via the Groups page.
  (rmancy@redhat.com)
- 746093 Create ajax widgets for users wanting to report system problems and
  request loans (rmancy@redhat.com)
- 743319 add 'ignoredisk --interactive' if people select manual in ks_meta.
  (ryang@redhat.com)
- 751949 Remove log entries for already deleted jobs (rmancy@redhat.com)
- 781369 Fix error when using '--wait' option on beaker client commands.
  (rmancy@redhat.com)
- 784863 Fix 500 when entering duplicate emails (rmancy@redhat.com)
- 785048 Replace None with an empty string in csv export. (rmancy@redhat.com)
- 772882 Clean duplicate required package list when uploading new tasks.
  (ryang@redhat.com)
- 747974 Only clear specially partitions if ondisk option is given. 
  (ryang@redhat.com)

- /distribution/beaker/custom_kickstart: initial version of test
  (dcallagh@redhat.com)
- tests: disable "slowness" test for large results (dcallagh@redhat.com)
- Remove bkr.inttest.server.test_max_whiteboard, not relevant.
  (rmancy@redhat.com)
- avoid multiple concurrent get_distros AJAX requests (dcallagh@redhat.com)
- avoid extraneous joins and DISTINCT on system grid pages
  (dcallagh@redhat.com)
- more resilient logging in command queue thread (dcallagh@redhat.com)
- Use python-daemon in beakerd (stl@redhat.com)
- qpid: Remove use of headers exchange, add direct (rmancy@redhat.com)
- New option --suppress-install-task (mganisin@redhat.com)
=======
* Fri Apr 13 2012 Steven Lawrance <stl@redhat.com> 0.8.1-5.2
- more %%d issues in command_queue. (bpeck@redhat.com)

>>>>>>> 79514199
* Tue Apr 10 2012 Bill Peck <bpeck@redhat.com> 0.8.1-5.1
- more resilient logging in command queue thread (dcallagh@redhat.com)

* Wed Apr 04 2012 Raymond Mancy <rmancy@redhat.com> 0.8.1-9
- service queue msgs' fixed to also be sent on direct exchange
  (rmancy@redhat.com)

* Tue Apr 03 2012 Raymond Mancy <rmancy@redhat.com> 0.8.1-8
- Put service queue messages onto direct exchange, not just default exchange
  (rmancy@redhat.com)

* Tue Apr 03 2012 Raymond Mancy <rmancy@redhat.com> 0.8.1-7
- Fix _auth_interval typo, and change eso.topic subjects to be prefixed with
  beaker.* (rmancy@redhat.com)

* Wed Mar 21 2012 Raymond Mancy <rmancy@redhat.com> 0.8.1-6
- Qpid changes (rmancy@redhat.com)

* Fri Mar 16 2012 Bill Peck <bpeck@redhat.com> 0.8.1-5
- 803713 Fix for job matrix result box not generating links with 'job_ids' when
  being generated via job id box (rmancy@redhat.com)
- More s390 fixes. (bpeck@redhat.com)
- beaker-import will fail if no repos are found in .treeinfo.
  (bpeck@redhat.com)
- 804162 job matrix ignores hide naks (bpeck@redhat.com)

* Thu Mar 08 2012 Raymond Mancy <rmancy@redhat.com> 0.8.1-4
- 790293 Fix for Login thread dying on lab controller (rmancy@redhat.com)

* Mon Feb 27 2012 Bill Peck <bpeck@redhat.com> 0.8.1-3
- 796621 "Kernel Options" not populated correctly if "=" character is included
  inside parameter (bpeck@redhat.com)
- 796647 move print_repos to rhts_post so that custom kickstarts pick this up.
  (bpeck@redhat.com)
- fix beaker-import to not crash when --root isn't used. (bpeck@redhat.com)

* Mon Feb 27 2012 Bill Peck <bpeck@redhat.com> 0.8.0-29
- fix beaker-import to not crash when --root isn't used. (bpeck@redhat.com)

* Thu Feb 23 2012 Bill Peck <bpeck@redhat.com> 0.8.0-28
- 796621 "Kernel Options" not populated correctly if "=" character is included
  inside parameter (bpeck@redhat.com)
- 796647 move print_repos to rhts_post so that custom kickstarts pick this up.
  (bpeck@redhat.com)

* Thu Feb 23 2012 Dan Callaghan <dcallagh@redhat.com> 0.8.1-2
- Merge hotfixes from release-0.8.0 branch

* Thu Feb 23 2012 Dan Callaghan <dcallagh@redhat.com> 0.8.0-27
- Merge "replacement for the real do_POST, to work around RHBZ#789790" for real
  this time (dcallagh@redhat.com)

* Thu Feb 23 2012 Steven Lawrance <stl@redhat.com> 0.8.0-26
- 796420 beaker-import should not abort on missing .treeinfo. print warning and
  continue (bpeck@redhat.com)
- 796403 Add an end tag to SSH keys ks_appends for RHEL7 (stl@redhat.com)

* Fri Feb 17 2012 Bill Peck <bpeck@redhat.com> 0.8.0-25.1
- bump release after pulling in do_POST commit 

* Fri Feb 17 2012 Bill Peck <bpeck@redhat.com> 0.8.0-25
- Support for RHEL7 (bpeck@redhat.com)

* Fri Feb 17 2012 Bill Peck <bpeck@redhat.com> 0.8.0-24.1
- replacement for the real do_POST, to work around RHBZ#789790.
  (bpeck@redhat.com)

* Tue Feb 07 2012 Bill Peck <bpeck@redhat.com> 0.8.0-24
- 786352 Limit number of concurrent power commands (stl@redhat.com)
- avoid creating subprofiles in Cobbler (dcallagh@redhat.com)

* Tue Jan 24 2012 Dan Callaghan <dcallagh@redhat.com> 0.8.1-1
- 541295 Ability to delete system notes (rmancy@redhat.com)
- 741860 Fix system search over multiple Key/Value search values
  (rmancy@redhat.com)
- 747328 Stop people from taking machines by surreptitious means
  (rmancy@redhat.com)
- 747767 fix 'None' values and missing rows in CSV install options export
  (dcallagh@redhat.com)
- 749441 set MySQL connection character set to utf8 (dcallagh@redhat.com)
- 749441 limit MAC address field to 18 chars (dcallagh@redhat.com)
- 736199 use testinfo.py from rhts (dcallagh@redhat.com)
- 735913 use .textContent instead of $().text() in local_datetime.js
  (dcallagh@redhat.com)
- 743065 Reserve workflow now only shows distros that are attached to lab
  controllers (rmancy@redhat.com)
- 747086 Fixed 500 ISE when renaming systems not attached to an LC
  (rmancy@redhat.com)
- 751330 use joinedloads to avoid N^4 queries when rendering job results
  (dcallagh@redhat.com)
- 754872 beaker-repo-update: use repo url as repo id (dcallagh@redhat.com)
- test for bug 741170: cannot submit jobs with xmlns (dcallagh@redhat.com)
- 541280 Add password field to user profile for root password on provisioned
  system (stl@redhat.com)
- 743666 Add a callback to power commands (stl@redhat.com)
- 743665 Check the strength of a user's root password if possible
  (stl@redhat.com)
- 645635 test that CSV export obeys system privacy (dcallagh@redhat.com)
- 770109 fix typo in search bar template ('operations' -> 'operation')
  (dcallagh@redhat.com)
- 747614 Remove and disable readahead collector (mcsontos@redhat.com)
- 765717 RFE make yum quiet when it pulls repos in %%post for the first time
  (bpeck@redhat.com)
- 772538 Do not immediately abort power commands if communication with Cobbler
  fails (stl@redhat.com)
- 773049 Don't allow job matrix to show deleted jobs (rmancy@redhat.com)
- 781568 Remove distro mapping when a lab controller is removed
  (stl@redhat.com)
- 769286 Fix distro search page to show correct count with sqla 0.6.8
  (rmancy@redhat.com)
- 771215 Matrix whiteboard now correctly shows tasks when clicking on results
  (rmancy@redhat.com)
- 771993 Fix the way that systemgroup admins are handled to work with sqla 0.6
  (rmancy@redhat.com)
- use ORM features for broken system detection (dcallagh@redhat.com)
- reduce recipe.log_server to VARCHAR(255) (dcallagh@redhat.com)
- fix use of tmpnam in unit tests (dcallagh@redhat.com)
- clean up shipped logging configuration (dcallagh@redhat.com)
- if HARNESSREPO is passed then pull in a newer harness (bpeck@redhat.com)
- clean up lab controller logging (dcallagh@redhat.com)
- integration tests now require python-requests (dcallagh@redhat.com)
- clean up and simplify query on watchdogs page (dcallagh@redhat.com)
- Consolidate the two inventory scripts (stl@redhat.com)
- TaskStatus.max can benefit from caching (dcallagh@redhat.com)
- add index to job.deleted and job.to_delete columns (dcallagh@redhat.com)

* Wed Dec 21 2011 Bill Peck <bpeck@redhat.com> 0.8.0-23
- anaconda doesn't handle nfs:// repos that are relative. (bpeck@redhat.com)

* Tue Dec 20 2011 Bill Peck <bpeck@redhat.com> 0.8.0-22
- update find_kickstart to ignore sample_end.ks as well. (bpeck@redhat.com)

* Mon Dec 19 2011 Bill Peck <bpeck@redhat.com> 0.8.0-21
- fix for beaker-transfer (bpeck@redhat.com)

* Thu Dec 15 2011 Bill Peck <bpeck@redhat.com> 0.8.0-20
- cast osminor to a char so when we do the db compare its done correctly.
  (bpeck@redhat.com)

* Tue Dec 13 2011 Bill Peck <bpeck@redhat.com> 0.8.0-19
- duplicate short options (bpeck@redhat.com)

* Tue Dec 13 2011 Bill Peck <bpeck@redhat.com> 0.8.0-18
- add options to beaker-osversion (bpeck@redhat.com)

* Thu Dec 01 2011 Bill Peck <bpeck@redhat.com> 0.8.0-17
- Failed to query rcm for repos (bpeck@redhat.com)

* Tue Nov 22 2011 Bill Peck <bpeck@redhat.com> 0.8.0-16
- Revert "avoid races in MappedObject.lazy_create" (dcallagh@redhat.com)
- 752869 work around race condition in Distro.lazy_create (dcallagh@redhat.com)

* Thu Nov 17 2011 Dan Callaghan <dcallagh@redhat.com> 0.8.0-15
- 754553 beaker-repo-update creates repos that won't work on rhel5
  (bpeck@redhat.com)
- 746752 beaker-transfer ignores os.link errors (bpeck@redhat.com)
- 746752 add logging to upload.py (bpeck@redhat.com)
- 752869 avoid races in MappedObject.lazy_create (dcallagh@redhat.com)

* Tue Nov 15 2011 Bill Peck <bpeck@redhat.com> 0.8.0-14
- rename rhts_lab_import to beaker_lab_import (bpeck@redhat.com)

* Tue Nov 15 2011 Bill Peck <bpeck@redhat.com> 0.8.0-13
- 754133 RHEL5 kickstarts don't support --cost option to repo command
  (bpeck@redhat.com)

* Tue Nov 15 2011 Bill Peck <bpeck@redhat.com> 0.8.0-12
- 753976 beakerd cannot abort recipes: RequestRequiredException
  (bpeck@redhat.com)

* Tue Nov 15 2011 Dan Callaghan <dcallagh@redhat.com> 0.8.0-11
- Revert fix for bug 752869: "race condition when adding distros"
  (dcallagh@redhat.com)

* Fri Nov 11 2011 Dan Callaghan <dcallagh@redhat.com> 0.8.0-10
- 752869 race condition when adding distros (bpeck@redhat.com)
- clean up lab controller logging (dcallagh@redhat.com)
- timed handling of session renewal for qpid (rmancy@redhat.com)
- 749551 try except handling in wrong place for beaker-watchdog
  (bpeck@redhat.com)

* Tue Nov 08 2011 Bill Peck <bpeck@redhat.com> 0.8.0-9
- add --quiet option to bkr workflows to not print ignored tasks
  (bpeck@redhat.com)
- 751868 osversion.trigger can fail to add a new distro (bpeck@redhat.com)
- Don't iterate ignored profiles. (bpeck@redhat.com)

* Mon Nov 07 2011 Dan Callaghan <dcallagh@redhat.com> 0.8.0-8
- 746774 correctly handle multiple status changes within the same second
  (dcallagh@redhat.com)

* Thu Nov 03 2011 Bill Peck <bpeck@redhat.com> 0.8.0-7
- 750428 workaround to force TGMochiKit to be always initialised
  (dcallagh@redhat.com)
- beaker-osversion will die on inherited profiles (bpeck@redhat.com)

* Wed Nov 02 2011 Raymond Mancy <rmancy@redhat.com> 0.8.0-6
- fixes for integration tests

* Fri Oct 28 2011 Bill Peck <bpeck@redhat.com> 0.8.0-5
- fix warnings from osversion.trigger and remove osversion_data after
  10 days

* Fri Oct 28 2011 Bill Peck <bpeck@redhat.com> 0.8.0-4
- 749242 removed log-delete deprecation error

* Thu Oct 27 2011 Bill Peck <bpeck@redhat.com> 0.8.0-3
- add missing continue statements

* Wed Oct 26 2011 Bill Peck <bpeck@redhat.com> 0.8.0-2
- 718119 new osversion.trigger
- 746683 bkr whoami command added

* Tue Oct 18 2011 Dan Callaghan <dcallagh@redhat.com> 0.7.3-6
- 746774 correctly handle multiple status changes within the same second
  (dcallagh@redhat.com)

* Mon Oct 10 2011 Dan Callaghan <dcallagh@redhat.com> 0.8.0-1
- upgrade to sqlalchemy 0.6, TurboGears 1.1, Python 2.6 for server and lab
  controller (dcallagh@redhat.com)
- 743852 Filter buttons in Recipe view not working (Queued, Running recipes)
  (bpeck@redhat.com)

* Fri Sep 30 2011 Raymond Mancy <rmancy@redhat.com> 0.7.3-5
- 739893 - Client option to print xml of existing job
  (j-nomura@ce.jp.nec.com)
- 729654 - Requires from Makefile are not installed during kickstart
  (bpeck@redhat.com)
- 725537 - Add configurability to the lab controller's rotating file logger.
  (rmancy@redhat.com)
- 737933 - Make bkr task-details only list valid == True task as default
  (ryang@redhat.com)
- 738006 - recipe.kickPart documented but not implemented? (bpeck@redhat.com)
- 676713 - Page scrolling links at bottom of page (atodorov@redhat.com)
- 742115 - fix sphinx autodoc failure, and catch any future ones
  (dcallagh@redhat.com)
- 734535 - drop server from each log entry and store log_server in recipe.
  (bpeck@redhat.com)
- 693403 - [RFE] add way how to specify hostRequires in `bkr workflow-simple`
  (bpeck@redhat.com)
- 738423 - abort and cancel should ignore release_action failures
  (bpeck@redhat.com)
- 630863 - Show link to current running job in system form
  (rmancy@redhat.com)

- Turn soft limits into hard ones (mcsontos@redhat.com)
- test for qpid bug https://bugzilla.redhat.com/show_bug.cgi?id=733543
  (rmancy@redhat.com)

* Fri Sep 16 2011 Raymond Mancy <rmancy@redhat.com> 0.7.2-3
- 640395  -  make bkradd does not work (bpeck@redhat.com)
- 617274 - Owner field should be mandatory (dcallagh@redhat.com)
- 736989 - fix bkr distros-list --treepath (dcallagh@redhat.com)
- 734535 - beaker-transfer query used on scheduler is inefficient.
  (bpeck@redhat.com)
- 734850 - beaker-watchdog run method doesn't handle exceptions
  (bpeck@redhat.com)
- 569909 - Add user SSH public keys (stl@redhat.com)
- 728394 - bkr client command for testing harness installation
  (dcallagh@redhat.com)
- 713578 - Filter matrix job by multiple whiteboards. (rmancy@redhat.com)
- 733966 - Initial version of check script for beaker server
  (rmancy@redhat.com)

- Added: Environment and RhtsOptions to metadata (mcsontos@redhat.com)
- workflow-xslt: Implement support for boolean arguments (davids@redhat.com)
- after importing distros run beaker-repo-update (bpeck@redhat.com)
- fix for beaker labcontroller task (bpeck@redhat.com)
- Enhanced ausearch. (mcsontos@redhat.com)
- Added: CompatService to RhtsOptions (mcsontos@redhat.com)
* Wed Sep 14 2011 Bill Peck <bpeck@redhat.com> 0.7.1-2
- 738319 when importing distros osminor doesn't enforce a string
  (bpeck@redhat.com)

* Wed Sep 07 2011 Raymond Mancy <rmancy@redhat.com> 0.7.1-1
- 721383 - Beaker displays many duplicate distro families in Excluded
  Families tab. (bpeck@redhat.com)
- 694351 - Add rotating log files to beaker-server (rmancy@redhat.com)
- 729173 - Redirect to system page after changing owner (stl@redhat.com)
- 730188 - system search by hypervisor (dcallagh@redhat.com)
- 730858 - Instructions for using addDistro (rmancy@redhat.com)
- 617274 - record owner and uploader for tasks (dcallagh@redhat.com)
- 624417 - record task priority, and return owner and priority in
  Task.to_dict() (dcallagh@redhat.com)
- 729750 - Workaround for RHEL5.3 EUS support (bpeck@redhat.com)
- 733546 - Fix apache from using beakerd principal (rmancy@redhat.com)
- 730321 - Owners can self loan systems again, and take. (rmancy@redhat.com)
- 734525 - default.conf has wrong default value (bpeck@redhat.com)
- 733968 - Get krb_auth value from config, rather han have it hardcoded to
  True. (rmancy@redhat.com)
- 731691 - don't catch exceptions in bkr (dcallagh@redhat.com)
- 730983 - handle duplicate notify cc addresses in job xml
  (dcallagh@redhat.com)
- 728227 - bkr task-list fails for nonexistent package (dcallagh@redhat.com)
- 726363 - Change Job complete mail subject format. Add related test case.
  (ryang@redhat.com)
- 729156 - clean up joins in needpropertyxml (dcallagh@redhat.com)

- 728022 - add ability to filter distros that belong to a specific lab
  controller (dcallagh@redhat.com)
- 734669 - message_bus now uses the config from it's own service, not
  message_bus.conf (rmancy@redhat.com)
- 732789 - Return system that has no LC (rmancy@redhat.com)
- 617274 - catch all exceptions when uploading tasks (dcallagh@redhat.com)
- 729257 - fix parsing of Destructive field in testinfo, 
  populate destructive flag for tasks (dcallagh@redhat.com)
- 624417 - correctly handle missing uploader in Task.to_dict()
  (dcallagh@redhat.com)
- 710524 - remove --nowait option.  Doesn't make sense. (bpeck@redhat.com)

- workflow-xslt: Added support for tag lists (davids@redhat.com)
* Mon Aug 22 2011 Raymond Mancy <rmancy@redhat.com> 0.7.0-1
- This change adds the basic infrastructure into beaker to work with qpid. It
  does this by creating a service that listens on address that can be defined
  in the message_bus module and by creating classes that make it easy to send
  msgs to predefined address. These address (for both listening and sending
  services) are easily added to the code and then inserted/removed into the
  config as they are needed. (rmancy@redhat.com)


* Wed Aug 10 2011 Raymond Mancy <rmancy@redhat.com> 0.6.17-1
- 723753 - system search submits to wrong URL on /available, /free, /mine
- 727692 - Re-added beaker-init command into docs (rmancy@redhat.com)
 (dcallagh@redhat.com)
- 723789 - avoid using deepcopy on xml.dom.minidom nodes
 (dcallagh@redhat.com)
- 655837 - fix cloning multiple child nodes in <hostRequires/> and
 <partitions/> (dcallagh@redhat.com)
- 725807 - move expire_distros from cron.daily to cron.hourly
 (bpeck@redhat.com)
- 572842 - Test program interface to access console logs (bpeck@redhat.com)
- 720715 - re-scan lab controller distros will delete all distros
 (bpeck@redhat.com)
- 720046 - Show power commands in system history tab (stl@redhat.com)
- 725465 - Filter tasks by destructiveness (bpeck@redhat.com)
- 720591 - ensure all bkr subcommands exit with non-zero status on error
 (dcallagh@redhat.com)
- 728110 - Log an entry to system history upon being marked broken
 (stl@redhat.com)
- 722367 - Abort when no harness repo exists. (rmancy@redhat.com)
- 723573 - Change Loan feature (rmancy@redhat.com)
- 723283 - beaker-watchdog should handle exceptions better (bpeck@redhat.com)

- /distribution/beaker/setup: MYSQL_EXTRA_CONFIG env var (dcallagh@redhat.com)
- /distribution/beaker/setup: basepath.harness missing from config
 (dcallagh@redhat.com)
- /distribution/beaker/setup: need harness dir to exist (dcallagh@redhat.com)
- report Warn when reserve limit is exceeded. (bpeck@redhat.com)
- fix uncaught exception handling in beakerd (dcallagh@redhat.com)
- include pmtools in inventory rpm (bpeck@redhat.com)
- fix typo in tests (dcallagh@redhat.com)
- s/mkdir/makedirs/ to create parent dirs also (dcallagh@redhat.com)
- need to use UTC today instead of local today (dcallagh@redhat.com
* Wed Jul 27 2011 Raymond Mancy <rmancy@redhat.com> 0.6.16-1
- 720890 - log uncaught exceptions in beakerd worker threads
  (dcallagh@redhat.com)
- 720248 - link to rpm on task page (dcallagh@redhat.com)
- 720041 - include whiteboard in subject of job completion notifications
  (dcallagh@redhat.com)
- 722387 - soft limits ignored (mcsontos@redhat.com)
- 589036 - man pages for bkr client (dcallagh@redhat.com)
- 720559 - update bkr task-list to handle dict returned from tasks.filter
  (dcallagh@redhat.com)
- 722321 - Beaker scheduler should honor acl's even on admin jobs.
  (bpeck@redhat.com)
- 720044 - Only mark a system broken once (stl@redhat.com)

- Max out the number of time for both the script and argument passed in.
  (jburke@redhat.com)
- Avoid IndexError if getdriver.sh returns only one line (stl@redhat.com)
- move integration tests into their own subpackage (dcallagh@redhat.com)
- move existing client tests to integration tests package (dcallagh@redhat.com)
- Newer RHEL5 automount works correctly now.  No need to use fakenet anymore.
  (bpeck@redhat.com)
- Don't raise an exception on unrecognised attributes from inventory script
  (stl@redhat.com)
* Wed Jul 13 2011 Raymond Mancy <rmancy@redhat.com> 0.6.15-1
- bz717500 - apply timeout to all ProxyHelper subclasses (dcallagh@redhat.com)
- bz718234 - ignore xen distros (bpeck@redhat.com)
- bz718251 - osversion.trigger adds empty tags (bpeck@redhat.com)
- bz717718 - rhts_post snipped for adding Distro repo has bugs
  (bpeck@redhat.com)
- bz717424 - remove distro from all lab controllers when removed from primary
  mirror (dcallagh@redhat.com)
- bz718313 - harness can run next recipe on the previous install
  (bpeck@redhat.com)
- bz720103 - Power command queue thread dying (stl@redhat.com)

- fix cached package check in repo_update.py (dcallagh@redhat.com)
- Better logging for command queue processing (stl@redhat.com)
- Disable re-scan on lab controllers until bz720715  is fixed.
  (bpeck@redhat.com)
- <hostRequires/> is not optional (dcallagh@redhat.com)
- kvm kernel module isn't always available, resulting in inventory task failure
  (stl@redhat.com)

* Tue Jul 12 2011 Bill Peck <bpeck@redhat.com> 0.6.14-10
- Disable re-scan link until bz720715 is fixed. (bpeck@redhat.com)

* Mon Jul 11 2011 Bill Peck <bpeck@redhat.com> 0.6.14-9
- Additional logging for power queue and possible fix for traceback.
  (bpeck@redhat.com)
* Mon Jul 11 2011 Steven Lawrance <stl@redhat.com> 0.6.14-8
- Better logging for command queue processing (stl@redhat.com)

* Tue Jul 05 2011 Dan Callaghan <dcallagh@redhat.com> 0.6.14-7
- 718902 set distro.virt=True for xen distros (dcallagh@redhat.com)

* Thu Jun 30 2011 Bill Peck <bpeck@redhat.com> 0.6.14-6
- don't assume tree_name is defined, add extra checks for addDistro command
  (bpeck@redhat.com)

* Thu Jun 30 2011 Bill Peck <bpeck@redhat.com> 0.6.14-5
- paper bag release (bpeck@redhat.com)

* Thu Jun 30 2011 Bill Peck <bpeck@redhat.com> 0.6.14-4
- KeyError: 'tags' fixed in osversion.trigger (bpeck@redhat.com)

* Thu Jun 30 2011 Bill Peck <bpeck@redhat.com> 0.6.14-3
- Can't return None with xmlrpc. (bpeck@redhat.com)

* Thu Jun 30 2011 Dan Callaghan 0.6.14-2
- handle hypervisor=None from inventory scripts (dcallagh@redhat.com)

* Wed Jun 29 2011 Raymond Mancy <rmancy@redhat.com> 0.6.14-1
- 711960 - log to stderr in server command-line tools (dcallagh@redhat.com)
- 713254 - make the ORM cascade Provision(Family) deletions to child rows
  (dcallagh@redhat.com)
- 664482 - prevent changing lab controller while a system is in use
  (dcallagh@redhat.com)
- 715243 - include reporter in cc list for system problem reports
  (dcallagh@redhat.com)
- 714974 - Add Hypervisor to System (bpeck@redhat.com)
- 618278 - Create a queue for system commands (stl@redhat.com)
- 715136 - Simpler setup of lab controller (bpeck@redhat.com)

- 715133 - can't access system.id attribute after it is detached,
  sqlalchemy won't accept strings for Boolean columns anymore,
  session.get() is removed,
  manual transaction management not necessary here,
  ensure we roll back any changes on XML-RPC failure,
  avoid leaking half-populated recipes into the database,
  avoid leaking recipes without a recipeset during tests
  (dcallagh@redhat.com)

- Using our new patched TG (rmancy@redhat.com)
- Update selenium version (bpeck@redhat.com)
- pass bool values instead of strings to the database for User.disabled
  (dcallagh@redhat.com)
- handle reporter=None in system_problem_report() (dcallagh@redhat.com)
* Thu Jun 16 2011 Bill Peck <bpeck@redhat.com> 0.6.13-3
- HotFix for looking up users. (bpeck@redhat.com)

* Wed Jun 15 2011 Raymond Mancy <rmancy@redhat.com> 0.6.13-2
- Add upgrade note to remove cfg line, and remove line from dev.cfg
  (rmancy@redhat.com)

* Wed Jun 15 2011 Raymond Mancy <rmancy@redhat.com> 0.6.13-1
- 708172 - allow inventory to update memory even when it is already set
  (dcallagh@redhat.com)
- 709883 - Stops systems with exluded arch's being listed on reserve page.
  (rmancy@redhat.com)
- 710182 - upgrade notes for fixing inconsistent system_status_durations
  (dcallagh@redhat.com)
- 711218 - Don't show recipe tasks from deleted jobs (rmancy@redhat.com)
- 590033 - don't show invalid tasks in bkr task-list (dcallagh@redhat.com)
- 709364 - add Piwik javascript (dcallagh@redhat.com)
- 699974 - Enable groups to edit product and retention tag
  (rmancy@redhat.com)
- 697385 - include more X- headers in broken system notifications
  (dcallagh@redhat.com)
- 709853 - Loaned machine sno longer show up as 'Reserve Now'
  (rmancy@redhat.com)
- 703885 - RFE: Temporarily disable specific Beaker users (bpeck@redhat.com)
- 709883 - simplify and fix Distro.all_systems (dcallagh@redhat.com)
- 709815 - bkr distros-list --limit 10 does not always show 10
  (bpeck@redhat.com)
- 711674 - rhts-compat not working on Fedora 15 (bpeck@redhat.com)

* Wed Jun 01 2011 Raymond Mancy <rmancy@redhat.com> 0.6.12-1
- 706435 - apply datetime localisation to DOM elements inserted by jQuery
  (dcallagh@redhat.com)
- 703548 - hide system cc field from non-owners (dcallagh@redhat.com)
- 705401 - Not detecting Panic on Xen systems (bpeck@redhat.com)
- 704948 - beaker-proxy init script is half broken (bpeck@redhat.com)
- 703841 - bkr workflow-simple --prettyxml should imply --debug
  (bpeck@redhat.com)
- 700790 - no way how to get email associated with user (bpeck@redhat.com)
- 704563 - Changed log_delete tobe able to handle random exceptions, as well
  as ensuring that it can delete all the right directories even if they are in
  unexpected locations (rmancy@redhat.com)
- Adding xmlrpc logging to the server ala proxy (rmancy@redhat.com)
- Log kickstart pre/post to console (mcsontos@redhat.com)

* Fri May 20 2011 Dan Callaghan <dcallagh@redhat.com> 0.6.11-2
- 706150 do not activate InstallOptions js when widget is read-only
  (dcallagh@redhat.com)

* Wed May 18 2011 Raymond Mancy <rmancy@redhat.com> 0.6.11-1
- 694107 - remove paginate limit for systems (dcallagh@redhat.com)
- 572835 Test program interface to install debuginfo.
  (bpeck@redhat.com)
- 701414 - obey system provision options in XML-RPC (dcallagh@redhat.com)
- 702106 - update for new repo layout on repos.fedorapeople.org
  (dcallagh@redhat.com)
- 702082 - push/legacypush should not attempt to create new systems and  
  /distribution/inventory: fix Numa info when not supplied by smolt (dcallagh@redhat.com)
- 599701 - allow searching by system serial number (dcallagh@redhat.com)
- 703497 - remove lagacy rhts support from kickstarts (bpeck@redhat.com)
- 645873 - Job cancelled soon after creation doesn't terminate
  (bpeck@redhat.com)
- 541291 - Can't add per-minor-release install options (bpeck@redhat.com)
- 704374 - AlphaNavBar widget should sort letters (dcallagh@redhat.com)
- 590033 - [RFE] removing tasks from task library (bpeck@redhat.com)
- 702665 - bkr workflow-simple tasks can get out of order (bpeck@redhat.com)
- 658515 - javascript to adjust datetimes to local timezone
  (dcallagh@redhat.com)
- 692935 - Remove lab controllers (rmancy@redhat.com)
- 636565 - RFE: needs install machine only with @base group
  (bpeck@redhat.com)
- 705428 - repo_update.py: bypass local cache for package files
  (dcallagh@redhat.com)

- show a less scary message when motd does not exist (dcallagh@redhat.com)
- Disable CHECKRECIPE until kickstarts are fixed. (bpeck@redhat.com)
- remove tg.include_widgets from server.cfg. (bpeck@redhat.com)
- fix osversion install options js (dcallagh@redhat.com)
- Add Xvfb to Requires. (bpeck@redhat.com)
- Add firefox to Requires as well. (bpeck@redhat.com)
- still more Requires (bpeck@redhat.com)
- Set-up logging to console. (mcsontos@redhat.com)

* Thu May 05 2011 Raymond Mancy <rmancy@redhat.com> 0.6.10-4
- and for commit().... (rmancy@redhat.com)

* Thu May 05 2011 Raymond Mancy <rmancy@redhat.com> 0.6.10-3
- rollback() does not clear the job objects from the session, close() does
  (rmancy@redhat.com)

* Thu May 05 2011 Raymond Mancy <rmancy@redhat.com> 0.6.10-2
- expired_logs() is now a generator, holding 60k+ Job objects in memory was not
  agreeable (rmancy@redhat.com)

* Wed May 04 2011 Raymond Mancy <rmancy@redhat.com> 0.6.10-1
- 698752 osversion.trigger should prefer .treeinfo (bpeck@redhat.com)
- 699935 motd change to .xml instead of .txt. Needs an update in the config
  as well (rmancy@redhat.com)
- 700186 fix updateDistro to not talk directly to scheduler (bpeck@redhat.com)
- 700161 Failure to import task rpm should unlink bad rpm Bug: 700161 Change-Id:
  If0027694c5f5f740ed7e16dd78732a0336ef62cb (bpeck@redhat.com)
- 700675 Take away the Remove link in the LC page for the time being
  (rmancy@redhat.com)
- 700751 Fixed counterintuitive group filter (mcsontos@redhat.com)
- 700761 Set-up logging to console. (mcsontos@redhat.com)

- Ensure recipe log paths have trailing slashes, WebDAV works correctly with this.
  (rmancy@redhat.com)
- We now allow admins to delete their own jobs (rmancy@redhat.com)
- Fix warning generated by log_delete(), also use correct kw arg to find_jobs()
  (rmancy@redhat.com)

* Wed Apr 20 2011 Raymond Mancy <rmancy@redhat.com> 0.6.9-1
- 695970 Limiting job via whiteboard retrieval to max 20. (rmancy@redhat.com)
 
- 681584 make bkradd should fail if trying to upload the same version task. 
  (bpeck@redhat.com)
- 601952 RFE: add filtering by group to job specification XML (bpeck@redhat.com)
- 682602 common utilisation code for reporting (dcallagh@redhat.com)
- 682655 warn about excluded tasks in workflow-simple (dcallagh@redhat.com)
- 691796 make owner mandatory for systems (dcallagh@redhat.com)
    
- 693582 more filter options for utilisation graph (dcallagh@redhat.com)
- 696335 efibootmgr is not just for ia64 anymore (bpeck@redhat.com)
- 692163 bkr machine-test fails due to recent inventory script updates 
 (bpeck@redhat.com)
- 663788 - add updates for Fedora kickstarts during install
 (bpeck@redhat.com)
- 683913 bkr workflow-simple does not handle empty recipes filtered by arch quite well
  First step, move to pre-filter tasks based on arch and osmajor.  Second step,
  turn off post-filtering on scheduler.  Whatever tasks are passed in is what
  will be run (bpeck@redhat.com)
              
- 645662 Change the add distro process to not rely on distro name for method
  (bpeck@redhat.com)
- 688122 - ks-templates: beah services usage [3/3] (mcsontos@redhat.com)
                
- build requires make (dcallagh@redhat.com)
- avoid using real hostnames in test data (dcallagh@redhat.com)
- show crosshair on utilisation graph (dcallagh@redhat.com)
- New beaker import task. (bpeck@redhat.com)
- We now allow admins to delete their own jobs (rmancy@redhat.com)
* Tue Apr 12 2011 Dan Callaghan <dcallagh@redhat.com> 0.6.8-5
- some test fixes (dcallagh@redhat.com)
- fix bug in 0.6.8 system_status_duration upgrade script (dcallagh@redhat.com)

* Thu Apr 07 2011 Bill Peck <bpeck@redhat.com> 0.6.8-4
- Regression in job scheduling when specifying multiple labcontrollers Bug:
  694524 (bpeck@redhat.com)

* Thu Apr 07 2011 Raymond Mancy <rmancy@redhat.com> 0.6.8-3
- 694352 empty <and/> causes sqlachemy to produce invalid SQL (dcallagh@redhat.com)

* Wed Apr 06 2011 Dan Callaghan <dcallagh@redhat.com> 0.6.8-2
- bz693869 - fix up 0.6.7 reservation table population script
  (dcallagh@redhat.com)

* Wed Apr 06 2011 Raymond Mancy <rmancy@redhat.com> 0.6.8-1
- 680497 Graph machine usage over time (utilisation graphs) (dcallagh@redhat.com)
- 651199 remove unneeded ErrorDocument directive from Apache config
  (dcallagh@redhat.com)
- 689344 fs attribute in <partition/> should be optional (dcallagh@redhat.com)
- 679879 Issue: testing using key/value for selection of test host is unreliable 
  (bpeck@redhat.com)
- 693777 ability to set RLIMIT_AS from config file setting (bpeck@redhat.com)
- 678356 Ability to set recipe autopick random (bpeck@redhat.com)
- 691445 Quote all variables or we fail when VARIANT is Empty. (bpeck@redhat.com)
- 690342 /free no longer has loaned machines unless they are loaned to the current
  user and are not currently in use (rmancy@redhat.com)
- 688775 more headers in email for broken system (rmancy@redhat.com)
- 691745 Adding/Removing retention tags actually works now (rmancy@redhat.com)
- 691623 Fix regression introduced where a loaned machined could not be provisioned to
  the loanee if the system has groups and the loanee is not a member of the
  group (rmancy@redhat.com)

* Thu Mar 23 2011 Raymond Mancy <rmancy@redhat.com> 0.6.7-1
- 688122 - ks-templates: beah services usage (mcsontos@redhat.com)
- 685085 Ensure matrix report data is generated from whiteboard (rmancy@redhat.com)
- 680092 Return NumaNode and Group columns in system search (rmancy@redhat.com)
- 683121 Don't expose Distro.install_name only to be used internally (bpeck@redhat.com)
- 684788 Can't return the machine because of active recipe, which is already finished
- 681871 bkr job-submit fails when input XML file contains the xml header (bpeck@redhat.com)
- 659702 Loaned machines available to schedule Update beakerd to not touch loaned machines (bpeck@redhat.com)
- 682313 WebUI missing clone button for recipe. (bpeck@redhat.com)
- 629025 Implement a cap on size and number of files uploaded (bpeck@redhat.com)
- 687995 remove legacy rhts support from /distribution/inventory (bpeck@redhat.com)
- 683003 force hostnames to lowercase (bpeck@redhat.com)
- 671474 Gather more sensible CPU info on S390, PPC, IA64.
- 680324 Remove dependency on anaconda. (stl@redhat.com)
- fix beaker setup task. (bpeck@redhat.com)
- script to populate reservation table (dcallagh@redhat.com)
- introduce a new reservation table (dcallagh@redhat.com)
- remove XML-RPC methods for legacy RHTS (dcallagh@redhat.com)
- test for bug 681143 (dcallagh@redhat.com)
- /distribution/beaker/setup: add missing config entries (dcallagh@redhat.com)
- /distribution/beaker/dogfood: install correct selenium bindings
  (dcallagh@redhat.com)
- cleain up various warnings (dcallagh@redhat.com)
- Use a packaged version of smolt instead of our own. (stl@redhat.com)



* Thu Mar 10 2011 Raymond Mancy <rmancy@redhat.com> 0.6.6-2
- Fix typo in spec (rmancy@redhat.com)

* Wed Mar 09 2011 Raymond Mancy <rmancy@redhat.com> 0.6.6-1
- 679398 freeze header and first column for matrix report (rmancy@redhat.com)
- 676735 Whiteboard filter results are now displayed in desc order (rmancy@redhat.com)
- 678033 Export action for jobs (rmancy@redhat.com)
- 676834 Job Ack/Nak between members of the same group (rmancy@redhat.com)
- 679678 fix up priority attribute on <recipeSet/> (dcallagh@redhat.com)
- 679232 redirect to /forbidden when permissions are insufficient
  (dcallagh@redhat.com)
- 678651 include addDistro.sh in beaker-lab-controller package (bpeck@redhat.com)
- 572833 [RFE] Allow $swapsize to define swapsize (bpeck@redhat.com)
- 681143 make bkradd omits requirements/runfor in Makefile that differ in case
  (bpeck@redhat.com)
- 668473 Jobs left in queued state forever (bpeck@redhat.com)
- 679835 Drop version-release from task rpm names received from Scheduler
  (bpeck@redhat.com)

- 677905 XML-RPC method to return system history (dcallagh@redhat.com)


* Tue Mar 01 2011 Dan Callaghan <dcallagh@redhat.com> 0.6.5-3
- we can only be picky about TurboGears version on RHEL (dcallagh@redhat.com)

* Wed Feb 23 2011 Raymond Mancy <rmancy@redhat.com> 0.6.5-2
- depend on our exact version of TurboGears (dcallagh@redhat.com)
- show identity errors on the login form (dcallagh@redhat.com)

* Wed Feb 23 2011 Raymond Mancy <rmancy@redhat.com> 0.6.5-1
- 678215 SQL instructions for replaceing '' with NULL for recipe.whiteboard
(rmancy@redhat.com)
- 676410 Fix matrix report view (rmancy@redhat.com)
- 674566 show identity errors on the login form (dcallagh@redhat.com)
- 677951 show friendly error for non-existent arch (dcallagh@redhat.com)
- 676092 show all activity on activity page (dcallagh@redhat.com)
- 676093 only admins can add/remove distro tags (dcallagh@redhat.com)
- 663277 test case for login redirect with NestedVariablesFilter (dcallagh@redhat.com)
- 676362 [RFE] bkr job-submit add --combine option to combine multiple jobs
　(bpeck@redhat.com)
- 676091 Only show distros that are on a lab controller. Allow admins to delete
　distros from lab controllers. (bpeck@redhat.com)
- 676947 fix login thread to keep trying, log any exceptions caught.
　(bpeck@redhat.com)
- 676067 Retention_tag and Product can't be passed in on the command line
　(bpeck@redhat.com)
- 602112 When /distribution/install is run check that we are running with correct
　recipe and verify the distro requested was put down. (bpeck@redhat.com)

- add index on activity.created (dcallagh@redhat.com)
- update selenium tests to work with selenium-2.0b2 (dcallagh@redhat.com)
- depend on our exact version of TurboGears (dcallagh@redhat.com)
- remove PAT CPU check. (jburke@bass.usersys.redhat.com)
* Wed Feb 23 2011 Raymond Mancy <rmancy@redhat.com> 0.6.4-4
- fix for cancel and clone links when mounted under /bkr (rmancy@redhat.com)

* Thu Feb 10 2011 Raymond Mancy <rmancy@redhat.com> 0.6.4-3
- Fix so job-delete works with tags/products/family etc (rmancy@redhat.com)

* Sat Feb 09 2011 Dan Callaghan <dcallagh@redhat.com> 0.6.4-2
- bkr workflow-xslt requires libxslt-python (dcallagh@redhat.com)
- package man page for bkr-workflow-xslt (dcallagh@redhat.com)

* Tue Feb 08 2011 Raymond Mancy <rmancy@redhat.com> 0.6.4-1
- bz603982 - Small fix for task search on system page (rmancy@redhat.com)
- bz660480 - deletion code, allowing users to delete jobs (rmancy@redhat.com)
- bz667456 - message of the day (rmancy@redhat.com)
- bz673698 - Fix regression with tasks not showing more than 30
  (rmancy@redhat.com)
- ignore_missing_tasks parameter in job submission (dcallagh@redhat.com)
- report all missing tasks instead of just the first (dcallagh@redhat.com)
- remove Cobbler record for systems when renaming (dcallagh@redhat.com)
- admins should be able to schedule/reserve any system (dcallagh@redhat.com)
- avoid leaking orphaned Recipe objects into the session (dcallagh@redhat.com)
- cascade deletions from system to labinfo (dcallagh@redhat.com)
- Allow lab controllers to be disabled. (bpeck@redhat.com)
- Added detect support for Microsoft's Hyper V and VmWare. (bpeck@redhat.com)
- Added lab_env snippet which can be customized for each lab.
  (bpeck@redhat.com)
- Added a XSLT based workflow - bkr workflow-xslt (davids@redhat.com)

* Fri Jan 28 2011 Raymond Mancy <rmancy@redhat.com> 0.6.3-2
- Fix problem with randrange throwing errors when system.count() is <= 1
  (rmancy@redhat.com)

* Thu Jan 27 2011 Dan Callaghan <dcallagh@redhat.com> 0.6.3-1
- bz613113 - Filter systems by added date (rmancy@redhat.com)
- bz669736 - Remove show all links (rmancy@redhat.com)
- bz654304 - beaker-delete-system script for sysadmins to delete system
  rows (dcallagh@redhat.com)
- make system_id foreign keys not NULLable and cascade
  (dcallagh@redhat.com)
- bz664998 - method in ks_meta doesn't seem to work for custom kickstart
  (bpeck@redhat.com)
- encoding is not allowed in Vim modelines since 7.3 (should be
  fileencoding) (dcallagh@redhat.com)
- bz671233 - record elapsed time spent executing method
  (bpeck@redhat.com)
- bz670868 - We can't set allow_none on the version of python we need to
  support. (bpeck@redhat.com)
- bz669427 - Added kernel_options_post to default workflow options.
  (bpeck@redhat.com)
- bz666981 - Dry run for nag email (rmancy@redhat.com)
- bz668314 - add NUMA nodes to system search (dcallagh@redhat.com)
- bz662909 - add server deps to BuildRequires, so that sphinx autodoc
  works (dcallagh@redhat.com)
- python-sphinx10 does not exist in Fedora 14 and higher
  (dcallagh@redhat.com)

* Wed Jan 12 2011 Raymond Mancy <rmancy@redhat.com> 0.6.2-1
- bz663114 - Move cancel features from Recipe to RecipeSet (rmancy@redhat.com)
- bz662703 - Product list sorted and test (rmancy@redhat.com)
- bz659804 - cache some results from sqla (rmancy@redhat.com)
- bz660529 - better XML-RPC fault strings when login is required (dcallagh@redhat.com)
- bz660491 - store proxying service's username as the service for activity records
  store proxying service in the visit_identity row (dcallagh@redhat.com)
- bz665441 - legacy_push: don't touch keys which were not pushed (dcallagh@redhat.com)
- bz660527 - use Referer if forward_url parameter is not passed to /login
  (dcallagh@redhat.com)
- bz6200292 - Fixes endless redirect, as well as loading task page by task name
  (rmancy@redhat.com)
- bz620967 - Fix for comments to work in chrome (rmancy@redhat.com)
- bz660488 - use ENGINE=InnoDB in MySQL (dcallagh@redhat.com)
- bz660532 - check distro for suitability in systems.provision XML-RPC method
  (dcallagh@redhat.com)
- bz624857 - validate fqdn when updating system details (dcallagh@redhat.com)
- force workflows to use nfs based distro.  this is only needed until we get
  rid of the ftp and http imports in cobbler (bpeck@redhat.com)
- add python-kid to BuildRequires (dcallagh@redhat.com)

* Wed Jan 05 2011 Bill Peck <bpeck@redhat.com> 0.6.1-5
- Don't call update_status() after every result reported.  Wait for the task to
  finish before pushing the results up the tree. (bpeck@redhat.com)
- Revert "some fixes for correctly doing equality with the cached objects"
  (bpeck@redhat.com)

* Tue Jan 04 2011 Bill Peck <bpeck@redhat.com> 0.6.1-4
- disable cache due to session issues: (bpeck@redhat.com)

* Tue Jan 04 2011 Bill Peck <bpeck@redhat.com> 0.6.1-3
- fix glob to grab all test data. (bpeck@redhat.com)
- some fixes for correctly doing equality with the cached objects
  (rmancy@redhat.com)
- Previous update_status model will fall down with very large jobs.
  (bpeck@redhat.com)
- bz659804 - cache some results from sqla (rmancy@redhat.com)
- Added test_update_status unit test. Also added some helpers to data_setup
  Modified beaker/dogfood test to take optional arguments. (bpeck@redhat.com)

* Fri Dec 17 2010 Dan Callaghan <dcallagh@redhat.com> 0.6.1-2
- Bug 663111 - proxy.log being rotated with every line of output
  (bpeck@redhat.com)
- Bug 662214 - Add timeout of 120 seconds to kobo.  Should keep us from
  hanging forever. (bpeck@redhat.com)

* Tue Dec 14 2010 Dan Callaghan <dcallagh@redhat.com> 0.6.0-3
- bz662799 - beaker-transfer needlessly logins (bpeck@redhat.com)

* Fri Dec 10 2010 Raymond Mancy <rmancy@redhat.com> 0.6.0-2
- bz661665 - fixes for job-result for tasks and a bad attempt at tests
  (rmancy@redhat.com)
- bz661652 - avoid creating orphan recipe_task rows (dcallagh@redhat.com)

* Tue Dec 09 2010 Raymond Mancy <rmancy@redhat.com> 0.6.0-1
- bz661307 - beaker-watchdog run transfer_log in separate thread. (bpeck@redhat.com)
- bz660714 -  update log paths in one xmlrpc call (bpeck@redhat.com)
- bz660339 - don't return sub-tasks for task_info (bpeck@redhat.com)
- bz658503 - record changes made by inventory scripts in system history (dcallagh@redhat.com)
- bz634965 - beaker-repo-update, creates/updates harness dir (bpeck@redhat.com)
- bz659141 - Fix cloning RS, also test (rmancy@redhat.com)
- bz658929 - prevent orphaned recipe_task rows (dcallagh@redhat.com)
- bz583165 - install API docs and serve them from apache (dcallagh@redhat.com)
- bz579812 - link to job in notification mail (dcallagh@redhat.com)
- bz638092 - redirect back to /jobs/mine after cancelling a job (dcallagh@redhat.com)
- bz644696 - XML-RPC interface to provision a system,
           better handling of Cobbler template escaping in kickstarts (dcallagh@redhat.com)
- bz644694 - XML-RPC interface to control system power,
           clear_netboot option for systems.power() method (dcallagh@redhat.com)
- bz654931 - edited rng to add ks_appends definition (rmancy@redhat.com)
- bz644691 - XML-RPC interface to release a reserved system (dcallagh@redhat.com)
- bz644689 - XML-RPC interface to reserve a system (dcallagh@redhat.com)
- bz644701 - support "proxy authentication", whereby a user may log in as another user (dcallagh@redhat.com)
- bz644687 - expose Atom feeds for system searches, expose RDF description for systems,
             added API docs for system atom feeds and RDF descriptions (bz644687) (dcallagh@redhat.com)

- must use outerjoins on logs, since a recipe may not have any sub-logs. (bpeck@redhat.com)
- update system.date_modified when importing from CSV (dcallagh@redhat.com)
- update system.date_modified everywhere (dcallagh@redhat.com)
- fix handling of checksum (dcallagh@redhat.com)
- slightly smarter logic for legacypush, to avoid spurious key-value entries in system history (dcallagh@redhat.com)
- use external redirects for /login (dcallagh@redhat.com)
- list-systems and system-details commands for bkr client (dcallagh@redhat.com)
- system-power and system-provision commands for bkr client (dcallagh@redhat.com)
- install inventory RDF schema definition (dcallagh@redhat.com)

* Tue Dec 07 2010 Bill Peck <bpeck@redhat.com> 0.5.63-6
- bz660714 -  update log paths in one xmlrpc call (bpeck@redhat.com)

* Wed Dec 01 2010 Bill Peck <bpeck@redhat.com> 0.5.63-5
- Revert "bz590951 - Using custom repo during system install"
  (bpeck@redhat.com)

* Wed Dec 01 2010 Bill Peck <bpeck@redhat.com> 0.5.63-4
- must use outerjoins on logs, since a recipe may not have any sub-logs.
  (bpeck@redhat.com)

* Wed Dec 01 2010 Raymond Mancy <rmancy@redhat.com> 0.5.63-3
- Needed to remove prod/tag from to_xml() in class RecipeSet
  (rmancy@redhat.com)

* Wed Dec 01 2010 Raymond Mancy <rmancy@redhat.com> 0.5.63-2
- Updated product-update to not print out debug msg (rmancy@redhat.com)

* Tue Nov 30 2010 Bill Peck <bpeck@redhat.com> 0.5.63-1
- Merge branch 'bz590951' into develop (bpeck@redhat.com)
- add --cc command line option to workflows. (bpeck@redhat.com)
- read only tag/product for non owner/admin (rmancy@redhat.com)
- bz654789 - Don't rely on the recipe ending.  Run every hour and transfer what
  matches. (bpeck@redhat.com)
- upgrade notes, moved from 62 to 63 (rmancy@redhat.com)
- bz649483 - Job level product/retentiontag. All working (rmancy@redhat.com)
- bz590951 - Using custom repo during system install (bpeck@redhat.com)

* Thu Nov 25 2010 Raymond Mancy <rmancy@redhat.com> 0.5.62-2
- with rmancy: TestTime with no suffix means seconds (dcallagh@redhat.com)
- fix for reserveworkflow: my_cmp was in the wrong place (dcallagh@redhat.com)

* Wed Nov 24 2010 Raymond Mancy <rmancy@redhat.com> 0.5.62-1
- Experiencing xmlrpc timeouts when talking to cobbler.  - cobbler is stupid
  and doesn't honor the page, results_per_page options.    get_item_names still
  doesn't honor results_per_page but it only transfers the names.  - Of course
  this is stupid on many levels, creating a system record shouldn't force    us
  to select a profile either. (bpeck@redhat.com)
- first go at xmlrpc api docs: auth methods (dcallagh@redhat.com)
- bz647176 - ui for changing system notify cc list (dcallagh@redhat.com)
- bz654299 - configurable distro tag for broken system detection
  (dcallagh@redhat.com)
- bz647176 - RFE: Allow additional e-mail address to be notified when system is
  automatically marked as broken (bpeck@redhat.com)
- bz653513 - Need a replacement for test_lab_machine (bpeck@redhat.com)
- bz654302 - Nag emails will now exclude owner/users and thos eon non shared
  machines (rmancy@redhat.com)
- bz654097  - support for Fedora14 kickstarts (bpeck@redhat.com)
- bz624726 - beaker-proxy and beaker-watchdog init scripts do not create PID
  file (bpeck@redhat.com)
- bz652334 - ensure activity entries are truncated on UTF-8 character
  boundaries (dcallagh@redhat.com)
- bz652298 - don't blindly change the status or type of a system. (bpeck@redhat.com)
- bz634896 - Stop on ParserWarnings and ParserErrors (rmancy@redhat.com)
- bz651418 - fix system grid sorting (dcallagh@redhat.com)
- bz645873 -  Job cancelled soon after creation doesn't terminate
  (bpeck@redhat.com)

* Thu Nov 11 2010 Bill Peck <bpeck@redhat.com> 0.5.61-4
- increase timeout from 20 seconds to 40 seconds. (bpeck@redhat.com)
- bz648497 fix (bpeck@redhat.com)
- fixed changelogs (rmancy@redhat.com)

* Thu Nov 11 2010 Raymond Mancy <rmancy@redhat.com> 0.5.61-3
- Hack for Key/Value without MODULE now we aren't using XMLRPC call to get list
  (rmancy@redhat.com)

* Thu Nov 11 2010 Raymond Mancy <rmancy@redhat.com> 0.5.61-2
- Merge branch 'release-0.5.60' into release-0.5.61 to ensure all changes from 60-2 are brought in (rmancy@redhat.com)
* Thu Nov 11 2010 Raymond Mancy <rmancy@redhat.com> 0.5.61-1
- bz644132 - Speed up searchbar (rmancy@redhat.com)
- bz650300 - require login for reporting system problems (dcallagh@redhat.com)
- bz598781 - To deterministic in host selection (bpeck@redhat.com)
- bz648497 - Jobs don't run always when free systems available.   
             When picking recipe.systems don't filter out systems from labs 
             that don't have the distro yet. Update the Queued to Schedule code to
             filter out systems from labs that don't have the distro (bpeck@redhat.com)
- bz649179 - show friendly error message when unparseable job xml is submitted
  (dcallagh@redhat.com)
- bz640395 - make bkradd work (bpeck@redhat.com)
- bz648527 - Now admins get 'Schedule provision' when they are looking at a
  machine that is being used (rmancy@redhat.com)
- bz646520 - Retention feature was added without allowing cmdline option.  Also
  fixed bkr.client helpers to allow setting the guestname in guest recipes.
  (bpeck@redhat.com)
- bz647854 - Manual machine with a group will not ISE when viewed by non logged
  in user (rmancy@redhat.com)
- bz647566 - cascade key type deletions correctly (dcallagh@redhat.com)
- bz647292 - fix up broken system detection to handle the case where a system's
  status has never changed (dcallagh@redhat.com)

* Thu Nov 04 2010 Bill Peck <bpeck@redhat.com> 0.5.60-3
- quick hack to disable Key/Value -> Module search. (bpeck@redhat.com)

* Thu Oct 28 2010 Bill Peck <bpeck@redhat.com> 0.5.60-2
- fix missing upload and basepath when cache is off. (bpeck@redhat.com)

* Thu Oct 28 2010 Raymond Mancy <rmancy@redhat.com> 0.5.60-1
- bz635611 - specific machine jobs haven't got higher priority than no machine
  specific ones (bpeck@redhat.com)
- bz632583 - Can loan system when system has user (rmancy@redhat.com)
- bz634832 - Have to be logged in to add task now (rmancy@redhat.com)i
- bz568331 - Beaker logo now links to root dir (rmancy@redhat.com)
- bz639171 - Added some Ajax spinners to the following: Reserve, Workflow, Task Search, Job Whiteboard, Ack/Nak recipe, Priority, Retention Tag (rmancy@redhat.com)
- bz632675 - Re-architect beaker results reporting/storage (bpeck@redhat.com)
- bz638092 - redirect to /jobs/mine after submitting a new job (dcallagh@redhat.com)
- bz646046 - Enable option to force distro update in osversion.trigger (rmancy@redhat.com)
- bz645635 - Some tests to check csv export privacy (rmancy@redhat.com)
- bz638790 - add <guestrecipe/> definition to job xml schema (dcallagh@redhat.com)
- bz642104 - descriptive text for system lender field (dcallagh@redhat.com)
- bz638790 - use RELAX NG instead of XML Schema for validationg job xml (dcallagh@redhat.com)
- bz642122 - include link to system and some system information in problem
             report e-mail and brokenness notifications (dcallagh@redhat.com)

- bz643498 - Fixed 'less than' operator with Key/Value (rmancy@redhat.com)
- bz643381 - beakerd ERROR Failed to commit due to :list.remove(x): x not in
             list (bpeck@redhat.com)

* Tue Oct 19 2010 Bill Peck <bpeck@redhat.com> 0.5.59-3
- HOTFIX bz643381 beakerd ERROR Failed to commit due to
  :list.remove(x): x not in list (bpeck@redhat.com)

* Thu Oct 14 2010 Raymond Mancy <rmancy@redhat.com> 0.5.59-2
- hotfix - Cloned jobs with ack/nak were failing due to having response in the
  xml.          removed this attribute when cloning (rmancy@redhat.com)

* Wed Oct 13 2010 Raymond Mancy <rmancy@redhat.com> 0.5.59-1
- bz634571 - add response ack/nak into returned resipset xml if it exists
  (rmancy@redhat.com)
- bz636212 - update command line to use ks_meta="method=" for install method.
  (bpeck@redhat.com)
- bz467486 - New job delete (rmancy@redhat.com)
- bz638003 - Users with higher privs can now schedule as well as take
- bz618859 - make job whiteboard editable (dcallagh@redhat.com)
- bz627281 - need to clear task types when uploading (dcallagh@redhat.com)
- bz637260 - mark systems which have a run of aborted jobs as broken
  (dcallagh@redhat.com)
- bz589325 - Failed to provision recipeid 8, 'No watchdog exists for recipe 8'
  (bpeck@redhat.com)
- bz600353 - limit arch for releases (bpeck@redhat.com)
- bz641016 - fix bkr errata-workflow cuts erratas names  (bpeck@redhat.com)
- bz634485 -  fix can't use beaker's workflow-autofs to submit subtask (bpeck@redhat.com)

* Fri Oct 01 2010 Bill Peck <bpeck@redhat.com> 0.5.58-3
- beaker-watchdog monitor key needs to include the recipeid to keep us
  from monitoring the wrong recipe.
- remove recipe_taskid from watchdog list, we won't always have one. (bpeck@redhat.com)

* Wed Sep 29 2010 Raymond Mancy <rmancy@redhat.com> 0.5.58-2
- minor fixes for beaker-watchdog.

* Wed Sep 29 2010 Raymond Mancy <rmancy@redhat.com> 0.5.58-1
- Added downgrade instructions to upgrade txt (rmancy@redhat.com)
- we don't transform installPackage and we leave the invalid attribute
  testrepo. (rmancy@redhat.com)
- Change to xsd which allows elements to be in no particular order
  (rmancy@redhat.com)
- completeDays args passed to job-list is now exclusive, rather than inclusive
  also not allowing integer's less than 1 into completeDays (rmancy@redhat.com)
- update specfile to bundle new upgrade notes files (which are .txt instead of
  .sql) (dcallagh@redhat.com)
- fix bad merge (bpeck@redhat.com)
- Merge branch 'bz636651' into develop (rmancy@redhat.com)
- bz631971 - prototype now showing in reserve_systems (rmancy@redhat.com)
- bz634033 - Remove machines from reserve report that have ben reserved via
  RHTS (rmancy@redhat.com)
- Merge branch 'develop' of ssh://rmancy@git.fedorahosted.org/git/beaker into
  develop (rmancy@redhat.com)
- Merge branch 'bz629888' into develop (rmancy@redhat.com)
- Test for taking systems (rmancy@redhat.com)
- bz629888 - group member can now take (rmancy@redhat.com)
- fix typo in /report_problem error message (dcallagh@redhat.com)
- add new retention_tag attribute to XSD (dcallagh@redhat.com)
- avoid duplicate group names (dcallagh@redhat.com)
- fix some unicode SAWarnings which were annoying me (dcallagh@redhat.com)
- Merge branch 'selenium-tests' into develop (dcallagh@redhat.com)
- Merge branch 'bz591652' into develop (dcallagh@redhat.com)
- Merge branch 'bz612227' into develop (dcallagh@redhat.com)
- if RecipeSet has a constructor, it has to explicitly handle any args passed
  to it (super() does not invoke the sqlalchemy magic) (dcallagh@redhat.com)
- this file is replaced by upgrade_0.5.58.txt (dcallagh@redhat.com)
- Fixed up SQL alter table, removed create tables as they are redundant
  (rmancy@redhat.com)
- Added ability to change colspan of retention and priority cols
  (rmancy@redhat.com)
- Fix problem with RecipeSet __init__ and RetentionTag __init__ and table
  schema (rmancy@redhat.com)
- Merge branch 'bz595801' into develop (rmancy@redhat.com)
- bz595801 - This is the first go at adding retention tags. Admins can add and
  change default settings. They are picked up in recipesets,            There
  is an interface in the jobs page to change the retention tag. Also job-list
  is a valid command            which will list jobs by family,tag,number of
  days complete for, or any combination of these. (rmancy@redhat.com)
- bz620605 - Introduction of Automated status (rmancy@redhat.com)
- Automatic commit of package [beaker] release [0.5.56-1]. (rmancy@redhat.com)
- bz593560 - Do over of the reserve report filter. (rmancy@redhat.com)
- additional logging (bpeck@redhat.com)
- only ask the scheduler for active and expired watchdogs every 60 seconds.
  (bpeck@redhat.com)
- don't call parent __init__ on Monitor class. (bpeck@redhat.com)
- apparently gettext gives us a lazystring which has to be coerced to a real
  type (weird) (dcallagh@redhat.com)
- there is no cherrypy.request in beakerd, so we have no nice way of producing
  an absolute url (dcallagh@redhat.com)
- minor chnage.  show debug line before sleep. (bpeck@redhat.com)
- don't remove the monitor in the expired watchdog code. (bpeck@redhat.com)
- Merge branch 'bz634702' into develop (bpeck@redhat.com)
- bz636651 - re-structure beaker-watchdog to not fork a separate process per
  recipe. (bpeck@redhat.com)
- the tree_path will not be available if the distro has been expired from the
  lab. (bpeck@redhat.com)
- bz591652 - automatically mark systems as broken if cobbler task fails
  (dcallagh@redhat.com)
- selenium test for bz612227 XSD validation warning (dcallagh@redhat.com)
- Merge branch 'bz612227' into selenium-tests (dcallagh@redhat.com)
- add python-lxml to Requires for Server and Client (using it for XSD
  validation) (dcallagh@redhat.com)
- bz612227 - validate against XSD in bkr job-submit (dcallagh@redhat.com)
- bz612227 - warn users before accepting job XML which does not validate
  (dcallagh@redhat.com)
- bz612227 - evaluate hostRequires at job submission time, to catch errors in
  XML (dcallagh@redhat.com)
- can catch multiple exception classes, instead of repeating the except clause
  (dcallagh@redhat.com)
- some additions to .gitignore (dcallagh@redhat.com)
- use %%(package_dir)s for static locations, so that we can run from a working
  copy or a system-wide install (dcallagh@redhat.com)
- change selenium install location to /usr/local/share/selenium
  (dcallagh@redhat.com)
- Merge branch 'develop' into selenium-tests (dcallagh@redhat.com)
- Record the last time osversion.trigger ran so we can only process new distros
  (bpeck@redhat.com)
- link=Groups locator is ambiguous, use an xpath instead (dcallagh@redhat.com)
- Merge branch 'bz629422' into develop (dcallagh@redhat.com)
- Merge branch 'bz631421' into develop (dcallagh@redhat.com)
- Merge branch 'bz623603' into develop (dcallagh@redhat.com)
- moved ReportProblemForm widget into bkr.server.widgets, added missing super()
  call (dcallagh@redhat.com)
- a bunch of fiddling, to get all the tests to pass (yay!)
  (dcallagh@redhat.com)
- execute SQL through sqlalchemy instead of MySQLdb directly, in order to re-
  use config etc (dcallagh@redhat.com)
- create_user was breaking my tests, changed it. Still seems to be breaking
  stuff. will look at later (rmancy@redhat.com)
- Merge branch 'develop' into selenium-tests (dcallagh@redhat.com)
- Some of the selenium tests (rmancy@redhat.com)
- Merge branch '634247' into develop (bpeck@redhat.com)
- Merge branch 'bz633885' into develop (bpeck@redhat.com)
- Merge branch 'master' into develop (bpeck@redhat.com)
- fix except code to handle cobbler xmlrpc errors. (bpeck@redhat.com)
- only package up the consolidated upgrade_xxx.sql scripts. (bpeck@redhat.com)
- bz629422 - disable TurboGears scheduler (dcallagh@redhat.com)
- oops, update_data is deprecated (update_params is what I meant)
  (dcallagh@redhat.com)
- selenium test for bz623603 (dcallagh@redhat.com)
- Merge branch 'bz623603' into selenium-tests (dcallagh@redhat.com)
- full path to bkr.timeout_xmlrpclib. (bpeck@redhat.com)
- update spec file to include timeout_xmlrpclib.py (bpeck@redhat.com)
- add missing timeout code. (bpeck@redhat.com)
- add timeout_xmlrpclib.ServerProxy() to keep us from getting stuck.
  (bpeck@redhat.com)
- Merge branch 'develop' of ssh://git.fedorahosted.org/git/beaker into develop
  (bpeck@redhat.com)
- added sql upgrade commands for 0.5.56->0.5.57. (bpeck@redhat.com)
- selenium test for bz631421 (dcallagh@redhat.com)
- Merge branch 'bz631421' into selenium-tests (dcallagh@redhat.com)
- set page title correctly in form-post.kid (dcallagh@redhat.com)
- bz631421 - fix page title for systems (dcallagh@redhat.com)
- bz623603 - allow users to report a problem with a system
  (dcallagh@redhat.com)
- depend on TurboMail >= 3.0, v2.0 doesn't work (dcallagh@redhat.com)
- unit test for bz612227 (dcallagh@redhat.com)
- Merge branch 'bz612227' into selenium-tests (dcallagh@redhat.com)
- bz612227 - evaluate hostRequires at job submission time, to catch errors in
  XML (dcallagh@redhat.com)
- can catch multiple exception classes, instead of repeating the except clause
  (dcallagh@redhat.com)
- create admin user when initialising db (this fixes test_add_user.py)
  (dcallagh@redhat.com)
- read from subprocesses line-at-a-time, to ensure lines don't get buffered
  across test boundaries (dcallagh@redhat.com)
- tests need to be not executable, otherwise nose will skip them
  (dcallagh@redhat.com)
- this particular test can reuse firefox sessions, to save time
  (dcallagh@redhat.com)
- reader thread, to allow nose to capture subprocesses' stdout
  (dcallagh@redhat.com)
- use unicode objects to keep sqlalchemy happy (dcallagh@redhat.com)
- declare selenium client as a test dependency (dcallagh@redhat.com)
- introduced new data_setup module for setting up test data; using that for
  thorough, repeatable, passing selenium tests for recipe data grid
  (dcallagh@redhat.com)
- Merge branch 'bz629147' into selenium-tests (dcallagh@redhat.com)
- need to pass kwargs to model constructors (dcallagh@redhat.com)
- the generated SQL comes out differently here if we have configured MySQL as
  the engine (dcallagh@redhat.com)
- cleaned up tests to use correct TurboGears config; eliminated duplicate
  config loading and logging (dcallagh@redhat.com)
- Merge branch 'selenium-tests' of ssh://rmancy@git.fedorahosted.org/git/beaker
  into selenium-tests (rmancy@redhat.com)
- Changes to deal with seting up DB in test mode (rmancy@redhat.com)
- if selenium/beaker is already running, warn and continue (without starting it
  again) (dcallagh@redhat.com)
- oops, forgot to update logger names for package move (dcallagh@redhat.com)
- fixed recipes test to correctly assert ordering for id column
  (dcallagh@redhat.com)
- Merge branch 'bz629147' into selenium-tests (dcallagh@redhat.com)
- wait for beaker and selenium-server to start listening during setup (instead
  of waiting for a hardcoded delay) (dcallagh@redhat.com)
- moved selenium tests into bkr/server/test/selenium; also start beaker-server
  in package setup (dcallagh@redhat.com)
- first go at setting up selenium tests (dcallagh@redhat.com)

* Wed Sep 29 2010 Raymond Mancy <rmancy@redhat.com> 0.5.57-1
- we don't transform installPackage and we leave the invalid attribute
  testrepo. (rmancy@redhat.com)
- Change to xsd which allows elements to be in no particular order
  (rmancy@redhat.com)
- completeDays args passed to job-list is now exclusive, rather than inclusive
- bz631971 - prototype now showing in reserve_systems (rmancy@redhat.com)
- bz634033 - Remove machines from reserve report that have ben reserved via
  RHTS (rmancy@redhat.com)
- Test for taking systems (rmancy@redhat.com)
- bz629888 - group member can now take (rmancy@redhat.com)
- if RecipeSet has a constructor, it has to explicitly handle any args passed
  to it (super() does not invoke the sqlalchemy magic) (dcallagh@redhat.com)
- this file is replaced by upgrade_0.5.58.txt (dcallagh@redhat.com)
- Fixed up SQL alter table, removed create tables as they are redundant
  (rmancy@redhat.com)
- Added ability to change colspan of retention and priority cols
  (rmancy@redhat.com)
- Fix problem with RecipeSet __init__ and RetentionTag __init__ and table
  schema (rmancy@redhat.com)
- bz595801 - This is the first go at adding retention tags. Admins can add and
  change default settings. They are picked up in recipesets,            There
  is an interface in the jobs page to change the retention tag. Also job-list
  is a valid command            which will list jobs by family,tag,number of
  days complete for, or any combination of these. (rmancy@redhat.com)
- only ask the scheduler for active and expired watchdogs every 60 seconds.
  (bpeck@redhat.com)
- bz636651 - re-structure beaker-watchdog to not fork a separate process per
  recipe. (bpeck@redhat.com)
- the tree_path will not be available if the distro has been expired from the
  lab. (bpeck@redhat.com)
- bz591652 - automatically mark systems as broken if cobbler task fails
  (dcallagh@redhat.com)
- bz612227 - validate against XSD in bkr job-submit (dcallagh@redhat.com)
- bz612227 - warn users before accepting job XML which does not validate
  (dcallagh@redhat.com)
- bz612227 - evaluate hostRequires at job submission time, to catch errors in
  XML (dcallagh@redhat.com)
- Record the last time osversion.trigger ran so we can only process new distros
  (bpeck@redhat.com)
- Some of the selenium tests (rmancy@redhat.com)
- fix except code to handle cobbler xmlrpc errors. (bpeck@redhat.com)
- only package up the consolidated upgrade_xxx.sql scripts. (bpeck@redhat.com)
- bz629422 - disable TurboGears scheduler (dcallagh@redhat.com)
- update spec file to include timeout_xmlrpclib.py (bpeck@redhat.com)
- add missing timeout code. (bpeck@redhat.com)
- add timeout_xmlrpclib.ServerProxy() to keep us from getting stuck.
  (bpeck@redhat.com)
* Thu Sep 16 2010 Raymond Mancy <rmancy@redhat.com> 0.5.57-1
- bz620605 - Introduction of Automated status (rmancy@redhat.com)
- fix beaker-watchdog to not leave zombies around. (bpeck@redhat.com)
- break watchdog logging into its own log file. (bpeck@redhat.com)
- Updated server.cfg and beakerd to write to its own log file.
  (bpeck@redhat.com)
- need outer joins here in case there is no associated row (e.g. new jobs won't
  have a system or result yet) (dcallagh@redhat.com)
- Sql required to upgrade already installed DB. (bpeck@redhat.com)
- bz629147 - fix column sorting for recipes (dcallagh@redhat.com)
- bz606862 - use a deeper directory hierarchy for logs (dcallagh@redhat.com)
- bz629272 - fix logic to prevent us from using systems that we no longer have
  access to. (bpeck@redhat.com)
- moved key-value sorting logic from template to widget code
  (dcallagh@redhat.com)
- bz629080 - fix beaker-proxy push method to call proper method.
  (bpeck@redhat.com)
- bz629076 - add not null constraint on watchdog/system_id. (bpeck@redhat.com)
- Support for Arlinton's SystemProfiles. (bpeck@redhat.com)

* Thu Sep 02 2010 Raymond Mancy <rmancy@redhat.com> 0.5.56-1
- bz595360 - Fixed reserve report to not crash mysql (rmancy@redhat.com)
- bz620604 - Removed take for those without the correct permissions.
  (rmancy@redhat.com)
- bz629067 - adds additional logging to beaker-proxy which may help track down
  memory issues. (bpeck@redhat.com)
- bz593606 - support NUMA node count (dcallagh@redhat.com)
- bz628811 - update unit tests for testinfo.py (dcallagh@redhat.com)
- bz627814 - Fixed a couple of typos (rmancy@redhat.com)
- Merge branch 'master' into bz595360 (rmancy@redhat.com)
- bz593560 - Do over of the reserve report filter. (rmancy@redhat.com)
- bz541285 - sort system key/values (dcallagh@redhat.com)

* Thu Aug 26 2010 Raymond Mancy <rmancy@redhat.com> 0.5.55-1
- bz624594 - patch for beaker-clien tto work with kobo >= 0.3 Daniel Mach
  (rmancy@redhat.com)
- bz626648 - console script to clean up visit and visit_identity tables
  (dcallagh) (rmancy@redhat.com)
- bz595360 - Search bar in Reserve report (rmancy@redhat.com)

* Thu Aug 19 2010 Raymond Mancy <rmancy@redhat.com> 0.5.54-1
- bz621284 - Added restrictions to CSV, also fixed a problem with csv not being
  able to write unicode objects (rmancy@redhat.com)
- bz541297 - Invalid users are caught when adding them to groups
  (rmancy@redhat.com)
- bz618249 - Refactoring some code to seperate view from data
  (rmancy@redhat.com)
- bz605310 - Fix ordering in Admin->OSversion and Distro->Family
  (rmancy@redhat.com)
- bz21458 - Dropdown now works when adding groups to a system
  (rmancy@redhat.com)

* Tue Aug 10 2010 Raymond Mancy <rmancy@redhat.com> 0.5.53-1
- allow getFamily() to work with either a distro or family passed from the
  command line. (bpeck@redhat.com)
- as per bz612025 - Updated docs to document how to add groups
  (rmancy@redhat.com)
- bz617444 - We can now see  the memory values that the filter called by the
  Scheduler uses to determine the system has the correct            memory, in
  accordance with hostRequires (rmancy@redhat.com)

* Thu Aug 05 2010 Bill Peck <bpeck@redhat.com> 0.5.52-3
- bump minor release (bpeck@redhat.com)
- fix System.available() to work correctly with group acl's. (bpeck@redhat.com)

* Wed Aug 04 2010 Bill Peck <bpeck@redhat.com> 0.5.52-2
- bump minor release (bpeck@redhat.com)
- revert --default option on %%packages.  Seems to ignore all remaining
  packages. (bpeck@redhat.com)

* Tue Aug 03 2010 Bill Peck <bpeck@redhat.com> 0.5.52-1
- remove uneeded schema upgrades. (bpeck@redhat.com)
- found bug with ks_appends and ks_meta during testing. (bpeck@redhat.com)
- bz616491 - All users have access to power cycle all machines. Added
  confirmation screen for non users of machines (rmancy@redhat.com)
- bz609202 - new bkr command displaying task details 
- bz607937 - new XML-RPC to get metadata (bpeck@redhat.com)
- addHostRequires and addDistroRequires will now take <xml> from a string.  You
  can still pass in an  xml node too. (bpeck@redhat.com)
- bz595642 - RecipeSets can now be cloned instead of Recipes. Also using
  RecipeSetWidget now (rmancy@redhat.com)
- bz610259 - add the ability to provide %%post...%%end to kickstartd from job xml
  (bpeck@redhat.com)
- add whiteboard handlers (bpeck@redhat.com)
- Add missing #slurp to bootloader line. (bpeck@redhat.com)
- bkr-client: added watchdog-show (mcsontos@redhat.com)
- bz612710 - Makes systems available to members of groups that are on the ACL
  for systems. i.e in System->Available, and in Scheduler->Reserve.
  Also consolidated some of the import statements (rmancy@redhat.com)
- update to expire_distros to allow admin to delete distros from command line.
  (bpeck@redhat.com)
- fix for bz617664 -  Manual provisions and automated installs should provide a
  default set of packages (bpeck@redhat.com)
- change default options to not wait.  taskwatcher now uses 30 seconds between
  polls. (bpeck@redhat.com)
- Added job-clone feature. (bpeck@redhat.com)
- bz603719 - Added some text which explains how to add test params into the Job
  XML workflow (rmancy@redhat.com)

* Tue Jul 27 2010 Bill Peck <bpeck@redhat.com> 0.5.51-2
-  fixed syntax error in beakerd.

* Tue Jul 27 2010 Bill Peck <bpeck@redhat.com> 0.5.51-1
- fixed bkr job-submit --convert to use new <partitions/> tag format.
  (bpeck@redhat.com)
- bz617467 - Minor edit, added 'http://' in front of the HUB URL val as it
  needs to be there, also            added in caveat about needed cvs or git
  revisioned task to have 'make tag' work (rmancy@redhat.com)
- bz601367 - lvm based guest images and most likely guest OS lvm filesystem requests 
  not being processed properly by beaker
- Make sure the watchdog point to this recipes system. (bpeck@redhat.com)
  Set the user to None as the very last step. (bpeck@redhat.com)
- Let anaconda install kernel_options_post for us. (bpeck@redhat.com)
- Its possible we already created the repo before.  If so skip.
  (bpeck@redhat.com)
- Change default to package to []. (bpeck@redhat.com)
- fixes bz617364 - System loaned to userA for RHTS is stolen by Beaker Job for
  userB (bpeck@redhat.com)

* Wed Jul 21 2010 Bill Peck <bpeck@redhat.com> 0.5.50-1
- export task_info command to lab controller proxy. (bpeck@redhat.com)
- Create recipe specific repos instead of one giant repo. (bpeck@redhat.com)
  Update to createRepo to update the base repo and copy it to recipe specific.
  This is faster  and allows the entire task repo to be available.
  (bpeck@redhat.com)
  add missing repos dir (bpeck@redhat.com)
- fix possible race condition when starting a new task, normally the running
  task adds in some extra time for the watchdog, this makes sure we do.
  (bpeck@redhat.com)
- bz607176 - does not return exit code different from 0 if --nowait and error
  is present. (bpeck@redhat.com)
- bz609444 - Job id cannot be easily captured by external script
  (bpeck@redhat.com)
- install nag-email script (bpeck@redhat.com)
- bz572226 - WIP for nag email (rmancy@redhat.com)
  minor edits to nag_email. Allow user to specify which service.
  (bpeck@redhat.com)
  fix nag_email logic fix option parsing to assign threshold to an int.
  (bpeck@redhat.com)

* Tue Jul 13 2010 Bill Peck <bpeck@redhat.com> 0.5.49-1
- include schema upgrade script. (bpeck@redhat.com)
- RecipeWidget needs to require JQuery in its javascript list.  This fixes the
  recipe view. (bpeck@redhat.com)
- Fix push inventory to remove old devices. (bpeck@redhat.com)
- Don't give provision or power options to Virtual systems. (bpeck@redhat.com)
- reset excluded_arches and excluded_osmajor.  Otherwise we only add.
  (bpeck@redhat.com)
- default to not wait on power commands (bpeck@redhat.com)
- Now support editing the OSMajor alias from the web page. this finishes the
  fix for    bz600353 - Limiting architectures (releases) in Beaker
  (bpeck@redhat.com)
- Put COPYING in base package, use .tar.gz for package since tito expects that
  (bpeck@redhat.com)
- bz543061 - RHTS client side tools do not work properly in FIPS enabled mode
           - accept empty string as no-digest. (mcsontos@redhat.com)
- no need for .gitattributes anymore (bpeck@redhat.com)
- put in a FIXME comment for the way the Distro caches queries on multiple
  distros (rmancy@redhat.com)
- bz608946 - system/view not working due to error (rmancy@redhat.com)
           - Added rpc definition for multiple_distros from merged branch
           - fixed small error in JS (rmancy@redhat.com)
           - Made rpc calls in reserve_workflow.js to use the correct url
             (rmancy@redhat.com)
           - url() for my paginate grid (rmancy@redhat.com)
           - Ok, I've decided it's a bad idea to specify the full url in the
             widget. Instead I've gone through the templates and made sure that the full
             url path is being specified in there (rmancy@redhat.com)
           - More url() (rmancy@redhat.com)
           - changed a lot of static links to use tg.url() (rmancy@redhat.com)
- bz598878 - reserve more machines in one step (rmancy@redhat.com)
- bz596410 - Job Matrix nack, minus comment and auth feature
             hide/show recipesets that have been nak'd (rmancy@redhat.com)
           - Ack/Nak/NeedsReview panel is shown in Jobs listing, only available
             to owners and admin of Job. Checkbox in matrix view will show/hide nak recipesets.
           - Comments now working (rmancy@redhat.com)
           - Can comment on item before the ack/nak is changed (rmancy@redhat.com)
           - Added css for jquery UI (rmancy@redhat.com)
             (rmancy@redhat.com)

* Wed Jul 07 2010 Bill Peck <bpeck@redhat.com> 0.5.48-1
- new package built with tito

* Tue Jul 06 2010 Bill Peck <bpeck@redhat.com> - 0.5.47-0
- proper release

* Tue Jul 06 2010 Bill Peck <bpeck@redhat.com> - 0.5.46-5
- bz598878, minor update to code to not need split(',')
- bz572798, Missing conditions/events in history view.

* Fri Jul 02 2010 Bill Peck <bpeck@redhat.com> - 0.5.46-3
- added get_arches and get_family xmlrpc calls.
- updated workflow-simple to use get_arches if no arches specified.

* Wed Jun 30 2010 Bill Peck <bpeck@redhat.com> - 0.5.46-2
- fix bz589876 - Job list progress bars should show progress of running recipes

* Wed Jun 30 2010 Bill Peck <bpeck@redhat.com> - 0.5.46-1
- disable panic detection from reserve workflow.
- merged bz607560, fixes NULL powertype.
- merged bz598878, reserve more machines in one step.

* Tue Jun 29 2010 Bill Peck <bpeck@redhat.com> - 0.5.46-0
- bz608621 added sane defaults to bkr distro-list (limit 10)
- use %%packages --default for RHEL6 kickstart
- bz607558 - relax check for %%packages, before we stopped if we saw %%post or %%pre.

* Wed Jun 22 2010 Bill Peck <bpeck@redhat.com> - 0.5.45-1
- fix string compare

* Tue Jun 21 2010 Bill Peck <bpeck@redhat.com> - 0.5.45-0
- fixed job submission where we call lazy_create.  would create dupe package entries.

* Thu Jun 17 2010 Bill Peck <bpeck@redhat.com> - 0.5.44-3
- bz604906 Pagination setting on Distro->Family are a bit funny
- bz605260 [Beaker] Not able to "Loan" a system even though the group has admin perms
- bz604972 Inventory allows reservation of an already reserved machine 
- bz598525 bkr workflow-simple --package not working

* Thu Jun 17 2010 Bill Peck <bpeck@redhat.com> - 0.5.44-1
- fix panic reporting to report on Running task

* Thu Jun 17 2010 Bill Peck <bpeck@redhat.com> - 0.5.44-0
- fix job actions cancel and abort to call update_status()

* Wed Jun 16 2010 Bill Peck <bpeck@redhat.com> - 0.5.43-2
- update BeakerWorkflow to support --method and --kernel_options

* Wed Jun 16 2010 Bill Peck <bpeck@redhat.com> - 0.5.43-1
- require a valid user for xmlrpc job.upload()

* Tue Jun 15 2010 Bill Peck <bpeck@redhat.com> - 0.5.43-0
- bz581860	Listing of possible families
- bz589904 	tests which crashing the system will timeout the watchdog
- bz601220 	extendtesttime.sh does not work
- bz601485 	bkr --convert should convert CPUNAME to cpu_codename
- bz601763 	When trying to reserve a machine I get 500 Internal error
- bz602214 	--prettyxml option to bkr job-results doesn't work
- bz602907 	https://beaker.engineering.redhat.com/reserve_system defects
- bz602915 	Error with "Pick System" from Distro page 
- bz600098   	strip ansi chars from console.log so browsers show it as text/plain.

* Tue Jun 15 2010 Bill Peck <bpeck@redhat.com> - 0.5.42-4
- changed update_status() to not get into recursive loops
* Mon Jun 14 2010 Bill Peck <bpeck@redhat.com> - 0.5.42-3
- replace allow_limit_override=True with max_limit=None
* Tue Jun 08 2010 Bill Peck <bpeck@redhat.com> - 0.5.42-1
- bz570186 Hopefully fix: Ability to set system owner to a group or individual
- bz589904 tests which crashing the system will timeout the watchdog
- bz591384 getenv("TERM") returns NULL
- bz599086 improve configfile handling
- bz600353 Limiting architectures (releases) in Beaker 
* Mon Jun 07 2010 Bill Peck <bpeck@redhat.com> - 0.5.41-3
- added push and legacypush to proxy
* Tue Jun 01 2010 Bill Peck <bpeck@redhat.com> - 0.5.41-1
- minor update for bz598320
* Tue Jun 01 2010 Bill Peck <bpeck@redhat.com> - 0.5.41-0
- bz501511,RFE: Use STABLE trees by default
- bz582295,No Watchdog page anymore?
- bz583014,RFE] provide single_package.py replacement with same CLI interface
- bz584592,Inventory not UTF safe?
- bz591992,Job Status page: typo: ""Finsihed""
- bz594714,Beaker] [Job Matrix Report] Test column out of order leads to confusion
- bz596802,RFE] split bkr job-watch
- bz597155,variant option of workflow-simple doesn't work
- bz598320,show failed results' shows passed results also

* Tue May 25 2010 Bill Peck <bpeck@redhat.com> - 0.5.40-0
- minor fixes in command line workflow.
- minor fixes in command line task list.
- added new command distro-verify to help admins.
- 592978 "Change Job detail page to use AJAX for showing results"
- 570186 "[Beaker] RFE: Ability to set system owner to a group or individual"
- 541290 "[Beaker] RFE: Consistent use of the terminology."
- 580090 "Beaker doesn't take into account boot command line parameters"
- 594746 "[Beaker] [Execute Tasks] View does not report sub test results."
- 559337 "[Beaker] RFE: executed test report"
- 584586 "Importing labinfo results in 500 ISE"
- 584587 "Importing excludes doesn't work"
- 591147 "strange listing of systems with a particular devices"
- 591401 "RFE: User style searches for other admin pages."
- 594038 "Increase proper error handling"
* Mon May 17 2010 Bill Peck <bpeck@redhat.com> - 0.5.39-0
- fix job_matrix report to show virt recipes as well.
* Mon May 17 2010 Bill Peck <bpeck@redhat.com> - 0.5.38-1
- added --pid-file to beakerd startup. make sure only one beakerd is running at a time.
* Mon May 17 2010 Bill Peck <bpeck@redhat.com> - 0.5.38-0
- upaded proxy to only re-authenticate every 60 seconds.
- fixed beakerd to not look at systems not in Working state.
* Wed May 12 2010 Bill Peck <bpeck@redhat.com> - 0.5.37-0
- fixed proxy to fork properly
* Tue May 11 2010 Bill Peck <bpeck@redhat.com> - 0.5.36-0
- merged bz589723 - fix spelling mistakes
- merged bz589843 - cannot select systems in reserve workflow
- merged bz590665 - link to systems owner by a particular group gives internal error
- merged bz589857 - Distro search dies on 'Breed' search
* Mon May 10 2010 Bill Peck <bpeck@redhat.com> - 0.5.35-1
- Change default to /bkr
* Mon May 10 2010 Bill Peck <bpeck@redhat.com> - 0.5.35-0
- Fix beakerd to not do process_routine until all recipes are in state processed.
- possible fix for favicon.ico not being found.
* Fri May 07 2010 Bill Peck <bpeck@redhat.com> - 0.5.34-1
- fix syntax errors in beakerd
* Fri May 07 2010 Bill Peck <bpeck@redhat.com> - 0.5.34-0
- possible fix for same identity key exists in this session (beakerd)
- also fix it so scheduled_recipes routine always runs after queued_recipes
* Thu May 06 2010 Bill Peck <bpeck@redhat.com> - 0.5.33-2
- pushed remote cobbler method to a ten minute timeout.  some power options take this long.
* Thu May 06 2010 Bill Peck <bpeck@redhat.com> - 0.5.33-1
- added additional debug code to beakerd.
- default guest recipes to non virt distro, ask for it if you want virt.
* Thu May 06 2010 Bill Peck <bpeck@redhat.com> - 0.5.33-0
- Remove --cost from rhel5 kickstart templates.  rhel5 doesn't support --cost.
* Wed May 05 2010 Bill Peck <bpeck@redhat.com> - 0.5.32-2
- fix workflow-simple to handle taskparam correctly and task types/packages
* Wed May 05 2010 Bill Peck <bpeck@redhat.com> - 0.5.32-1
- fix BeakerJob classes to add tasks to the correct node.
* Wed May 05 2010 Bill Peck <bpeck@redhat.com> - 0.5.32-0
- New beaker-client command workflow-simple
- minor fix to tasks/filter to support new workflow
* Wed Apr 28 2010 Bill Peck <bpeck@redhat.com> - 0.5.31-3
- only release_system if there is an active watchdog.
* Wed Apr 28 2010 Bill Peck <bpeck@redhat.com> - 0.5.31-2
- release_system should now catch tracebacks from failed cobbler attempts.
* Wed Apr 28 2010 Bill Peck <bpeck@redhat.com> - 0.5.31-1
- merged bz586163 - fixes job matrix report
* Wed Apr 28 2010 Bill Peck <bpeck@redhat.com> - 0.5.31-0
- added both provision methods to distro link
* Tue Apr 27 2010 Bill Peck <bpeck@redhat.com> - 0.5.30-0
- remove uneeded @identity on /distros/ 
* Mon Apr 26 2010 Bill Peck <bpeck@redhat.com> - 0.5.29-2
- switch show/hide links to buttons.
- hide logs by default
- show clone link for all jobs.
* Mon Apr 26 2010 Bill Peck <bpeck@redhat.com> - 0.5.29-1
- really fix package tag issues
* Mon Apr 26 2010 Bill Peck <bpeck@redhat.com> - 0.5.29-0
- fix package tag issues
* Sat Apr 24 2010 Bill Peck <bpeck@redhat.com> - 0.5.28-0
- compress task results by default, links for showall and showfail if failures
  state it remembered via a cookie.
* Fri Apr 23 2010 Bill Peck <bpeck@redhat.com> - 0.5.27-1
- fixed bad merge
* Fri Apr 23 2010 Bill Peck <bpeck@redhat.com> - 0.5.27-0
- bz583535 - RFE Provision from distro page
- bz582879 - Show all - bug in tasks library
- bz582186 - Searches should default to Contains
- bz581684 - Remove Tag page for Distros, distro page can now search on tags
- bz581502 - Sort distro family list
- bz567788 - search should show number of items returned
- update rhts_partitions snippet to allow ondisk specification
- update kickstarts to support firewall variable
- bz557116 - Show/search systems owned by groups
- bz582729 - Fixed html title to show job/recipe etc.. id on each page
- includes pub docs
* Tue Apr 20 2010 Bill Peck <bpeck@redhat.com> - 0.5.26-0
- Example cleanup in rhts_partitions snippet
- Fixed osversion.trigger not to process distros without ks_meta['tree']
- moved mod_wsgi socket location to /var/run to make fedora happy
- replaced Unicode() with UnicodeText() to make fedora happy
- add <packages><package name=""/></packages> tags so cloning works for custom_packages.
- loosen error checking on root name spaces for new tasks.
* Thu Apr 15 2010 Bill Peck <bpeck@redhat.com> - 0.5.25-0
- remove mod_python requirement from lab-controller
- Add X.log monitoring to anamon
* Wed Apr 14 2010 Bill Peck <bpeck@redhat.com> - 0.5.24-0
- added missing installPackage tag processing.
* Tue Apr 13 2010 Bill Peck <bpeck@redhat.com> - 0.5.23-2
- fixed install_start to push guest watchdog entries out as well.
* Tue Apr 13 2010 Bill Peck <bpeck@redhat.com> - 0.5.23-1
- Merge remote branch 'origin/bz541281' No sorting, filtering, or pagination settings on Accounts list
- Merge remote branch 'origin/bz580091' quick links on Job/Recipe pages for "Running", "Queued"
* Tue Apr 13 2010 Bill Peck <bpeck@redhat.com> - 0.5.23-0
- fix firewall syntax for mutliple ports
* Mon Apr 12 2010 Bill Peck <bpeck@redhat.com> - 0.5.22-2
- add system specific kickstart snippets
- Merge remote branch 'origin/bz578420'
- Merge remote branch 'origin/master_variables'
- Merge remote branch 'origin/job_submit_nowait'
* Mon Apr 12 2010 Bill Peck <bpeck@redhat.com> - 0.5.22-1
- Opened port 12432 for beah multi-host by default.
* Mon Apr 12 2010 Bill Peck <bpeck@redhat.com> - 0.5.22-0
- Added recipeset_stop to proxy method.
* Sat Apr 10 2010 Bill Peck <bpeck@redhat.com> - 0.5.21-1
- cherry-picked rcm addRepo code from 0.4.x
* Sat Apr 10 2010 Bill Peck <bpeck@redhat.com> - 0.5.21-0
- fixed beakerd filtering on Status, actually is SystemStatus.
* Fri Apr 09 2010 Bill Peck <bpeck@redhat.com> - 0.5.20-0
- prepend log dir with year of start_time.
* Thu Apr 08 2010 Bill Peck <bpeck@redhat.com> - 0.5.19-1
- fixed scheduler to honor system status.
* Thu Apr 08 2010 Bill Peck <bpeck@redhat.com> - 0.5.19-0
- Merge remote branch 'origin/bz576327'
- Merge remote branch 'origin/bz579972'
- Merge remote branch 'origin/bz578383'
- Fixed --convert to handle <partition> tags in legacy xml
* Wed Apr 07 2010 Bill Peck <bpeck@redhat.com> - 0.5.18-3
- BZ #578548 - fix provided by gozen
- fixed hostRequires and distroRequires parsing to not choke on empty <and/> or <or/> tags
- display time left in duration column if watchdog exists
* Tue Apr 06 2010 Bill Peck <bpeck@redhat.com> - 0.5.17-2
- fixed bz 570986, "TypeError: string indices must be integers" in expire_distros
- fixed task_stop(cancel or abort) returning None.
- fixed child.filter() to not die on unrecognized tags.
* Mon Apr 05 2010 Bill Peck <bpeck@redhat.com> - 0.5.16-2
- make sure old task rpm exists before trying to remove it.
- overwrite repos, don't append in rhts_post snippet.
* Thu Apr 01 2010 Bill Peck <bpeck@redhat.com> - 0.5.15-8
- fix apache conf for beaker-server
- pass repos to cobbler, separate harness_repos from custom_repos
- allow ks_meta to be passed in from recipe
* Wed Mar 31 2010 Bill Peck <bpeck@redhat.com> - 0.5.15-1
- move harness repos to server from lab-controller.
* Wed Mar 31 2010 Bill Peck <bpeck@redhat.com> - 0.5.14-0
- update rhts-post snippet to only enable our repos.
* Tue Mar 30 2010 Bill Peck <bpeck@redhat.com> - 0.5.13-1
- removed uneeded task_list code
- default task result to pass when no result recorded, this is for css display.
- display log summary when task.path == /
* Mon Mar 29 2010 Bill Peck <bpeck@redhat.com> - 0.5.12-1
- merged bz574179, arch and distro search in tasks.
- added stdin support for bkr job-submit
- minor spec file changes for fedora package review.
- added xmlrpc method to tasks for getting list of all tasks
- added command module to list tasks
* Fri Mar 26 2010 Bill Peck <bpeck@redhat.com> - 0.5.11-0
- fix status_watchdog to return correct seconds if remaining time is over a day.
* Thu Mar 25 2010 Bill Peck <bpeck@redhat.com> - 0.5.10-0
- Added missing code to deal with priorities.
- Added missing code to order available systems by Owner,Group, then shared.
- fixed extend_watchdog to return status_watchdog()
- added status_watchdog method to return the number of seconds remaining on watchdog.
- added missing user variable for system sorting.
* Wed Mar 24 2010 Bill Peck <bpeck@redhat.com> - 0.5.8-1
- removed -lib subpackage. beakerlib is now its own project.
- fixed extend_watchdog to not return None.
* Wed Mar 24 2010 Bill Peck <bpeck@redhat.com> - 0.5.6-2
- merged rmancy fix for bz576446 - added MyJobs/MyRecipe links to menu.
- moved My menus to Login area.
* Tue Mar 23 2010 Bill Peck <bpeck@redhat.com> - 0.5.5-0
- merged rmancy fix for bz574178 - added recipe search.
* Tue Mar 23 2010 Bill Peck <bpeck@redhat.com> - 0.5.4-0
- merged rmancy fix for bz576420 - fixes task search
* Tue Mar 23 2010 Bill Peck <bpeck@redhat.com> - 0.5.3-0
- merged rmancy fix for bz574176 - searching in jobs 
- merged mcsontos fix for bz576128 - add help for beaker-client subcommands
* Thu Mar 18 2010 Bill Peck <bpeck@redhat.com> - 0.5.2-0
- Merged Scheduler into master, renamed site-packages/beaker to site-packages/bkr
* Thu Mar 04 2010 Bill Peck <bpeck@redhat.com> - 0.4.89-0
- update osversion.trigger to update pushed data before calling addDistro.sh
* Wed Mar 03 2010 Bill Peck <bpeck@redhat.com> - 0.4.88-0
- update osversion.trigger to ignore xen variants when calling addDistro.sh
* Wed Mar 03 2010 Bill Peck <bpeck@redhat.com> - 0.4.87-0
- fixed osversion.trigger, FAMILYUPDATE may not exist for some distros.
* Tue Mar 02 2010 Bill Peck <bpeck@redhat.com> - 0.4.86-1
- fixed osversion.trigger, Distro -> distro.
- extend visit timeout to 6 hours by default.
- really include System/Location in search bar.
* Wed Feb 24 2010 Bill Peck <bpeck@redhat.com> - 0.4.85-2
- Added @x11 and @basic-desktop to rhel6 kickstarts
* Fri Feb 19 2010 Raymond Mancy <rmancy@redhat.com> - 0.4.85-1
- refactored system search
- cast partition size to int() before multiplying. 
* Wed Feb 17 2010 Bill Peck <bpeck@redhat.com> - 0.4.84-1
- update osversion.trigger to only process newly imported distros
- add robustness to rhts_partitions snippet.
- rmancy merged history search.
* Mon Feb 15 2010 Bill Peck <bpeck@redhat.com> - 0.4.83-0
- Remove auth from rhel6 kickstart, default is sane.
- Includes rmancy's update, added cpu_model_name to search options.
- escape variables in cheetah snippets.
* Wed Feb 03 2010 Bill Peck <bpeck@redhat.com> - 0.4.82-3
- Don't expire nightlies in one week, leave it up to the filesystem
- fix bz#554852 don't remove any distros if all are missing
- Process KickPart directive from legacy rhts if passed in.
- Update rhts_partitions snippet to support fstype
- run addDistro.sh with variant specified in .treeinfo if available
- install options should override base options
* Tue Feb 02 2010 Bill Peck <bpeck@redhat.com> - 0.4.81-2
- Fix bz#560823 for rhel3 systems not checking in to rhts properly
- Fix ISE 500 when looking up an invalid profile on cobbler
- Fix for rt#58689 when importing anything but an nfs distro we get the location 
  of the repos wrong.
- Fix bz#555551 - missing location for search and custom columns
- Fix bz#559656 - unable to handle commented %%packages in kickstart
- Merged AccountClosure code.
* Tue Jan 26 2010 Bill Peck <bpeck@redhat.com> - 0.4.80-0
- added support for variants being read from .treeinfo
* Mon Jan 25 2010 Bill Peck <bpeck@redhat.com> - 0.4.79-1
- add missing admin decorators to user methods
* Fri Jan 22 2010 Bill Peck <bpeck@redhat.com> - 0.4.79-0
- rename table key to key_, key is a reserved word.
- shorten key_name value to varchar(50) to support mysql Unique column limitation.
* Wed Jan 20 2010 Bill Peck <bpeck@redhat.com> - 0.4.78-0
- Remove redundant arch aliases
* Wed Jan 13 2010 Bill Peck <bpeck@redhat.com> - 0.4.77-0
- fix ISE 500 when adding new system
* Tue Jan 12 2010 Bill Peck <bpeck@redhat.com> - 0.4.76-1
- fix for cookies not being set.
* Tue Jan 12 2010 Bill Peck <bpeck@redhat.com> - 0.4.76-0
- merged bz554775 - added missing search columns and changed the order of Family/Model.
* Mon Jan 11 2010 Bill Peck <bpeck@redhat.com> - 0.4.76-0
- merged bz544347 - add condition field when system status set to broken or removed.
- merged ticket51 - custom columns.
- merged bz553421 - fixed requesting a system with arch=i386 and arch=x86_64 would fail.
* Fri Jan 08 2010 Bill Peck <bpeck@redhat.com> - 0.4.76-0
- Fixed regression, remove pxe entries when returning a system.
* Thu Jan 07 2010 Bill Peck <bpeck@redhat.com> - 0.4.76-0
- merged bz537414 - show version on beaker pages and have a link for reporting bugs.
* Tue Jan 05 2010 Bill Peck <bpeck@redhat.com> - 0.4.75-1
- Server/Client/LabController require beaker.
* Tue Jan 05 2010 Bill Peck <bpeck@redhat.com> - 0.4.74-0
- Merged Raymond's bz549912
- updated spec file to include branch name and timestamp
* Tue Dec 22 2009 Bill Peck <bpeck@redhat.com> - 0.4.70-0
- another fix to the release_action code. send proper action methods
  to cobbler, Off->off On->on.
* Thu Dec 17 2009 Bill Peck <bpeck@redhat.com> - 0.4.69-0
- small fix for release action, default to power off.
* Fri Dec 11 2009 Bill Peck <bpeck@redhat.com> - 0.4.68-0
- osversion now knows what arches are expected for that update.
  This allows us to only tag distros as STABLE if all arches are imported and tagged as INSTALLS
- update distro-list command to show the distro name, suitable for feeding into workflows.
* Wed Dec 09 2009 Bill Peck <bpeck@redhat.com> - 0.4.67-0
- Raymonds fix for is_not in arch search
- additional fixes from Raymond
- fix for beaker-init to create ReleaseAction Table
* Sun Dec 06 2009 Bill Peck <bpeck@redhat.com> - 0.4.65-0
- New ReleaseAction code, allows systems to stay on or
  reprovision at time of return.
* Tue Dec 01 2009 Bill Peck <bpeck@redhat.com> - 0.4.64-0
- Fix ISE in simplesearch
- added PATH=/usr/bin:$PATH to rhel3 kickstart
* Fri Nov 20 2009 Bill Peck <bpeck@redhat.com> - 0.4.63-0
- merged Raymond's Key/Value search ability
* Fri Nov 20 2009 Bill Peck <bpeck@redhat.com> - 0.4.62-1
- Fixes for searching drivers
- Random selection when more than one host available.
* Tue Nov 17 2009 Bill Peck <bpeck@redhat.com> - 0.4.61-0
- Fixes for searching on cpuflags
- new manual kickstart keyword allows interactive installs
* Wed Oct 28 2009 Bill Peck <bpeck@redhat.com> - 0.4.57-0
- New search implemented by Raymond Mancy
- don't try and power off machines that were temporarily reserved by legacy rhts
- view groups for non admin users
* Fri Oct 16 2009 Bill Peck <bpeck@redhat.com> - 0.4.53-0
- fix allows custom kickstarts to still append packages
* Tue Oct 06 2009 Bill Peck <bpeck@redhat.com> - 0.4.52-0
- pass !key along to cobbler for further processing.
* Mon Oct 05 2009 Bill Peck <bpeck@redhat.com> - 0.4.51-0
- fix for reserve report, not all records have a Reserved action.
* Thu Oct 01 2009 Bill Peck <bpeck@redhat.com> - 0.4.50-0
- Fixed system exclude to work properly from Distro.systems()
  previously excluding one arch would exclude all.
- added first report. reserve, shows length of currently reserved systems
- updated reserve report to honor NDA/secret settings.
* Wed Sep 30 2009 Petr Muller <pmuller@redhat.com> - 0.4.46-0
- backported few beakerlib fixes from the development branch
* Wed Sep 29 2009 Bill Peck <bpeck@redhat.com> - 0.4.45-0
- updated rhts-checkin to report anaconda logs to legacy rhts.
* Tue Sep 15 2009 Bill Peck <bpeck@redhat.com> - 0.4.44-0
- fixed wrong default language for Fedora kickstarts
- attempted to make broken search a little better.
* Thu Sep 10 2009 Bill Peck <bpeck@redhat.com> - 0.4.43-0
- added RHEL6/F12 package groups for development
* Thu Sep 03 2009 Bill Peck <bpeck@redhat.com> - 0.4.42-0
- fixed saving tag Activity on Distro.
* Thu Aug 27 2009 Bill Peck <bpeck@redhat.com> - 0.4.41-0
- use action_release() in controllers
* Thu Aug 27 2009 Bill Peck <bpeck@redhat.com> - 0.4.40-0
- option to not wait for power commands if talking to cobbler 1.7 or newer
* Tue Aug 25 2009 Bill Peck <bpeck@redhat.com> - 0.4.39-7
- re-worked remote calls to cobbler to be in their own sub-class.
  This was needed to support the latest version of cobbler.
- added not_anonymous tags around distro tagi add/remove methods.
* Fri Aug 21 2009 Petr Muller <pmuller@redhat.com> - 0.4.39-0
- cherry picked fixes from master branch for beakerlib:
- various doc fixes
- tweaked phase reporting 
- new options & functionality for rlRun
- enabling manual use of journal comparator
- new rlPass and rlFail functions
- new rlSendFile function
- plugin mechanism
- xml character breakage fix
* Thu Aug 20 2009 Bill Peck <bpeck@redhat.com> - 0.4.38-0
- Allow skipx in kickstarts to be passed in from metadata.
- Added xmlrpc method for editing distro Update.
* Wed Aug 12 2009 Bill Peck <bpeck@redhat.com> - 0.4.37-0
- Escape $ in custom kickstarts sent to cobbler
* Tue Aug 11 2009 Bill Peck <bpeck@redhat.com> - 0.4.36-0
- create subprofile
* Mon Aug 10 2009 Bill Peck <bpeck@redhat.com> - 0.4.34-0
- Change how custom kickstarts are handled. Don't copy
  cobbler profiles anymore, just use system profile and set
  parent if needed.
* Fri Aug 07 2009 Bill Peck <bpeck@redhat.com> - 0.4.33-0
- Allow the owner of a system to force a loan return.
* Wed Aug 05 2009 Bill Peck <bpeck@redhat.com> - 0.4.32-0
- Require users to be logged in to do actions and saves.
  This forces an automatic relogin if using kerberos.
* Tue Aug 04 2009 Bill Peck <bpeck@redhat.com> - 0.4.31-0
- fixed remove_distro call in expire distros
* Mon Aug 03 2009 Bill Peck <bpeck@redhat.com> - 0.4.30-0
- Updated osversion.trigger to not traceback when encountering an 
  unknown compressor.
* Tue Jul 28 2009 Bill Peck <bpeck@redhat.com> - 0.4.29-0
- Changes cobbler scripts to do everything through xmlrpc.
  cobbler gets confused otherwiese.
* Fri Jul 24 2009 Bill Peck <bpeck@redhat.com> - 0.4.28-0
- Fixed string_to_hash to not barf on extra spaces
* Mon Jul 20 2009 Bill Peck <bpeck@redhat.com> - 0.4.27-0
- Expanded user_name field to 255 chars.
* Mon Jul 20 2009 Bill Peck <bpeck@redhat.com> - 0.4.26-0
- Enable ntp in cobbler snippets
* Fri Jul 17 2009 Bill Peck <bpeck@redhat.com> - 0.4.25-0
- Fixed system arch filtering to be unicode not int.
* Thu Jul 16 2009 Bill Peck <bpeck@redhat.com> - 0.4.24-0
- Allow systems to query on arch even though we are already starting
  from a distro.  This allows you to ask for systems that are not x86_64
  for example.
- Don't fail if we can't power off a system when returning it.
- Use correct username when returning a system to the pool.
- Remove --resolvedeps from RHEL6 kickstart file.
* Tue Jul 14 2009 Bill Peck <bpeck@redhat.com> - 0.4.22-0
- Fix distro_method value to be unicode instead of boolean.
* Mon Jul 13 2009 Bill Peck <bpeck@redhat.com> - 0.4.21-0
- Allow legacy RHTS to ask for distros based on install method
* Tue Jul 07 2009 Bill Peck <bpeck@redhat.com> - 0.4.20-0
- Include Workstation key for RedHatEnterpriseLinuxClient5
* Mon Jul 06 2009 Bill Peck <bpeck@redhat.com> - 0.4.19-0
- Don't populate runtest_url in ks_meta if its not defined.
* Wed Jul 01 2009 Bill Peck <bpeck@redhat.com> - 0.4.18-2
- Use RUNTEST_URL from rhts if passed.
- Include Fedoradevelopment.ks for rawhide
* Tue Jun 30 2009 Bill Peck <bpeck@redhat.com> - 0.4.17-0
- Call the correct method for _tag
* Tue Jun 30 2009 Bill Peck <bpeck@redhat.com> - 0.4.16-0
- update login_krbv method for newer kobo package
* Tue Jun 30 2009 Bill Peck <bpeck@redhat.com> - 0.4.15-0
- Call addDistros.sh from osversion.trigger if it exists.
* Mon Jun 29 2009 Bill Peck <bpeck@redhat.com> - 0.4.14-0
- Allow searching by treepath for command line client
- return distro name for legacy rhts.
* Mon Jun 22 2009 Bill Peck <bpeck@redhat.com> - 0.4.13-0
- Fixed osversion.trigger to work with methods other than nfs
* Fri Jun 19 2009 Bill Peck <bpeck@redhat.com> - 0.4.12-0
- Raise BeakerExceptions if we run into trouble
* Thu Jun 18 2009 Bill Peck <bpeck@redhat.com> - 0.4.11-0
- added install_name to distro pick method
- fixed 500 error when non-admin adds a new system with shared set.
* Fri Jun 12 2009 Bill Peck <bpeck@redhat.com> - 0.4.9-1
- releng fixed the name of rhel6 to RedHatEnterpriseLinux6 in .treeinfo
* Wed Jun 10 2009 Bill Peck <bpeck@redhat.com> - 0.4.9
- Added simple json method for tagging distros as Installable.
- Added RHEL6 kickstart file.
* Wed Jun 03 2009 Bill Peck <bpeck@redhat.com> - 0.4.8
- Catch xmlrpc errors from cobbler and record/display them
* Mon Jun 01 2009 Bill Peck <bpeck@redhat.com> - 0.4.7
- added distros list,tag,untag to beaker-client
- fixed some minor issues with the xmlrpc interface.
* Thu May 28 2009 Bill Peck <bpeck@redhat.com> - 0.4.6
- Clear systems console log via xmlrpc
* Thu May 28 2009 Bill Peck <bpeck@redhat.com> - 0.4.5
- free and available views will only show working systems now.
* Tue May 26 2009 Bill Peck <bpeck@redhat.com> - 0.4.4
- Fixed missing power_id from CSV import/export
- Use $default_password_crypted from /etc/cobbler/settings unless $password 
  is set.
* Fri May 22 2009 Bill Peck <bpeck@redhat.com> - 0.4.2
- Added in beakerlib sub package
- Fixed tempfile close in osversion.trigger
* Thu May 21 2009 Bill Peck <bpeck@redhat.com> - 0.4-3
- fix power import
* Tue May 19 2009 Bill Peck <bpeck@redhat.com> - 0.4-1
- Major reworking of directory layout.
* Tue May 12 2009 Bill Peck <bpeck@redhat.com> - 0.3-1
- First stab at client interface<|MERGE_RESOLUTION|>--- conflicted
+++ resolved
@@ -15,13 +15,8 @@
 %endif
 
 Name:           beaker
-<<<<<<< HEAD
 Version:        0.8.2
 Release:        1%{?dist}
-=======
-Version:        0.8.1
-Release:        5.2%{?dist}
->>>>>>> 79514199
 Summary:        Filesystem layout for Beaker
 Group:          Applications/Internet
 License:        GPLv2+
@@ -353,7 +348,9 @@
 %endif
 
 %changelog
-<<<<<<< HEAD
+* Fri Apr 13 2012 Steven Lawrance <stl@redhat.com> 0.8.1-5.2
+- more %%d issues in command_queue. (bpeck@redhat.com)
+
 * Thu Apr 12 2012 Raymond Mancy <rmancy@redhat.com> 0.8.2-1
 - 740321 Do not show power control buttons when system has no lab controller
   (stl@redhat.com)
@@ -410,11 +407,7 @@
 - Use python-daemon in beakerd (stl@redhat.com)
 - qpid: Remove use of headers exchange, add direct (rmancy@redhat.com)
 - New option --suppress-install-task (mganisin@redhat.com)
-=======
-* Fri Apr 13 2012 Steven Lawrance <stl@redhat.com> 0.8.1-5.2
-- more %%d issues in command_queue. (bpeck@redhat.com)
-
->>>>>>> 79514199
+
 * Tue Apr 10 2012 Bill Peck <bpeck@redhat.com> 0.8.1-5.1
 - more resilient logging in command queue thread (dcallagh@redhat.com)
 
