%{!?python_sitelib: %global python_sitelib %(%{__python} -c "from distutils.sysconfig import get_python_lib; print get_python_lib()")}
%{!?pyver: %global pyver %(%{__python} -c "import sys ; print sys.version[:3]")}

# The server, lab controller, and integration test subpackages can be conditionally built.
# They are only enabled on RHEL >= 6 and Fedora >= 16.
# Use rpmbuild --with/--without to override.
%if 0%{?rhel} >= 6 || 0%{?fedora} >= 16
%bcond_without server
%bcond_without labcontroller
%bcond_without inttests
%else
%bcond_with server
%bcond_with labcontroller
%bcond_with inttests
%endif

Name:           beaker
<<<<<<< HEAD
Version:        0.8.1
Release:        2%{?dist}
=======
Version:        0.8.0
Release:        29%{?dist}
>>>>>>> 4068c43b
Summary:        Filesystem layout for Beaker
Group:          Applications/Internet
License:        GPLv2+
URL:            http://fedorahosted.org/beaker
Source0:        http://fedorahosted.org/releases/b/e/%{name}-%{version}.tar.gz
BuildRoot:      %{_tmppath}/%{name}-%{version}-%{release}-root-%(%{__id_u} -n)
BuildArch:      noarch
BuildRequires:  make
BuildRequires:  python-setuptools
BuildRequires:  python-setuptools-devel
BuildRequires:  python2-devel
BuildRequires:  python-docutils >= 0.6
%if (0%{?fedora} >= 14)
BuildRequires:  python-sphinx >= 1.0
%else
BuildRequires:  python-sphinx10
%endif

%if %{with server}
BuildRequires:  python-kid
# These server dependencies are needed in the build, because
# sphinx imports bkr.server modules to generate API docs
BuildRequires:  TurboGears >= 1.1.3
BuildRequires:  python-sqlalchemy >= 0.6
BuildRequires:  python-xmltramp
BuildRequires:  python-lxml
BuildRequires:  python-ldap
BuildRequires:  python-TurboMail >= 3.0
BuildRequires:  cracklib-python
BuildRequires:  python-concurrentloghandler
BuildRequires:  rpm-python
BuildRequires:  rhts-python
%endif

# As above, these client dependencies are needed in build because of sphinx
BuildRequires:  kobo-client >= 0.3
BuildRequires:  python-krbV
BuildRequires:  python-lxml
BuildRequires:  libxslt-python


%package client
Summary:        Client component for talking to Beaker server
Group:          Applications/Internet
Requires:       python
Requires:       kobo-client >= 0.3
Requires:	python-setuptools
Requires:	%{name} = %{version}-%{release}
Requires:       python-krbV
Requires:       python-lxml
Requires:       libxslt-python


%if %{with server}
%package server
Summary:       Server component of Beaker
Group:          Applications/Internet
Requires:       TurboGears >= 1.1.3
Requires:       python-sqlalchemy >= 0.6
Requires:       intltool
Requires:       python-decorator
Requires:       python-urllib2_kerberos
Requires:       python-xmltramp
Requires:       python-lxml
Requires:       python-ldap
Requires:       python-rdflib >= 3.0.0
Requires:       mod_wsgi
Requires:       python-tgexpandingformwidget
Requires:       httpd
Requires:       python-krbV
Requires:	%{name} = %{version}-%{release}
Requires:       python-TurboMail >= 3.0
Requires:	createrepo
Requires:	yum-utils
Requires:       python-concurrentloghandler
Requires:       rhts-python
Requires:       cracklib-python
%endif


%if %{with inttests}
%package integration-tests
Summary:        Integration tests for Beaker
Group:          Applications/Internet
Requires:       %{name} = %{version}-%{release}
Requires:       %{name}-server = %{version}-%{release}
Requires:       %{name}-client = %{version}-%{release}
Requires:       %{name}-lab-controller = %{version}-%{release}
Requires:       python-nose >= 0.10
Requires:       python-selenium >= 2.12
Requires:       kobo
Requires:       java-1.6.0-openjdk
Requires:       Xvfb
Requires:       firefox
Requires:       python-requests
%endif


%if %{with labcontroller}
%package lab-controller
Summary:        Lab Controller xmlrpc server
Group:          Applications/Internet
Requires:       python
Requires:       httpd
Requires:       cobbler >= 1.4
Requires:       yum-utils
%if 0%{?fedora} || 0%{?rhel} > 5
Requires:       /usr/sbin/fenced
%else
Requires:       /sbin/fenced
%endif
Requires:       telnet
Requires:       python-cpio
Requires:	%{name} = %{version}-%{release}
Requires:       kobo >= 0.3.2
Requires:	kobo-client
Requires:	python-setuptools
Requires:	python-xmltramp
Requires:       python-krbV
Requires:       python-concurrentloghandler

%package lab-controller-addDistro
Summary:        addDistro scripts for Lab Controller
Group:          Applications/Internet
Requires:       %{name} = %{version}-%{release}
Requires:       %{name}-lab-controller = %{version}-%{release}
Requires:       %{name}-client = %{version}-%{release}
Provides:	beaker-redhat-support-addDistro
Obsoletes:	beaker-redhat-support-addDistro
%endif


%description
Filesystem layout for beaker


%description client
This is the command line interface used to interact with the Beaker Server.


%if %{with server}
%description server
To Be Filled in - Server Side..
%endif


%if %{with inttests}
%description integration-tests
This package contains integration tests for Beaker, which require a running 
database and Beaker server.
%endif


%if %{with labcontroller}
%description lab-controller
This is the interface to link Medusa and Cobbler together. Mostly provides
snippets and kickstarts.

%description lab-controller-addDistro
addDistro.sh can be called after distros have been imported into beaker.
Automatically launch jobs against newly imported distros.
%endif

%prep
%setup -q

%build
[ "$RPM_BUILD_ROOT" != "/" ] && [ -d $RPM_BUILD_ROOT ] && rm -rf $RPM_BUILD_ROOT;
DESTDIR=$RPM_BUILD_ROOT make \
    %{?with_server:WITH_SERVER=1} \
    %{?with_labcontroller:WITH_LABCONTROLLER=1} \
    %{?with_inttests:WITH_INTTESTS=1}

%install
DESTDIR=$RPM_BUILD_ROOT make \
    %{?with_server:WITH_SERVER=1} \
    %{?with_labcontroller:WITH_LABCONTROLLER=1} \
    %{?with_inttests:WITH_INTTESTS=1} \
    install
%if %{with labcontroller}
ln -s RedHatEnterpriseLinux6.ks $RPM_BUILD_ROOT/%{_var}/lib/cobbler/kickstarts/redhat6.ks
ln -s RedHatEnterpriseLinux6.ks $RPM_BUILD_ROOT/%{_var}/lib/cobbler/kickstarts/CentOS6.ks
ln -s RedHatEnterpriseLinuxServer5.ks $RPM_BUILD_ROOT/%{_var}/lib/cobbler/kickstarts/CentOS5.ks
ln -s Fedora.ks $RPM_BUILD_ROOT/%{_var}/lib/cobbler/kickstarts/Fedoradevelopment.ks
%endif

%clean
%{__rm} -rf %{buildroot}

%if %{with server}
%post server
/sbin/chkconfig --add beakerd
%endif

%if %{with labcontroller}
%post lab-controller
/sbin/chkconfig --add beaker-proxy
/sbin/chkconfig --add beaker-watchdog
/sbin/chkconfig --add beaker-transfer
%endif

%if %{with server}
%postun server
if [ "$1" -ge "1" ]; then
        /sbin/service beakerd condrestart >/dev/null 2>&1 || :
fi
%endif

%if %{with labcontroller}
%postun lab-controller
if [ "$1" -ge "1" ]; then
        /sbin/service beaker-proxy condrestart >/dev/null 2>&1 || :
        /sbin/service beaker-watchdog condrestart >/dev/null 2>&1 || :
        /sbin/service beaker-transfer condrestart >/dev/null 2>&1 || :
fi
%endif

%if %{with server}
%preun server
if [ "$1" -eq "0" ]; then
        /sbin/service beakerd stop >/dev/null 2>&1 || :
        /sbin/chkconfig --del beakerd || :
fi
%endif

%if %{with labcontroller}
%preun lab-controller
if [ "$1" -eq "0" ]; then
        /sbin/service beaker-proxy stop >/dev/null 2>&1 || :
        /sbin/service beaker-watchdog stop >/dev/null 2>&1 || :
        /sbin/service beaker-transfer stop >/dev/null 2>&1 || :
        /sbin/chkconfig --del beaker-proxy || :
        /sbin/chkconfig --del beaker-watchdog || :
        /sbin/chkconfig --del beaker-transfer || :
fi
%endif

%files
%defattr(-,root,root,-)
%{python_sitelib}/bkr/__init__.py*
%{python_sitelib}/bkr/timeout_xmlrpclib.py*
%{python_sitelib}/bkr/common/
%{python_sitelib}/bkr/upload.py*
%{python_sitelib}/bkr/log.py*
%{python_sitelib}/bkr-%{version}-*
%{python_sitelib}/bkr-%{version}-py%{pyver}.egg-info/
%doc COPYING

%if %{with server}
%files server
%defattr(-,root,root,-)
%doc Server/README
%doc SchemaUpgrades/upgrade_*
%{python_sitelib}/bkr/server/
%{python_sitelib}/bkr.server-%{version}-*
%{python_sitelib}/bkr.server-%{version}-py%{pyver}.egg-info/
%{_bindir}/start-%{name}
%{_bindir}/%{name}-init
%{_bindir}/nag-mail
%{_bindir}/log-delete
%{_bindir}/beaker-check
%{_bindir}/product-update
%{_bindir}/beaker-repo-update
%{_bindir}/%{name}-cleanup-visits
%{_bindir}/%{name}-delete-system
%{_sysconfdir}/init.d/%{name}d
%config(noreplace) %{_sysconfdir}/cron.d/%{name}
%attr(0755,root,root)%{_bindir}/%{name}d
%config(noreplace) %{_sysconfdir}/httpd/conf.d/%{name}-server.conf
%attr(-,apache,root) %{_datadir}/bkr
%attr(-,apache,root) %config(noreplace) %{_sysconfdir}/%{name}/server.cfg
%attr(-,apache,root) %dir %{_localstatedir}/log/%{name}
%attr(-,apache,root) %dir %{_localstatedir}/www/%{name}/logs
%attr(-,apache,root) %dir %{_localstatedir}/www/%{name}/rpms
%attr(-,apache,root) %dir %{_localstatedir}/www/%{name}/repos
%attr(-,apache,root) %dir %{_localstatedir}/run/%{name}
%endif

%if %{with inttests}
%files integration-tests
%defattr(-,root,root,-)
%{python_sitelib}/bkr/inttest/
%{python_sitelib}/bkr.inttest-%{version}-*
%{python_sitelib}/bkr.inttest-%{version}-py%{pyver}.egg-info/
%endif

%files client
%defattr(-,root,root,-)
%config(noreplace) %{_sysconfdir}/beaker/client.conf
%{python_sitelib}/bkr/client/
%{python_sitelib}/bkr.client-%{version}-*
%{python_sitelib}/bkr.client-%{version}-py%{pyver}.egg-info/
%{_bindir}/bkr
%{_mandir}/man1/*.1.gz

%if %{with labcontroller}
%files lab-controller
%defattr(-,root,root,-)
%config(noreplace) %{_sysconfdir}/beaker/labcontroller.conf
%{python_sitelib}/bkr/labcontroller/
%{python_sitelib}/bkr.labcontroller-%{version}-*
%{python_sitelib}/bkr.labcontroller-%{version}-py%{pyver}.egg-info/
%{_bindir}/%{name}-proxy
%{_bindir}/%{name}-watchdog
%{_bindir}/%{name}-transfer
%{_bindir}/%{name}-osversion
%{_bindir}/%{name}-import
%doc LabController/README
%config(noreplace) %{_sysconfdir}/httpd/conf.d/%{name}-lab-controller.conf
%{_sysconfdir}/cron.hourly/cobbler_expire_distros
%{_sysconfdir}/cron.daily/beaker_expire_osversion
%{_var}/lib/cobbler/triggers/sync/post/osversion.trigger
%{_var}/lib/cobbler/snippets/*
%{_var}/lib/cobbler/kickstarts/*
%attr(-,apache,root) %{_var}/www/beaker/*
%attr(-,apache,root) %dir %{_localstatedir}/log/%{name}
%{_sysconfdir}/init.d/%{name}-proxy
%{_sysconfdir}/init.d/%{name}-watchdog
%{_sysconfdir}/init.d/%{name}-transfer
%attr(-,apache,root) %dir %{_localstatedir}/run/%{name}-lab-controller
%{_var}/lib/beaker/osversion_data

%files lab-controller-addDistro
%defattr(-,root,root,-)
%{_var}/lib/beaker/addDistro.sh
%{_var}/lib/beaker/addDistro.d/*
%endif

%changelog
<<<<<<< HEAD
* Thu Feb 23 2012 Dan Callaghan <dcallagh@redhat.com> 0.8.1-2
- Merge hotfixes from release-0.8.0 branch
=======
* Mon Feb 27 2012 Bill Peck <bpeck@redhat.com> 0.8.0-29
- fix beaker-import to not crash when --root isn't used. (bpeck@redhat.com)

* Thu Feb 23 2012 Bill Peck <bpeck@redhat.com> 0.8.0-28
- 796621 "Kernel Options" not populated correctly if "=" character is included
  inside parameter (bpeck@redhat.com)
- 796647 move print_repos to rhts_post so that custom kickstarts pick this up.
  (bpeck@redhat.com)
>>>>>>> 4068c43b

* Thu Feb 23 2012 Dan Callaghan <dcallagh@redhat.com> 0.8.0-27
- Merge "replacement for the real do_POST, to work around RHBZ#789790" for real
  this time (dcallagh@redhat.com)

* Thu Feb 23 2012 Steven Lawrance <stl@redhat.com> 0.8.0-26
- 796420 beaker-import should not abort on missing .treeinfo. print warning and
  continue (bpeck@redhat.com)
- 796403 Add an end tag to SSH keys ks_appends for RHEL7 (stl@redhat.com)

* Fri Feb 17 2012 Bill Peck <bpeck@redhat.com> 0.8.0-25.1
- bump release after pulling in do_POST commit 

* Fri Feb 17 2012 Bill Peck <bpeck@redhat.com> 0.8.0-25
- Support for RHEL7 (bpeck@redhat.com)

* Fri Feb 17 2012 Bill Peck <bpeck@redhat.com> 0.8.0-24.1
- replacement for the real do_POST, to work around RHBZ#789790.
  (bpeck@redhat.com)

* Tue Feb 07 2012 Bill Peck <bpeck@redhat.com> 0.8.0-24
- 786352 Limit number of concurrent power commands (stl@redhat.com)
- avoid creating subprofiles in Cobbler (dcallagh@redhat.com)

* Tue Jan 24 2012 Dan Callaghan <dcallagh@redhat.com> 0.8.1-1
- 541295 Ability to delete system notes (rmancy@redhat.com)
- 741860 Fix system search over multiple Key/Value search values
  (rmancy@redhat.com)
- 747328 Stop people from taking machines by surreptitious means
  (rmancy@redhat.com)
- 747767 fix 'None' values and missing rows in CSV install options export
  (dcallagh@redhat.com)
- 749441 set MySQL connection character set to utf8 (dcallagh@redhat.com)
- 749441 limit MAC address field to 18 chars (dcallagh@redhat.com)
- 736199 use testinfo.py from rhts (dcallagh@redhat.com)
- 735913 use .textContent instead of $().text() in local_datetime.js
  (dcallagh@redhat.com)
- 743065 Reserve workflow now only shows distros that are attached to lab
  controllers (rmancy@redhat.com)
- 747086 Fixed 500 ISE when renaming systems not attached to an LC
  (rmancy@redhat.com)
- 751330 use joinedloads to avoid N^4 queries when rendering job results
  (dcallagh@redhat.com)
- 754872 beaker-repo-update: use repo url as repo id (dcallagh@redhat.com)
- test for bug 741170: cannot submit jobs with xmlns (dcallagh@redhat.com)
- 541280 Add password field to user profile for root password on provisioned
  system (stl@redhat.com)
- 743666 Add a callback to power commands (stl@redhat.com)
- 743665 Check the strength of a user's root password if possible
  (stl@redhat.com)
- 645635 test that CSV export obeys system privacy (dcallagh@redhat.com)
- 770109 fix typo in search bar template ('operations' -> 'operation')
  (dcallagh@redhat.com)
- 747614 Remove and disable readahead collector (mcsontos@redhat.com)
- 765717 RFE make yum quiet when it pulls repos in %post for the first time
  (bpeck@redhat.com)
- 772538 Do not immediately abort power commands if communication with Cobbler
  fails (stl@redhat.com)
- 773049 Don't allow job matrix to show deleted jobs (rmancy@redhat.com)
- 781568 Remove distro mapping when a lab controller is removed
  (stl@redhat.com)
- 769286 Fix distro search page to show correct count with sqla 0.6.8
  (rmancy@redhat.com)
- 771215 Matrix whiteboard now correctly shows tasks when clicking on results
  (rmancy@redhat.com)
- 771993 Fix the way that systemgroup admins are handled to work with sqla 0.6
  (rmancy@redhat.com)
- use ORM features for broken system detection (dcallagh@redhat.com)
- reduce recipe.log_server to VARCHAR(255) (dcallagh@redhat.com)
- fix use of tmpnam in unit tests (dcallagh@redhat.com)
- clean up shipped logging configuration (dcallagh@redhat.com)
- if HARNESSREPO is passed then pull in a newer harness (bpeck@redhat.com)
- clean up lab controller logging (dcallagh@redhat.com)
- integration tests now require python-requests (dcallagh@redhat.com)
- clean up and simplify query on watchdogs page (dcallagh@redhat.com)
- Consolidate the two inventory scripts (stl@redhat.com)
- TaskStatus.max can benefit from caching (dcallagh@redhat.com)
- add index to job.deleted and job.to_delete columns (dcallagh@redhat.com)

* Wed Dec 21 2011 Bill Peck <bpeck@redhat.com> 0.8.0-23
- anaconda doesn't handle nfs:// repos that are relative. (bpeck@redhat.com)

* Tue Dec 20 2011 Bill Peck <bpeck@redhat.com> 0.8.0-22
- update find_kickstart to ignore sample_end.ks as well. (bpeck@redhat.com)

* Mon Dec 19 2011 Bill Peck <bpeck@redhat.com> 0.8.0-21
- fix for beaker-transfer (bpeck@redhat.com)

* Thu Dec 15 2011 Bill Peck <bpeck@redhat.com> 0.8.0-20
- cast osminor to a char so when we do the db compare its done correctly.
  (bpeck@redhat.com)

* Tue Dec 13 2011 Bill Peck <bpeck@redhat.com> 0.8.0-19
- duplicate short options (bpeck@redhat.com)

* Tue Dec 13 2011 Bill Peck <bpeck@redhat.com> 0.8.0-18
- add options to beaker-osversion (bpeck@redhat.com)

* Thu Dec 01 2011 Bill Peck <bpeck@redhat.com> 0.8.0-17
- Failed to query rcm for repos (bpeck@redhat.com)

* Tue Nov 22 2011 Bill Peck <bpeck@redhat.com> 0.8.0-16
- Revert "avoid races in MappedObject.lazy_create" (dcallagh@redhat.com)
- 752869 work around race condition in Distro.lazy_create (dcallagh@redhat.com)

* Thu Nov 17 2011 Dan Callaghan <dcallagh@redhat.com> 0.8.0-15
- 754553 beaker-repo-update creates repos that won't work on rhel5
  (bpeck@redhat.com)
- 746752 beaker-transfer ignores os.link errors (bpeck@redhat.com)
- 746752 add logging to upload.py (bpeck@redhat.com)
- 752869 avoid races in MappedObject.lazy_create (dcallagh@redhat.com)

* Tue Nov 15 2011 Bill Peck <bpeck@redhat.com> 0.8.0-14
- rename rhts_lab_import to beaker_lab_import (bpeck@redhat.com)

* Tue Nov 15 2011 Bill Peck <bpeck@redhat.com> 0.8.0-13
- 754133 RHEL5 kickstarts don't support --cost option to repo command
  (bpeck@redhat.com)

* Tue Nov 15 2011 Bill Peck <bpeck@redhat.com> 0.8.0-12
- 753976 beakerd cannot abort recipes: RequestRequiredException
  (bpeck@redhat.com)

* Tue Nov 15 2011 Dan Callaghan <dcallagh@redhat.com> 0.8.0-11
- Revert fix for bug 752869: "race condition when adding distros"
  (dcallagh@redhat.com)

* Fri Nov 11 2011 Dan Callaghan <dcallagh@redhat.com> 0.8.0-10
- 752869 race condition when adding distros (bpeck@redhat.com)
- clean up lab controller logging (dcallagh@redhat.com)
- timed handling of session renewal for qpid (rmancy@redhat.com)
- 749551 try except handling in wrong place for beaker-watchdog
  (bpeck@redhat.com)

* Tue Nov 08 2011 Bill Peck <bpeck@redhat.com> 0.8.0-9
- add --quiet option to bkr workflows to not print ignored tasks
  (bpeck@redhat.com)
- 751868 osversion.trigger can fail to add a new distro (bpeck@redhat.com)
- Don't iterate ignored profiles. (bpeck@redhat.com)

* Mon Nov 07 2011 Dan Callaghan <dcallagh@redhat.com> 0.8.0-8
- 746774 correctly handle multiple status changes within the same second
  (dcallagh@redhat.com)

* Thu Nov 03 2011 Bill Peck <bpeck@redhat.com> 0.8.0-7
- 750428 workaround to force TGMochiKit to be always initialised
  (dcallagh@redhat.com)
- beaker-osversion will die on inherited profiles (bpeck@redhat.com)

* Wed Nov 02 2011 Raymond Mancy <rmancy@redhat.com> 0.8.0-6
- upgrade to sqlalchemy 0.6, TurboGears 1.1, Python 2.6 for server and lab
  controller (dcallagh@redhat.com)
- 749242 removed log-delete deprecation error
- 743852 Filter buttons in Recipe view not working (Queued, Running recipes)
  (bpeck@redhat.com)
- 718119 new osversion.trigger (bpeck@redhat.com)
- 746683 bkr whoami command added (bpeck@redhat.com)

* Tue Oct 18 2011 Dan Callaghan <dcallagh@redhat.com> 0.7.3-6
- 746774 correctly handle multiple status changes within the same second
  (dcallagh@redhat.com)

* Fri Sep 30 2011 Raymond Mancy <rmancy@redhat.com> 0.7.3-5
- 739893 - Client option to print xml of existing job
  (j-nomura@ce.jp.nec.com)
- 729654 - Requires from Makefile are not installed during kickstart
  (bpeck@redhat.com)
- 725537 - Add configurability to the lab controller's rotating file logger.
  (rmancy@redhat.com)
- 737933 - Make bkr task-details only list valid == True task as default
  (ryang@redhat.com)
- 738006 - recipe.kickPart documented but not implemented? (bpeck@redhat.com)
- 676713 - Page scrolling links at bottom of page (atodorov@redhat.com)
- 742115 - fix sphinx autodoc failure, and catch any future ones
  (dcallagh@redhat.com)
- 734535 - drop server from each log entry and store log_server in recipe.
  (bpeck@redhat.com)
- 693403 - [RFE] add way how to specify hostRequires in `bkr workflow-simple`
  (bpeck@redhat.com)
- 738423 - abort and cancel should ignore release_action failures
  (bpeck@redhat.com)
- 630863 - Show link to current running job in system form
  (rmancy@redhat.com)

- Turn soft limits into hard ones (mcsontos@redhat.com)
- test for qpid bug https://bugzilla.redhat.com/show_bug.cgi?id=733543
  (rmancy@redhat.com)

* Fri Sep 16 2011 Raymond Mancy <rmancy@redhat.com> 0.7.2-3
- 640395  -  make bkradd does not work (bpeck@redhat.com)
- 617274 - Owner field should be mandatory (dcallagh@redhat.com)
- 736989 - fix bkr distros-list --treepath (dcallagh@redhat.com)
- 734535 - beaker-transfer query used on scheduler is inefficient.
  (bpeck@redhat.com)
- 734850 - beaker-watchdog run method doesn't handle exceptions
  (bpeck@redhat.com)
- 569909 - Add user SSH public keys (stl@redhat.com)
- 728394 - bkr client command for testing harness installation
  (dcallagh@redhat.com)
- 713578 - Filter matrix job by multiple whiteboards. (rmancy@redhat.com)
- 733966 - Initial version of check script for beaker server
  (rmancy@redhat.com)

- Added: Environment and RhtsOptions to metadata (mcsontos@redhat.com)
- workflow-xslt: Implement support for boolean arguments (davids@redhat.com)
- after importing distros run beaker-repo-update (bpeck@redhat.com)
- fix for beaker labcontroller task (bpeck@redhat.com)
- Enhanced ausearch. (mcsontos@redhat.com)
- Added: CompatService to RhtsOptions (mcsontos@redhat.com)
* Wed Sep 14 2011 Bill Peck <bpeck@redhat.com> 0.7.1-2
- 738319 when importing distros osminor doesn't enforce a string
  (bpeck@redhat.com)

* Wed Sep 07 2011 Raymond Mancy <rmancy@redhat.com> 0.7.1-1
- 721383 - Beaker displays many duplicate distro families in Excluded
  Families tab. (bpeck@redhat.com)
- 694351 - Add rotating log files to beaker-server (rmancy@redhat.com)
- 729173 - Redirect to system page after changing owner (stl@redhat.com)
- 730188 - system search by hypervisor (dcallagh@redhat.com)
- 730858 - Instructions for using addDistro (rmancy@redhat.com)
- 617274 - record owner and uploader for tasks (dcallagh@redhat.com)
- 624417 - record task priority, and return owner and priority in
  Task.to_dict() (dcallagh@redhat.com)
- 729750 - Workaround for RHEL5.3 EUS support (bpeck@redhat.com)
- 733546 - Fix apache from using beakerd principal (rmancy@redhat.com)
- 730321 - Owners can self loan systems again, and take. (rmancy@redhat.com)
- 734525 - default.conf has wrong default value (bpeck@redhat.com)
- 733968 - Get krb_auth value from config, rather han have it hardcoded to
  True. (rmancy@redhat.com)
- 731691 - don't catch exceptions in bkr (dcallagh@redhat.com)
- 730983 - handle duplicate notify cc addresses in job xml
  (dcallagh@redhat.com)
- 728227 - bkr task-list fails for nonexistent package (dcallagh@redhat.com)
- 726363 - Change Job complete mail subject format. Add related test case.
  (ryang@redhat.com)
- 729156 - clean up joins in needpropertyxml (dcallagh@redhat.com)

- 728022 - add ability to filter distros that belong to a specific lab
  controller (dcallagh@redhat.com)
- 734669 - message_bus now uses the config from it's own service, not
  message_bus.conf (rmancy@redhat.com)
- 732789 - Return system that has no LC (rmancy@redhat.com)
- 617274 - catch all exceptions when uploading tasks (dcallagh@redhat.com)
- 729257 - fix parsing of Destructive field in testinfo, 
  populate destructive flag for tasks (dcallagh@redhat.com)
- 624417 - correctly handle missing uploader in Task.to_dict()
  (dcallagh@redhat.com)
- 710524 - remove --nowait option.  Doesn't make sense. (bpeck@redhat.com)

- workflow-xslt: Added support for tag lists (davids@redhat.com)
* Mon Aug 22 2011 Raymond Mancy <rmancy@redhat.com> 0.7.0-1
- This change adds the basic infrastructure into beaker to work with qpid. It
  does this by creating a service that listens on address that can be defined
  in the message_bus module and by creating classes that make it easy to send
  msgs to predefined address. These address (for both listening and sending
  services) are easily added to the code and then inserted/removed into the
  config as they are needed. (rmancy@redhat.com)


* Wed Aug 10 2011 Raymond Mancy <rmancy@redhat.com> 0.6.17-1
- 723753 - system search submits to wrong URL on /available, /free, /mine
- 727692 - Re-added beaker-init command into docs (rmancy@redhat.com)
 (dcallagh@redhat.com)
- 723789 - avoid using deepcopy on xml.dom.minidom nodes
 (dcallagh@redhat.com)
- 655837 - fix cloning multiple child nodes in <hostRequires/> and
 <partitions/> (dcallagh@redhat.com)
- 725807 - move expire_distros from cron.daily to cron.hourly
 (bpeck@redhat.com)
- 572842 - Test program interface to access console logs (bpeck@redhat.com)
- 720715 - re-scan lab controller distros will delete all distros
 (bpeck@redhat.com)
- 720046 - Show power commands in system history tab (stl@redhat.com)
- 725465 - Filter tasks by destructiveness (bpeck@redhat.com)
- 720591 - ensure all bkr subcommands exit with non-zero status on error
 (dcallagh@redhat.com)
- 728110 - Log an entry to system history upon being marked broken
 (stl@redhat.com)
- 722367 - Abort when no harness repo exists. (rmancy@redhat.com)
- 723573 - Change Loan feature (rmancy@redhat.com)
- 723283 - beaker-watchdog should handle exceptions better (bpeck@redhat.com)

- /distribution/beaker/setup: MYSQL_EXTRA_CONFIG env var (dcallagh@redhat.com)
- /distribution/beaker/setup: basepath.harness missing from config
 (dcallagh@redhat.com)
- /distribution/beaker/setup: need harness dir to exist (dcallagh@redhat.com)
- report Warn when reserve limit is exceeded. (bpeck@redhat.com)
- fix uncaught exception handling in beakerd (dcallagh@redhat.com)
- include pmtools in inventory rpm (bpeck@redhat.com)
- fix typo in tests (dcallagh@redhat.com)
- s/mkdir/makedirs/ to create parent dirs also (dcallagh@redhat.com)
- need to use UTC today instead of local today (dcallagh@redhat.com
* Wed Jul 27 2011 Raymond Mancy <rmancy@redhat.com> 0.6.16-1
- 720890 - log uncaught exceptions in beakerd worker threads
  (dcallagh@redhat.com)
- 720248 - link to rpm on task page (dcallagh@redhat.com)
- 720041 - include whiteboard in subject of job completion notifications
  (dcallagh@redhat.com)
- 722387 - soft limits ignored (mcsontos@redhat.com)
- 589036 - man pages for bkr client (dcallagh@redhat.com)
- 720559 - update bkr task-list to handle dict returned from tasks.filter
  (dcallagh@redhat.com)
- 722321 - Beaker scheduler should honor acl's even on admin jobs.
  (bpeck@redhat.com)
- 720044 - Only mark a system broken once (stl@redhat.com)

- Max out the number of time for both the script and argument passed in.
  (jburke@redhat.com)
- Avoid IndexError if getdriver.sh returns only one line (stl@redhat.com)
- move integration tests into their own subpackage (dcallagh@redhat.com)
- move existing client tests to integration tests package (dcallagh@redhat.com)
- Newer RHEL5 automount works correctly now.  No need to use fakenet anymore.
  (bpeck@redhat.com)
- Don't raise an exception on unrecognised attributes from inventory script
  (stl@redhat.com)
* Wed Jul 13 2011 Raymond Mancy <rmancy@redhat.com> 0.6.15-1
- bz717500 - apply timeout to all ProxyHelper subclasses (dcallagh@redhat.com)
- bz718234 - ignore xen distros (bpeck@redhat.com)
- bz718251 - osversion.trigger adds empty tags (bpeck@redhat.com)
- bz717718 - rhts_post snipped for adding Distro repo has bugs
  (bpeck@redhat.com)
- bz717424 - remove distro from all lab controllers when removed from primary
  mirror (dcallagh@redhat.com)
- bz718313 - harness can run next recipe on the previous install
  (bpeck@redhat.com)
- bz720103 - Power command queue thread dying (stl@redhat.com)

- fix cached package check in repo_update.py (dcallagh@redhat.com)
- Better logging for command queue processing (stl@redhat.com)
- Disable re-scan on lab controllers until bz720715  is fixed.
  (bpeck@redhat.com)
- <hostRequires/> is not optional (dcallagh@redhat.com)
- kvm kernel module isn't always available, resulting in inventory task failure
  (stl@redhat.com)

* Tue Jul 12 2011 Bill Peck <bpeck@redhat.com> 0.6.14-10
- Disable re-scan link until bz720715 is fixed. (bpeck@redhat.com)

* Mon Jul 11 2011 Bill Peck <bpeck@redhat.com> 0.6.14-9
- Additional logging for power queue and possible fix for traceback.
  (bpeck@redhat.com)
* Mon Jul 11 2011 Steven Lawrance <stl@redhat.com> 0.6.14-8
- Better logging for command queue processing (stl@redhat.com)

* Tue Jul 05 2011 Dan Callaghan <dcallagh@redhat.com> 0.6.14-7
- 718902 set distro.virt=True for xen distros (dcallagh@redhat.com)

* Thu Jun 30 2011 Bill Peck <bpeck@redhat.com> 0.6.14-6
- don't assume tree_name is defined, add extra checks for addDistro command
  (bpeck@redhat.com)

* Thu Jun 30 2011 Bill Peck <bpeck@redhat.com> 0.6.14-5
- paper bag release (bpeck@redhat.com)

* Thu Jun 30 2011 Bill Peck <bpeck@redhat.com> 0.6.14-4
- KeyError: 'tags' fixed in osversion.trigger (bpeck@redhat.com)

* Thu Jun 30 2011 Bill Peck <bpeck@redhat.com> 0.6.14-3
- Can't return None with xmlrpc. (bpeck@redhat.com)

* Thu Jun 30 2011 Dan Callaghan 0.6.14-2
- handle hypervisor=None from inventory scripts (dcallagh@redhat.com)

* Wed Jun 29 2011 Raymond Mancy <rmancy@redhat.com> 0.6.14-1
- 711960 - log to stderr in server command-line tools (dcallagh@redhat.com)
- 713254 - make the ORM cascade Provision(Family) deletions to child rows
  (dcallagh@redhat.com)
- 664482 - prevent changing lab controller while a system is in use
  (dcallagh@redhat.com)
- 715243 - include reporter in cc list for system problem reports
  (dcallagh@redhat.com)
- 714974 - Add Hypervisor to System (bpeck@redhat.com)
- 618278 - Create a queue for system commands (stl@redhat.com)
- 715136 - Simpler setup of lab controller (bpeck@redhat.com)

- 715133 - can't access system.id attribute after it is detached,
  sqlalchemy won't accept strings for Boolean columns anymore,
  session.get() is removed,
  manual transaction management not necessary here,
  ensure we roll back any changes on XML-RPC failure,
  avoid leaking half-populated recipes into the database,
  avoid leaking recipes without a recipeset during tests
  (dcallagh@redhat.com)

- Using our new patched TG (rmancy@redhat.com)
- Update selenium version (bpeck@redhat.com)
- pass bool values instead of strings to the database for User.disabled
  (dcallagh@redhat.com)
- handle reporter=None in system_problem_report() (dcallagh@redhat.com)
* Thu Jun 16 2011 Bill Peck <bpeck@redhat.com> 0.6.13-3
- HotFix for looking up users. (bpeck@redhat.com)

* Wed Jun 15 2011 Raymond Mancy <rmancy@redhat.com> 0.6.13-2
- Add upgrade note to remove cfg line, and remove line from dev.cfg
  (rmancy@redhat.com)

* Wed Jun 15 2011 Raymond Mancy <rmancy@redhat.com> 0.6.13-1
- 708172 - allow inventory to update memory even when it is already set
  (dcallagh@redhat.com)
- 709883 - Stops systems with exluded arch's being listed on reserve page.
  (rmancy@redhat.com)
- 710182 - upgrade notes for fixing inconsistent system_status_durations
  (dcallagh@redhat.com)
- 711218 - Don't show recipe tasks from deleted jobs (rmancy@redhat.com)
- 590033 - don't show invalid tasks in bkr task-list (dcallagh@redhat.com)
- 709364 - add Piwik javascript (dcallagh@redhat.com)
- 699974 - Enable groups to edit product and retention tag
  (rmancy@redhat.com)
- 697385 - include more X- headers in broken system notifications
  (dcallagh@redhat.com)
- 709853 - Loaned machine sno longer show up as 'Reserve Now'
  (rmancy@redhat.com)
- 703885 - RFE: Temporarily disable specific Beaker users (bpeck@redhat.com)
- 709883 - simplify and fix Distro.all_systems (dcallagh@redhat.com)
- 709815 - bkr distros-list --limit 10 does not always show 10
  (bpeck@redhat.com)
- 711674 - rhts-compat not working on Fedora 15 (bpeck@redhat.com)

* Wed Jun 01 2011 Raymond Mancy <rmancy@redhat.com> 0.6.12-1
- 706435 - apply datetime localisation to DOM elements inserted by jQuery
  (dcallagh@redhat.com)
- 703548 - hide system cc field from non-owners (dcallagh@redhat.com)
- 705401 - Not detecting Panic on Xen systems (bpeck@redhat.com)
- 704948 - beaker-proxy init script is half broken (bpeck@redhat.com)
- 703841 - bkr workflow-simple --prettyxml should imply --debug
  (bpeck@redhat.com)
- 700790 - no way how to get email associated with user (bpeck@redhat.com)
- 704563 - Changed log_delete tobe able to handle random exceptions, as well
  as ensuring that it can delete all the right directories even if they are in
  unexpected locations (rmancy@redhat.com)
- Adding xmlrpc logging to the server ala proxy (rmancy@redhat.com)
- Log kickstart pre/post to console (mcsontos@redhat.com)

* Fri May 20 2011 Dan Callaghan <dcallagh@redhat.com> 0.6.11-2
- 706150 do not activate InstallOptions js when widget is read-only
  (dcallagh@redhat.com)

* Wed May 18 2011 Raymond Mancy <rmancy@redhat.com> 0.6.11-1
- 694107 - remove paginate limit for systems (dcallagh@redhat.com)
- 572835 Test program interface to install debuginfo.
  (bpeck@redhat.com)
- 701414 - obey system provision options in XML-RPC (dcallagh@redhat.com)
- 702106 - update for new repo layout on repos.fedorapeople.org
  (dcallagh@redhat.com)
- 702082 - push/legacypush should not attempt to create new systems and  
  /distribution/inventory: fix Numa info when not supplied by smolt (dcallagh@redhat.com)
- 599701 - allow searching by system serial number (dcallagh@redhat.com)
- 703497 - remove lagacy rhts support from kickstarts (bpeck@redhat.com)
- 645873 - Job cancelled soon after creation doesn't terminate
  (bpeck@redhat.com)
- 541291 - Can't add per-minor-release install options (bpeck@redhat.com)
- 704374 - AlphaNavBar widget should sort letters (dcallagh@redhat.com)
- 590033 - [RFE] removing tasks from task library (bpeck@redhat.com)
- 702665 - bkr workflow-simple tasks can get out of order (bpeck@redhat.com)
- 658515 - javascript to adjust datetimes to local timezone
  (dcallagh@redhat.com)
- 692935 - Remove lab controllers (rmancy@redhat.com)
- 636565 - RFE: needs install machine only with @base group
  (bpeck@redhat.com)
- 705428 - repo_update.py: bypass local cache for package files
  (dcallagh@redhat.com)

- show a less scary message when motd does not exist (dcallagh@redhat.com)
- Disable CHECKRECIPE until kickstarts are fixed. (bpeck@redhat.com)
- remove tg.include_widgets from server.cfg. (bpeck@redhat.com)
- fix osversion install options js (dcallagh@redhat.com)
- Add Xvfb to Requires. (bpeck@redhat.com)
- Add firefox to Requires as well. (bpeck@redhat.com)
- still more Requires (bpeck@redhat.com)
- Set-up logging to console. (mcsontos@redhat.com)

* Thu May 05 2011 Raymond Mancy <rmancy@redhat.com> 0.6.10-4
- and for commit().... (rmancy@redhat.com)

* Thu May 05 2011 Raymond Mancy <rmancy@redhat.com> 0.6.10-3
- rollback() does not clear the job objects from the session, close() does
  (rmancy@redhat.com)

* Thu May 05 2011 Raymond Mancy <rmancy@redhat.com> 0.6.10-2
- expired_logs() is now a generator, holding 60k+ Job objects in memory was not
  agreeable (rmancy@redhat.com)

* Wed May 04 2011 Raymond Mancy <rmancy@redhat.com> 0.6.10-1
- 698752 osversion.trigger should prefer .treeinfo (bpeck@redhat.com)
- 699935 motd change to .xml instead of .txt. Needs an update in the config
  as well (rmancy@redhat.com)
- 700186 fix updateDistro to not talk directly to scheduler (bpeck@redhat.com)
- 700161 Failure to import task rpm should unlink bad rpm Bug: 700161 Change-Id:
  If0027694c5f5f740ed7e16dd78732a0336ef62cb (bpeck@redhat.com)
- 700675 Take away the Remove link in the LC page for the time being
  (rmancy@redhat.com)
- 700751 Fixed counterintuitive group filter (mcsontos@redhat.com)
- 700761 Set-up logging to console. (mcsontos@redhat.com)

- Ensure recipe log paths have trailing slashes, WebDAV works correctly with this.
  (rmancy@redhat.com)
- We now allow admins to delete their own jobs (rmancy@redhat.com)
- Fix warning generated by log_delete(), also use correct kw arg to find_jobs()
  (rmancy@redhat.com)

* Wed Apr 20 2011 Raymond Mancy <rmancy@redhat.com> 0.6.9-1
- 695970 Limiting job via whiteboard retrieval to max 20. (rmancy@redhat.com)
 
- 681584 make bkradd should fail if trying to upload the same version task. 
  (bpeck@redhat.com)
- 601952 RFE: add filtering by group to job specification XML (bpeck@redhat.com)
- 682602 common utilisation code for reporting (dcallagh@redhat.com)
- 682655 warn about excluded tasks in workflow-simple (dcallagh@redhat.com)
- 691796 make owner mandatory for systems (dcallagh@redhat.com)
    
- 693582 more filter options for utilisation graph (dcallagh@redhat.com)
- 696335 efibootmgr is not just for ia64 anymore (bpeck@redhat.com)
- 692163 bkr machine-test fails due to recent inventory script updates 
 (bpeck@redhat.com)
- 663788 - add updates for Fedora kickstarts during install
 (bpeck@redhat.com)
- 683913 bkr workflow-simple does not handle empty recipes filtered by arch quite well
  First step, move to pre-filter tasks based on arch and osmajor.  Second step,
  turn off post-filtering on scheduler.  Whatever tasks are passed in is what
  will be run (bpeck@redhat.com)
              
- 645662 Change the add distro process to not rely on distro name for method
  (bpeck@redhat.com)
- 688122 - ks-templates: beah services usage [3/3] (mcsontos@redhat.com)
                
- build requires make (dcallagh@redhat.com)
- avoid using real hostnames in test data (dcallagh@redhat.com)
- show crosshair on utilisation graph (dcallagh@redhat.com)
- New beaker import task. (bpeck@redhat.com)
- We now allow admins to delete their own jobs (rmancy@redhat.com)
* Tue Apr 12 2011 Dan Callaghan <dcallagh@redhat.com> 0.6.8-5
- some test fixes (dcallagh@redhat.com)
- fix bug in 0.6.8 system_status_duration upgrade script (dcallagh@redhat.com)

* Thu Apr 07 2011 Bill Peck <bpeck@redhat.com> 0.6.8-4
- Regression in job scheduling when specifying multiple labcontrollers Bug:
  694524 (bpeck@redhat.com)

* Thu Apr 07 2011 Raymond Mancy <rmancy@redhat.com> 0.6.8-3
- 694352 empty <and/> causes sqlachemy to produce invalid SQL (dcallagh@redhat.com)

* Wed Apr 06 2011 Dan Callaghan <dcallagh@redhat.com> 0.6.8-2
- bz693869 - fix up 0.6.7 reservation table population script
  (dcallagh@redhat.com)

* Wed Apr 06 2011 Raymond Mancy <rmancy@redhat.com> 0.6.8-1
- 680497 Graph machine usage over time (utilisation graphs) (dcallagh@redhat.com)
- 651199 remove unneeded ErrorDocument directive from Apache config
  (dcallagh@redhat.com)
- 689344 fs attribute in <partition/> should be optional (dcallagh@redhat.com)
- 679879 Issue: testing using key/value for selection of test host is unreliable 
  (bpeck@redhat.com)
- 693777 ability to set RLIMIT_AS from config file setting (bpeck@redhat.com)
- 678356 Ability to set recipe autopick random (bpeck@redhat.com)
- 691445 Quote all variables or we fail when VARIANT is Empty. (bpeck@redhat.com)
- 690342 /free no longer has loaned machines unless they are loaned to the current
  user and are not currently in use (rmancy@redhat.com)
- 688775 more headers in email for broken system (rmancy@redhat.com)
- 691745 Adding/Removing retention tags actually works now (rmancy@redhat.com)
- 691623 Fix regression introduced where a loaned machined could not be provisioned to
  the loanee if the system has groups and the loanee is not a member of the
  group (rmancy@redhat.com)

* Thu Mar 23 2011 Raymond Mancy <rmancy@redhat.com> 0.6.7-1
- 688122 - ks-templates: beah services usage (mcsontos@redhat.com)
- 685085 Ensure matrix report data is generated from whiteboard (rmancy@redhat.com)
- 680092 Return NumaNode and Group columns in system search (rmancy@redhat.com)
- 683121 Don't expose Distro.install_name only to be used internally (bpeck@redhat.com)
- 684788 Can't return the machine because of active recipe, which is already finished
- 681871 bkr job-submit fails when input XML file contains the xml header (bpeck@redhat.com)
- 659702 Loaned machines available to schedule Update beakerd to not touch loaned machines (bpeck@redhat.com)
- 682313 WebUI missing clone button for recipe. (bpeck@redhat.com)
- 629025 Implement a cap on size and number of files uploaded (bpeck@redhat.com)
- 687995 remove legacy rhts support from /distribution/inventory (bpeck@redhat.com)
- 683003 force hostnames to lowercase (bpeck@redhat.com)
- 671474 Gather more sensible CPU info on S390, PPC, IA64.
- 680324 Remove dependency on anaconda. (stl@redhat.com)
- fix beaker setup task. (bpeck@redhat.com)
- script to populate reservation table (dcallagh@redhat.com)
- introduce a new reservation table (dcallagh@redhat.com)
- remove XML-RPC methods for legacy RHTS (dcallagh@redhat.com)
- test for bug 681143 (dcallagh@redhat.com)
- /distribution/beaker/setup: add missing config entries (dcallagh@redhat.com)
- /distribution/beaker/dogfood: install correct selenium bindings
  (dcallagh@redhat.com)
- cleain up various warnings (dcallagh@redhat.com)
- Use a packaged version of smolt instead of our own. (stl@redhat.com)



* Thu Mar 10 2011 Raymond Mancy <rmancy@redhat.com> 0.6.6-2
- Fix typo in spec (rmancy@redhat.com)

* Wed Mar 09 2011 Raymond Mancy <rmancy@redhat.com> 0.6.6-1
- 679398 freeze header and first column for matrix report (rmancy@redhat.com)
- 676735 Whiteboard filter results are now displayed in desc order (rmancy@redhat.com)
- 678033 Export action for jobs (rmancy@redhat.com)
- 676834 Job Ack/Nak between members of the same group (rmancy@redhat.com)
- 679678 fix up priority attribute on <recipeSet/> (dcallagh@redhat.com)
- 679232 redirect to /forbidden when permissions are insufficient
  (dcallagh@redhat.com)
- 678651 include addDistro.sh in beaker-lab-controller package (bpeck@redhat.com)
- 572833 [RFE] Allow $swapsize to define swapsize (bpeck@redhat.com)
- 681143 make bkradd omits requirements/runfor in Makefile that differ in case
  (bpeck@redhat.com)
- 668473 Jobs left in queued state forever (bpeck@redhat.com)
- 679835 Drop version-release from task rpm names received from Scheduler
  (bpeck@redhat.com)

- 677905 XML-RPC method to return system history (dcallagh@redhat.com)


* Tue Mar 01 2011 Dan Callaghan <dcallagh@redhat.com> 0.6.5-3
- we can only be picky about TurboGears version on RHEL (dcallagh@redhat.com)

* Wed Feb 23 2011 Raymond Mancy <rmancy@redhat.com> 0.6.5-2
- depend on our exact version of TurboGears (dcallagh@redhat.com)
- show identity errors on the login form (dcallagh@redhat.com)

* Wed Feb 23 2011 Raymond Mancy <rmancy@redhat.com>
- 678215 SQL instructions for replaceing '' with NULL for recipe.whiteboard
(rmancy@redhat.com)
- 676410 Fix matrix report view (rmancy@redhat.com)
- 674566 show identity errors on the login form (dcallagh@redhat.com)
- 677951 show friendly error for non-existent arch (dcallagh@redhat.com)
- 676092 show all activity on activity page (dcallagh@redhat.com)
- 676093 only admins can add/remove distro tags (dcallagh@redhat.com)
- 663277 test case for login redirect with NestedVariablesFilter (dcallagh@redhat.com)
- 676362 [RFE] bkr job-submit add --combine option to combine multiple jobs
　(bpeck@redhat.com)
- 676091 Only show distros that are on a lab controller. Allow admins to delete
　distros from lab controllers. (bpeck@redhat.com)
- 676947 fix login thread to keep trying, log any exceptions caught.
　(bpeck@redhat.com)
- 676067 Retention_tag and Product can't be passed in on the command line
　(bpeck@redhat.com)
- 602112 When /distribution/install is run check that we are running with correct
　recipe and verify the distro requested was put down. (bpeck@redhat.com)

- add index on activity.created (dcallagh@redhat.com)
- update selenium tests to work with selenium-2.0b2 (dcallagh@redhat.com)
- depend on our exact version of TurboGears (dcallagh@redhat.com)
- remove PAT CPU check. (jburke@bass.usersys.redhat.com)
* Wed Feb 23 2011 Raymond Mancy <rmancy@redhat.com> 0.6.4-4
- fix for cancel and clone links when mounted under /bkr (rmancy@redhat.com)

* Thu Feb 10 2011 Raymond Mancy <rmancy@redhat.com> 0.6.4-3
- Fix so job-delete works with tags/products/family etc (rmancy@redhat.com)

* Sat Feb 09 2011 Dan Callaghan <dcallagh@redhat.com> 0.6.4-2
- bkr workflow-xslt requires libxslt-python (dcallagh@redhat.com)
- package man page for bkr-workflow-xslt (dcallagh@redhat.com)

* Tue Feb 08 2011 Raymond Mancy <rmancy@redhat.com> 0.6.4-1
- bz603982 - Small fix for task search on system page (rmancy@redhat.com)
- bz660480 - deletion code, allowing users to delete jobs (rmancy@redhat.com)
- bz667456 - message of the day (rmancy@redhat.com)
- bz673698 - Fix regression with tasks not showing more than 30
  (rmancy@redhat.com)
- ignore_missing_tasks parameter in job submission (dcallagh@redhat.com)
- report all missing tasks instead of just the first (dcallagh@redhat.com)
- remove Cobbler record for systems when renaming (dcallagh@redhat.com)
- admins should be able to schedule/reserve any system (dcallagh@redhat.com)
- avoid leaking orphaned Recipe objects into the session (dcallagh@redhat.com)
- cascade deletions from system to labinfo (dcallagh@redhat.com)
- Allow lab controllers to be disabled. (bpeck@redhat.com)
- Added detect support for Microsoft's Hyper V and VmWare. (bpeck@redhat.com)
- Added lab_env snippet which can be customized for each lab.
  (bpeck@redhat.com)
- Added a XSLT based workflow - bkr workflow-xslt (davids@redhat.com)

* Fri Jan 28 2011 Raymond Mancy <rmancy@redhat.com> 0.6.3-2
- Fix problem with randrange throwing errors when system.count() is <= 1
  (rmancy@redhat.com)

* Thu Jan 27 2011 Dan Callaghan <dcallagh@redhat.com> 0.6.3-1
- bz613113 - Filter systems by added date (rmancy@redhat.com)
- bz669736 - Remove show all links (rmancy@redhat.com)
- bz654304 - beaker-delete-system script for sysadmins to delete system
  rows (dcallagh@redhat.com)
- make system_id foreign keys not NULLable and cascade
  (dcallagh@redhat.com)
- bz664998 - method in ks_meta doesn't seem to work for custom kickstart
  (bpeck@redhat.com)
- encoding is not allowed in Vim modelines since 7.3 (should be
  fileencoding) (dcallagh@redhat.com)
- bz671233 - record elapsed time spent executing method
  (bpeck@redhat.com)
- bz670868 - We can't set allow_none on the version of python we need to
  support. (bpeck@redhat.com)
- bz669427 - Added kernel_options_post to default workflow options.
  (bpeck@redhat.com)
- bz666981 - Dry run for nag email (rmancy@redhat.com)
- bz668314 - add NUMA nodes to system search (dcallagh@redhat.com)
- bz662909 - add server deps to BuildRequires, so that sphinx autodoc
  works (dcallagh@redhat.com)
- python-sphinx10 does not exist in Fedora 14 and higher
  (dcallagh@redhat.com)

* Wed Jan 12 2011 Raymond Mancy <rmancy@redhat.com> 0.6.2-1
- bz663114 - Move cancel features from Recipe to RecipeSet (rmancy@redhat.com)
- bz662703 - Product list sorted and test (rmancy@redhat.com)
- bz659804 - cache some results from sqla (rmancy@redhat.com)
- bz660529 - better XML-RPC fault strings when login is required (dcallagh@redhat.com)
- bz660491 - store proxying service's username as the service for activity records
  store proxying service in the visit_identity row (dcallagh@redhat.com)
- bz665441 - legacy_push: don't touch keys which were not pushed (dcallagh@redhat.com)
- bz660527 - use Referer if forward_url parameter is not passed to /login
  (dcallagh@redhat.com)
- bz6200292 - Fixes endless redirect, as well as loading task page by task name
  (rmancy@redhat.com)
- bz620967 - Fix for comments to work in chrome (rmancy@redhat.com)
- bz660488 - use ENGINE=InnoDB in MySQL (dcallagh@redhat.com)
- bz660532 - check distro for suitability in systems.provision XML-RPC method
  (dcallagh@redhat.com)
- bz624857 - validate fqdn when updating system details (dcallagh@redhat.com)
- force workflows to use nfs based distro.  this is only needed until we get
  rid of the ftp and http imports in cobbler (bpeck@redhat.com)
- add python-kid to BuildRequires (dcallagh@redhat.com)

* Wed Jan 05 2011 Bill Peck <bpeck@redhat.com> 0.6.1-5
- Don't call update_status() after every result reported.  Wait for the task to
  finish before pushing the results up the tree. (bpeck@redhat.com)
- Revert "some fixes for correctly doing equality with the cached objects"
  (bpeck@redhat.com)

* Tue Jan 04 2011 Bill Peck <bpeck@redhat.com> 0.6.1-4
- disable cache due to session issues: (bpeck@redhat.com)

* Tue Jan 04 2011 Bill Peck <bpeck@redhat.com> 0.6.1-3
- fix glob to grab all test data. (bpeck@redhat.com)
- some fixes for correctly doing equality with the cached objects
  (rmancy@redhat.com)
- Previous update_status model will fall down with very large jobs.
  (bpeck@redhat.com)
- bz659804 - cache some results from sqla (rmancy@redhat.com)
- Added test_update_status unit test. Also added some helpers to data_setup
  Modified beaker/dogfood test to take optional arguments. (bpeck@redhat.com)

* Fri Dec 17 2010 Dan Callaghan <dcallagh@redhat.com> 0.6.1-2
- Bug 663111 - proxy.log being rotated with every line of output
  (bpeck@redhat.com)
- Bug 662214 - Add timeout of 120 seconds to kobo.  Should keep us from
  hanging forever. (bpeck@redhat.com)

* Tue Dec 14 2010 Dan Callaghan <dcallagh@redhat.com> 0.6.0-3
- bz662799 - beaker-transfer needlessly logins (bpeck@redhat.com)

* Fri Dec 10 2010 Raymond Mancy <rmancy@redhat.com> 0.6.0-2
- bz661665 - fixes for job-result for tasks and a bad attempt at tests
  (rmancy@redhat.com)
- bz661652 - avoid creating orphan recipe_task rows (dcallagh@redhat.com)

* Tue Dec 09 2010 Raymond Mancy <rmancy@redhat.com> 0.6.0-1
- bz661307 - beaker-watchdog run transfer_log in separate thread. (bpeck@redhat.com)
- bz660714 -  update log paths in one xmlrpc call (bpeck@redhat.com)
- bz660339 - don't return sub-tasks for task_info (bpeck@redhat.com)
- bz658503 - record changes made by inventory scripts in system history (dcallagh@redhat.com)
- bz634965 - beaker-repo-update, creates/updates harness dir (bpeck@redhat.com)
- bz659141 - Fix cloning RS, also test (rmancy@redhat.com)
- bz658929 - prevent orphaned recipe_task rows (dcallagh@redhat.com)
- bz583165 - install API docs and serve them from apache (dcallagh@redhat.com)
- bz579812 - link to job in notification mail (dcallagh@redhat.com)
- bz638092 - redirect back to /jobs/mine after cancelling a job (dcallagh@redhat.com)
- bz644696 - XML-RPC interface to provision a system,
           better handling of Cobbler template escaping in kickstarts (dcallagh@redhat.com)
- bz644694 - XML-RPC interface to control system power,
           clear_netboot option for systems.power() method (dcallagh@redhat.com)
- bz654931 - edited rng to add ks_appends definition (rmancy@redhat.com)
- bz644691 - XML-RPC interface to release a reserved system (dcallagh@redhat.com)
- bz644689 - XML-RPC interface to reserve a system (dcallagh@redhat.com)
- bz644701 - support "proxy authentication", whereby a user may log in as another user (dcallagh@redhat.com)
- bz644687 - expose Atom feeds for system searches, expose RDF description for systems,
             added API docs for system atom feeds and RDF descriptions (bz644687) (dcallagh@redhat.com)

- must use outerjoins on logs, since a recipe may not have any sub-logs. (bpeck@redhat.com)
- update system.date_modified when importing from CSV (dcallagh@redhat.com)
- update system.date_modified everywhere (dcallagh@redhat.com)
- fix handling of checksum (dcallagh@redhat.com)
- slightly smarter logic for legacypush, to avoid spurious key-value entries in system history (dcallagh@redhat.com)
- use external redirects for /login (dcallagh@redhat.com)
- list-systems and system-details commands for bkr client (dcallagh@redhat.com)
- system-power and system-provision commands for bkr client (dcallagh@redhat.com)
- install inventory RDF schema definition (dcallagh@redhat.com)

* Tue Dec 07 2010 Bill Peck <bpeck@redhat.com> 0.5.63-6
- bz660714 -  update log paths in one xmlrpc call (bpeck@redhat.com)

* Wed Dec 01 2010 Bill Peck <bpeck@redhat.com> 0.5.63-5
- Revert "bz590951 - Using custom repo during system install"
  (bpeck@redhat.com)

* Wed Dec 01 2010 Bill Peck <bpeck@redhat.com> 0.5.63-4
- must use outerjoins on logs, since a recipe may not have any sub-logs.
  (bpeck@redhat.com)

* Wed Dec 01 2010 Raymond Mancy <rmancy@redhat.com> 0.5.63-3
- Needed to remove prod/tag from to_xml() in class RecipeSet
  (rmancy@redhat.com)

* Wed Dec 01 2010 Raymond Mancy <rmancy@redhat.com> 0.5.63-2
- Updated product-update to not print out debug msg (rmancy@redhat.com)

* Wed Dec 01 2010 Raymond Mancy <rmancy@redhat.com>
- Updated product-update to not print out debug msg (rmancy@redhat.com)
* Tue Nov 30 2010 Bill Peck <bpeck@redhat.com> 0.5.63-1
- Merge branch 'bz590951' into develop (bpeck@redhat.com)
- add --cc command line option to workflows. (bpeck@redhat.com)
- read only tag/product for non owner/admin (rmancy@redhat.com)
- bz654789 - Don't rely on the recipe ending.  Run every hour and transfer what
  matches. (bpeck@redhat.com)
- upgrade notes, moved from 62 to 63 (rmancy@redhat.com)
- bz649483 - Job level product/retentiontag. All working (rmancy@redhat.com)
- bz590951 - Using custom repo during system install (bpeck@redhat.com)

* Thu Nov 25 2010 Raymond Mancy <rmancy@redhat.com> 0.5.62-2
- with rmancy: TestTime with no suffix means seconds (dcallagh@redhat.com)
- fix for reserveworkflow: my_cmp was in the wrong place (dcallagh@redhat.com)

* Wed Nov 24 2010 Raymond Mancy <rmancy@redhat.com> 0.5.62-1
- Experiencing xmlrpc timeouts when talking to cobbler.  - cobbler is stupid
  and doesn't honor the page, results_per_page options.    get_item_names still
  doesn't honor results_per_page but it only transfers the names.  - Of course
  this is stupid on many levels, creating a system record shouldn't force    us
  to select a profile either. (bpeck@redhat.com)
- first go at xmlrpc api docs: auth methods (dcallagh@redhat.com)
- bz647176 - ui for changing system notify cc list (dcallagh@redhat.com)
- bz654299 - configurable distro tag for broken system detection
  (dcallagh@redhat.com)
- bz647176 - RFE: Allow additional e-mail address to be notified when system is
  automatically marked as broken (bpeck@redhat.com)
- bz653513 - Need a replacement for test_lab_machine (bpeck@redhat.com)
- bz654302 - Nag emails will now exclude owner/users and thos eon non shared
  machines (rmancy@redhat.com)
- bz654097  - support for Fedora14 kickstarts (bpeck@redhat.com)
- bz624726 - beaker-proxy and beaker-watchdog init scripts do not create PID
  file (bpeck@redhat.com)
- bz652334 - ensure activity entries are truncated on UTF-8 character
  boundaries (dcallagh@redhat.com)
- bz652298 - don't blindly change the status or type of a system. (bpeck@redhat.com)
- bz634896 - Stop on ParserWarnings and ParserErrors (rmancy@redhat.com)
- bz651418 - fix system grid sorting (dcallagh@redhat.com)
- bz645873 -  Job cancelled soon after creation doesn't terminate
  (bpeck@redhat.com)

* Thu Nov 11 2010 Bill Peck <bpeck@redhat.com> 0.5.61-4
- increase timeout from 20 seconds to 40 seconds. (bpeck@redhat.com)
- bz648497 fix (bpeck@redhat.com)
- fixed changelogs (rmancy@redhat.com)

* Thu Nov 11 2010 Raymond Mancy <rmancy@redhat.com> 0.5.61-3
- Hack for Key/Value without MODULE now we aren't using XMLRPC call to get list
  (rmancy@redhat.com)

* Thu Nov 11 2010 Raymond Mancy <rmancy@redhat.com> 0.5.61-2
- Merge branch 'release-0.5.60' into release-0.5.61 to ensure all changes from 60-2 are brought in (rmancy@redhat.com)
* Thu Nov 11 2010 Raymond Mancy <rmancy@redhat.com> 0.5.61-1
- bz644132 - Speed up searchbar (rmancy@redhat.com)
- bz650300 - require login for reporting system problems (dcallagh@redhat.com)
- bz598781 - To deterministic in host selection (bpeck@redhat.com)
- bz648497 - Jobs don't run always when free systems available.   
             When picking recipe.systems don't filter out systems from labs 
             that don't have the distro yet. Update the Queued to Schedule code to
             filter out systems from labs that don't have the distro (bpeck@redhat.com)
- bz649179 - show friendly error message when unparseable job xml is submitted
  (dcallagh@redhat.com)
- bz640395 - make bkradd work (bpeck@redhat.com)
- bz648527 - Now admins get 'Schedule provision' when they are looking at a
  machine that is being used (rmancy@redhat.com)
- bz646520 - Retention feature was added without allowing cmdline option.  Also
  fixed bkr.client helpers to allow setting the guestname in guest recipes.
  (bpeck@redhat.com)
- bz647854 - Manual machine with a group will not ISE when viewed by non logged
  in user (rmancy@redhat.com)
- bz647566 - cascade key type deletions correctly (dcallagh@redhat.com)
- bz647292 - fix up broken system detection to handle the case where a system's
  status has never changed (dcallagh@redhat.com)

* Thu Nov 04 2010 Bill Peck <bpeck@redhat.com> 0.5.60-3
- quick hack to disable Key/Value -> Module search. (bpeck@redhat.com)

* Thu Oct 28 2010 Bill Peck <bpeck@redhat.com> 0.5.60-2
- fix missing upload and basepath when cache is off. (bpeck@redhat.com)

* Thu Oct 28 2010 Raymond Mancy <rmancy@redhat.com> 0.5.60-1
- bz635611 - specific machine jobs haven't got higher priority than no machine
  specific ones (bpeck@redhat.com)
- bz632583 - Can loan system when system has user (rmancy@redhat.com)
- bz634832 - Have to be logged in to add task now (rmancy@redhat.com)i
- bz568331 - Beaker logo now links to root dir (rmancy@redhat.com)
- bz639171 - Added some Ajax spinners to the following: Reserve, Workflow, Task Search, Job Whiteboard, Ack/Nak recipe, Priority, Retention Tag (rmancy@redhat.com)
- bz632675 - Re-architect beaker results reporting/storage (bpeck@redhat.com)
- bz638092 - redirect to /jobs/mine after submitting a new job (dcallagh@redhat.com)
- bz646046 - Enable option to force distro update in osversion.trigger (rmancy@redhat.com)
- bz645635 - Some tests to check csv export privacy (rmancy@redhat.com)
- bz638790 - add <guestrecipe/> definition to job xml schema (dcallagh@redhat.com)
- bz642104 - descriptive text for system lender field (dcallagh@redhat.com)
- bz638790 - use RELAX NG instead of XML Schema for validationg job xml (dcallagh@redhat.com)
- bz642122 - include link to system and some system information in problem
             report e-mail and brokenness notifications (dcallagh@redhat.com)

- bz643498 - Fixed 'less than' operator with Key/Value (rmancy@redhat.com)
- bz643381 - beakerd ERROR Failed to commit due to :list.remove(x): x not in
             list (bpeck@redhat.com)

* Tue Oct 19 2010 Bill Peck <bpeck@redhat.com> 0.5.59-3
- HOTFIX bz643381 beakerd ERROR Failed to commit due to
  :list.remove(x): x not in list (bpeck@redhat.com)

* Thu Oct 14 2010 Raymond Mancy <rmancy@redhat.com> 0.5.59-2
- hotfix - Cloned jobs with ack/nak were failing due to having response in the
  xml.          removed this attribute when cloning (rmancy@redhat.com)

* Wed Oct 13 2010 Raymond Mancy <rmancy@redhat.com> 0.5.59-1
- bz634571 - add response ack/nak into returned resipset xml if it exists
  (rmancy@redhat.com)
- bz636212 - update command line to use ks_meta="method=" for install method.
  (bpeck@redhat.com)
- bz467486 - New job delete (rmancy@redhat.com)
- bz638003 - Users with higher privs can now schedule as well as take
- bz618859 - make job whiteboard editable (dcallagh@redhat.com)
- bz627281 - need to clear task types when uploading (dcallagh@redhat.com)
- bz637260 - mark systems which have a run of aborted jobs as broken
  (dcallagh@redhat.com)
- bz589325 - Failed to provision recipeid 8, 'No watchdog exists for recipe 8'
  (bpeck@redhat.com)
- bz600353 - limit arch for releases (bpeck@redhat.com)
- bz641016 - fix bkr errata-workflow cuts erratas names  (bpeck@redhat.com)
- bz634485 -  fix can't use beaker's workflow-autofs to submit subtask (bpeck@redhat.com)

* Fri Oct 01 2010 Bill Peck <bpeck@redhat.com> 0.5.58-3
- beaker-watchdog monitor key needs to include the recipeid to keep us
  from monitoring the wrong recipe.
- remove recipe_taskid from watchdog list, we won't always have one. (bpeck@redhat.com)

* Wed Sep 29 2010 Raymond Mancy <rmancy@redhat.com> 0.5.58-2
- minor fixes for beaker-watchdog.

* Wed Sep 29 2010 Raymond Mancy <rmancy@redhat.com> 0.5.58-1
- Added downgrade instructions to upgrade txt (rmancy@redhat.com)
- we don't transform installPackage and we leave the invalid attribute
  testrepo. (rmancy@redhat.com)
- Change to xsd which allows elements to be in no particular order
  (rmancy@redhat.com)
- completeDays args passed to job-list is now exclusive, rather than inclusive
  also not allowing integer's less than 1 into completeDays (rmancy@redhat.com)
- update specfile to bundle new upgrade notes files (which are .txt instead of
  .sql) (dcallagh@redhat.com)
- fix bad merge (bpeck@redhat.com)
- Merge branch 'bz636651' into develop (rmancy@redhat.com)
- bz631971 - prototype now showing in reserve_systems (rmancy@redhat.com)
- bz634033 - Remove machines from reserve report that have ben reserved via
  RHTS (rmancy@redhat.com)
- Merge branch 'develop' of ssh://rmancy@git.fedorahosted.org/git/beaker into
  develop (rmancy@redhat.com)
- Merge branch 'bz629888' into develop (rmancy@redhat.com)
- Test for taking systems (rmancy@redhat.com)
- bz629888 - group member can now take (rmancy@redhat.com)
- fix typo in /report_problem error message (dcallagh@redhat.com)
- add new retention_tag attribute to XSD (dcallagh@redhat.com)
- avoid duplicate group names (dcallagh@redhat.com)
- fix some unicode SAWarnings which were annoying me (dcallagh@redhat.com)
- Merge branch 'selenium-tests' into develop (dcallagh@redhat.com)
- Merge branch 'bz591652' into develop (dcallagh@redhat.com)
- Merge branch 'bz612227' into develop (dcallagh@redhat.com)
- if RecipeSet has a constructor, it has to explicitly handle any args passed
  to it (super() does not invoke the sqlalchemy magic) (dcallagh@redhat.com)
- this file is replaced by upgrade_0.5.58.txt (dcallagh@redhat.com)
- Fixed up SQL alter table, removed create tables as they are redundant
  (rmancy@redhat.com)
- Added ability to change colspan of retention and priority cols
  (rmancy@redhat.com)
- Fix problem with RecipeSet __init__ and RetentionTag __init__ and table
  schema (rmancy@redhat.com)
- Merge branch 'bz595801' into develop (rmancy@redhat.com)
- bz595801 - This is the first go at adding retention tags. Admins can add and
  change default settings. They are picked up in recipesets,            There
  is an interface in the jobs page to change the retention tag. Also job-list
  is a valid command            which will list jobs by family,tag,number of
  days complete for, or any combination of these. (rmancy@redhat.com)
- bz620605 - Introduction of Automated status (rmancy@redhat.com)
- Automatic commit of package [beaker] release [0.5.56-1]. (rmancy@redhat.com)
- bz593560 - Do over of the reserve report filter. (rmancy@redhat.com)
- additional logging (bpeck@redhat.com)
- only ask the scheduler for active and expired watchdogs every 60 seconds.
  (bpeck@redhat.com)
- don't call parent __init__ on Monitor class. (bpeck@redhat.com)
- apparently gettext gives us a lazystring which has to be coerced to a real
  type (weird) (dcallagh@redhat.com)
- there is no cherrypy.request in beakerd, so we have no nice way of producing
  an absolute url (dcallagh@redhat.com)
- minor chnage.  show debug line before sleep. (bpeck@redhat.com)
- don't remove the monitor in the expired watchdog code. (bpeck@redhat.com)
- Merge branch 'bz634702' into develop (bpeck@redhat.com)
- bz636651 - re-structure beaker-watchdog to not fork a separate process per
  recipe. (bpeck@redhat.com)
- the tree_path will not be available if the distro has been expired from the
  lab. (bpeck@redhat.com)
- bz591652 - automatically mark systems as broken if cobbler task fails
  (dcallagh@redhat.com)
- selenium test for bz612227 XSD validation warning (dcallagh@redhat.com)
- Merge branch 'bz612227' into selenium-tests (dcallagh@redhat.com)
- add python-lxml to Requires for Server and Client (using it for XSD
  validation) (dcallagh@redhat.com)
- bz612227 - validate against XSD in bkr job-submit (dcallagh@redhat.com)
- bz612227 - warn users before accepting job XML which does not validate
  (dcallagh@redhat.com)
- bz612227 - evaluate hostRequires at job submission time, to catch errors in
  XML (dcallagh@redhat.com)
- can catch multiple exception classes, instead of repeating the except clause
  (dcallagh@redhat.com)
- some additions to .gitignore (dcallagh@redhat.com)
- use %%(package_dir)s for static locations, so that we can run from a working
  copy or a system-wide install (dcallagh@redhat.com)
- change selenium install location to /usr/local/share/selenium
  (dcallagh@redhat.com)
- Merge branch 'develop' into selenium-tests (dcallagh@redhat.com)
- Record the last time osversion.trigger ran so we can only process new distros
  (bpeck@redhat.com)
- link=Groups locator is ambiguous, use an xpath instead (dcallagh@redhat.com)
- Merge branch 'bz629422' into develop (dcallagh@redhat.com)
- Merge branch 'bz631421' into develop (dcallagh@redhat.com)
- Merge branch 'bz623603' into develop (dcallagh@redhat.com)
- moved ReportProblemForm widget into bkr.server.widgets, added missing super()
  call (dcallagh@redhat.com)
- a bunch of fiddling, to get all the tests to pass (yay!)
  (dcallagh@redhat.com)
- execute SQL through sqlalchemy instead of MySQLdb directly, in order to re-
  use config etc (dcallagh@redhat.com)
- create_user was breaking my tests, changed it. Still seems to be breaking
  stuff. will look at later (rmancy@redhat.com)
- Merge branch 'develop' into selenium-tests (dcallagh@redhat.com)
- Some of the selenium tests (rmancy@redhat.com)
- Merge branch '634247' into develop (bpeck@redhat.com)
- Merge branch 'bz633885' into develop (bpeck@redhat.com)
- Merge branch 'master' into develop (bpeck@redhat.com)
- fix except code to handle cobbler xmlrpc errors. (bpeck@redhat.com)
- only package up the consolidated upgrade_xxx.sql scripts. (bpeck@redhat.com)
- bz629422 - disable TurboGears scheduler (dcallagh@redhat.com)
- oops, update_data is deprecated (update_params is what I meant)
  (dcallagh@redhat.com)
- selenium test for bz623603 (dcallagh@redhat.com)
- Merge branch 'bz623603' into selenium-tests (dcallagh@redhat.com)
- full path to bkr.timeout_xmlrpclib. (bpeck@redhat.com)
- update spec file to include timeout_xmlrpclib.py (bpeck@redhat.com)
- add missing timeout code. (bpeck@redhat.com)
- add timeout_xmlrpclib.ServerProxy() to keep us from getting stuck.
  (bpeck@redhat.com)
- Merge branch 'develop' of ssh://git.fedorahosted.org/git/beaker into develop
  (bpeck@redhat.com)
- added sql upgrade commands for 0.5.56->0.5.57. (bpeck@redhat.com)
- selenium test for bz631421 (dcallagh@redhat.com)
- Merge branch 'bz631421' into selenium-tests (dcallagh@redhat.com)
- set page title correctly in form-post.kid (dcallagh@redhat.com)
- bz631421 - fix page title for systems (dcallagh@redhat.com)
- bz623603 - allow users to report a problem with a system
  (dcallagh@redhat.com)
- depend on TurboMail >= 3.0, v2.0 doesn't work (dcallagh@redhat.com)
- unit test for bz612227 (dcallagh@redhat.com)
- Merge branch 'bz612227' into selenium-tests (dcallagh@redhat.com)
- bz612227 - evaluate hostRequires at job submission time, to catch errors in
  XML (dcallagh@redhat.com)
- can catch multiple exception classes, instead of repeating the except clause
  (dcallagh@redhat.com)
- create admin user when initialising db (this fixes test_add_user.py)
  (dcallagh@redhat.com)
- read from subprocesses line-at-a-time, to ensure lines don't get buffered
  across test boundaries (dcallagh@redhat.com)
- tests need to be not executable, otherwise nose will skip them
  (dcallagh@redhat.com)
- this particular test can reuse firefox sessions, to save time
  (dcallagh@redhat.com)
- reader thread, to allow nose to capture subprocesses' stdout
  (dcallagh@redhat.com)
- use unicode objects to keep sqlalchemy happy (dcallagh@redhat.com)
- declare selenium client as a test dependency (dcallagh@redhat.com)
- introduced new data_setup module for setting up test data; using that for
  thorough, repeatable, passing selenium tests for recipe data grid
  (dcallagh@redhat.com)
- Merge branch 'bz629147' into selenium-tests (dcallagh@redhat.com)
- need to pass kwargs to model constructors (dcallagh@redhat.com)
- the generated SQL comes out differently here if we have configured MySQL as
  the engine (dcallagh@redhat.com)
- cleaned up tests to use correct TurboGears config; eliminated duplicate
  config loading and logging (dcallagh@redhat.com)
- Merge branch 'selenium-tests' of ssh://rmancy@git.fedorahosted.org/git/beaker
  into selenium-tests (rmancy@redhat.com)
- Changes to deal with seting up DB in test mode (rmancy@redhat.com)
- if selenium/beaker is already running, warn and continue (without starting it
  again) (dcallagh@redhat.com)
- oops, forgot to update logger names for package move (dcallagh@redhat.com)
- fixed recipes test to correctly assert ordering for id column
  (dcallagh@redhat.com)
- Merge branch 'bz629147' into selenium-tests (dcallagh@redhat.com)
- wait for beaker and selenium-server to start listening during setup (instead
  of waiting for a hardcoded delay) (dcallagh@redhat.com)
- moved selenium tests into bkr/server/test/selenium; also start beaker-server
  in package setup (dcallagh@redhat.com)
- first go at setting up selenium tests (dcallagh@redhat.com)

* Wed Sep 29 2010 Raymond Mancy <rmancy@redhat.com> 0.5.57-1
- we don't transform installPackage and we leave the invalid attribute
  testrepo. (rmancy@redhat.com)
- Change to xsd which allows elements to be in no particular order
  (rmancy@redhat.com)
- completeDays args passed to job-list is now exclusive, rather than inclusive
- bz631971 - prototype now showing in reserve_systems (rmancy@redhat.com)
- bz634033 - Remove machines from reserve report that have ben reserved via
  RHTS (rmancy@redhat.com)
- Test for taking systems (rmancy@redhat.com)
- bz629888 - group member can now take (rmancy@redhat.com)
- if RecipeSet has a constructor, it has to explicitly handle any args passed
  to it (super() does not invoke the sqlalchemy magic) (dcallagh@redhat.com)
- this file is replaced by upgrade_0.5.58.txt (dcallagh@redhat.com)
- Fixed up SQL alter table, removed create tables as they are redundant
  (rmancy@redhat.com)
- Added ability to change colspan of retention and priority cols
  (rmancy@redhat.com)
- Fix problem with RecipeSet __init__ and RetentionTag __init__ and table
  schema (rmancy@redhat.com)
- bz595801 - This is the first go at adding retention tags. Admins can add and
  change default settings. They are picked up in recipesets,            There
  is an interface in the jobs page to change the retention tag. Also job-list
  is a valid command            which will list jobs by family,tag,number of
  days complete for, or any combination of these. (rmancy@redhat.com)
- only ask the scheduler for active and expired watchdogs every 60 seconds.
  (bpeck@redhat.com)
- bz636651 - re-structure beaker-watchdog to not fork a separate process per
  recipe. (bpeck@redhat.com)
- the tree_path will not be available if the distro has been expired from the
  lab. (bpeck@redhat.com)
- bz591652 - automatically mark systems as broken if cobbler task fails
  (dcallagh@redhat.com)
- bz612227 - validate against XSD in bkr job-submit (dcallagh@redhat.com)
- bz612227 - warn users before accepting job XML which does not validate
  (dcallagh@redhat.com)
- bz612227 - evaluate hostRequires at job submission time, to catch errors in
  XML (dcallagh@redhat.com)
- Record the last time osversion.trigger ran so we can only process new distros
  (bpeck@redhat.com)
- Some of the selenium tests (rmancy@redhat.com)
- fix except code to handle cobbler xmlrpc errors. (bpeck@redhat.com)
- only package up the consolidated upgrade_xxx.sql scripts. (bpeck@redhat.com)
- bz629422 - disable TurboGears scheduler (dcallagh@redhat.com)
- update spec file to include timeout_xmlrpclib.py (bpeck@redhat.com)
- add missing timeout code. (bpeck@redhat.com)
- add timeout_xmlrpclib.ServerProxy() to keep us from getting stuck.
  (bpeck@redhat.com)
* Thu Sep 16 2010 Raymond Mancy <rmancy@redhat.com> 0.5.57-1
- bz620605 - Introduction of Automated status (rmancy@redhat.com)
- fix beaker-watchdog to not leave zombies around. (bpeck@redhat.com)
- break watchdog logging into its own log file. (bpeck@redhat.com)
- Updated server.cfg and beakerd to write to its own log file.
  (bpeck@redhat.com)
- need outer joins here in case there is no associated row (e.g. new jobs won't
  have a system or result yet) (dcallagh@redhat.com)
- Sql required to upgrade already installed DB. (bpeck@redhat.com)
- bz629147 - fix column sorting for recipes (dcallagh@redhat.com)
- bz606862 - use a deeper directory hierarchy for logs (dcallagh@redhat.com)
- bz629272 - fix logic to prevent us from using systems that we no longer have
  access to. (bpeck@redhat.com)
- moved key-value sorting logic from template to widget code
  (dcallagh@redhat.com)
- bz629080 - fix beaker-proxy push method to call proper method.
  (bpeck@redhat.com)
- bz629076 - add not null constraint on watchdog/system_id. (bpeck@redhat.com)
- Support for Arlinton's SystemProfiles. (bpeck@redhat.com)

* Thu Sep 02 2010 Raymond Mancy <rmancy@redhat.com> 0.5.56-1
- bz595360 - Fixed reserve report to not crash mysql (rmancy@redhat.com)
- bz620604 - Removed take for those without the correct permissions.
  (rmancy@redhat.com)
- bz629067 - adds additional logging to beaker-proxy which may help track down
  memory issues. (bpeck@redhat.com)
- bz593606 - support NUMA node count (dcallagh@redhat.com)
- bz628811 - update unit tests for testinfo.py (dcallagh@redhat.com)
- bz627814 - Fixed a couple of typos (rmancy@redhat.com)
- Merge branch 'master' into bz595360 (rmancy@redhat.com)
- bz593560 - Do over of the reserve report filter. (rmancy@redhat.com)
- bz541285 - sort system key/values (dcallagh@redhat.com)

* Thu Aug 26 2010 Raymond Mancy <rmancy@redhat.com> 0.5.55-1
- bz624594 - patch for beaker-clien tto work with kobo >= 0.3 Daniel Mach
  (rmancy@redhat.com)
- bz626648 - console script to clean up visit and visit_identity tables
  (dcallagh) (rmancy@redhat.com)
- bz595360 - Search bar in Reserve report (rmancy@redhat.com)

* Thu Aug 19 2010 Raymond Mancy <rmancy@redhat.com> 0.5.54-1
- bz621284 - Added restrictions to CSV, also fixed a problem with csv not being
  able to write unicode objects (rmancy@redhat.com)
- bz541297 - Invalid users are caught when adding them to groups
  (rmancy@redhat.com)
- bz618249 - Refactoring some code to seperate view from data
  (rmancy@redhat.com)
- bz605310 - Fix ordering in Admin->OSversion and Distro->Family
  (rmancy@redhat.com)
- bz21458 - Dropdown now works when adding groups to a system
  (rmancy@redhat.com)

* Tue Aug 10 2010 Raymond Mancy <rmancy@redhat.com> 0.5.53-1
- allow getFamily() to work with either a distro or family passed from the
  command line. (bpeck@redhat.com)
- as per bz612025 - Updated docs to document how to add groups
  (rmancy@redhat.com)
- bz617444 - We can now see  the memory values that the filter called by the
  Scheduler uses to determine the system has the correct            memory, in
  accordance with hostRequires (rmancy@redhat.com)

* Thu Aug 05 2010 Bill Peck <bpeck@redhat.com> 0.5.52-3
- bump minor release (bpeck@redhat.com)
- fix System.available() to work correctly with group acl's. (bpeck@redhat.com)

* Wed Aug 04 2010 Bill Peck <bpeck@redhat.com> 0.5.52-2
- bump minor release (bpeck@redhat.com)
- revert --default option on %%packages.  Seems to ignore all remaining
  packages. (bpeck@redhat.com)

* Tue Aug 03 2010 Bill Peck <bpeck@redhat.com> 0.5.52-1
- remove uneeded schema upgrades. (bpeck@redhat.com)
- found bug with ks_appends and ks_meta during testing. (bpeck@redhat.com)
- bz616491 - All users have access to power cycle all machines. Added
  confirmation screen for non users of machines (rmancy@redhat.com)
- bz609202 - new bkr command displaying task details 
- bz607937 - new XML-RPC to get metadata (bpeck@redhat.com)
- addHostRequires and addDistroRequires will now take <xml> from a string.  You
  can still pass in an  xml node too. (bpeck@redhat.com)
- bz595642 - RecipeSets can now be cloned instead of Recipes. Also using
  RecipeSetWidget now (rmancy@redhat.com)
- bz610259 - add the ability to provide %%post...%%end to kickstartd from job xml
  (bpeck@redhat.com)
- add whiteboard handlers (bpeck@redhat.com)
- Add missing #slurp to bootloader line. (bpeck@redhat.com)
- bkr-client: added watchdog-show (mcsontos@redhat.com)
- bz612710 - Makes systems available to members of groups that are on the ACL
  for systems. i.e in System->Available, and in Scheduler->Reserve.
  Also consolidated some of the import statements (rmancy@redhat.com)
- update to expire_distros to allow admin to delete distros from command line.
  (bpeck@redhat.com)
- fix for bz617664 -  Manual provisions and automated installs should provide a
  default set of packages (bpeck@redhat.com)
- change default options to not wait.  taskwatcher now uses 30 seconds between
  polls. (bpeck@redhat.com)
- Added job-clone feature. (bpeck@redhat.com)
- bz603719 - Added some text which explains how to add test params into the Job
  XML workflow (rmancy@redhat.com)

* Tue Jul 27 2010 Bill Peck <bpeck@redhat.com> 0.5.51-2
-  fixed syntax error in beakerd.

* Tue Jul 27 2010 Bill Peck <bpeck@redhat.com> 0.5.51-1
- fixed bkr job-submit --convert to use new <partitions/> tag format.
  (bpeck@redhat.com)
- bz617467 - Minor edit, added 'http://' in front of the HUB URL val as it
  needs to be there, also            added in caveat about needed cvs or git
  revisioned task to have 'make tag' work (rmancy@redhat.com)
- bz601367 - lvm based guest images and most likely guest OS lvm filesystem requests 
  not being processed properly by beaker
- Make sure the watchdog point to this recipes system. (bpeck@redhat.com)
  Set the user to None as the very last step. (bpeck@redhat.com)
- Let anaconda install kernel_options_post for us. (bpeck@redhat.com)
- Its possible we already created the repo before.  If so skip.
  (bpeck@redhat.com)
- Change default to package to []. (bpeck@redhat.com)
- fixes bz617364 - System loaned to userA for RHTS is stolen by Beaker Job for
  userB (bpeck@redhat.com)

* Wed Jul 21 2010 Bill Peck <bpeck@redhat.com> 0.5.50-1
- export task_info command to lab controller proxy. (bpeck@redhat.com)
- Create recipe specific repos instead of one giant repo. (bpeck@redhat.com)
  Update to createRepo to update the base repo and copy it to recipe specific.
  This is faster  and allows the entire task repo to be available.
  (bpeck@redhat.com)
  add missing repos dir (bpeck@redhat.com)
- fix possible race condition when starting a new task, normally the running
  task adds in some extra time for the watchdog, this makes sure we do.
  (bpeck@redhat.com)
- bz607176 - does not return exit code different from 0 if --nowait and error
  is present. (bpeck@redhat.com)
- bz609444 - Job id cannot be easily captured by external script
  (bpeck@redhat.com)
- install nag-email script (bpeck@redhat.com)
- bz572226 - WIP for nag email (rmancy@redhat.com)
  minor edits to nag_email. Allow user to specify which service.
  (bpeck@redhat.com)
  fix nag_email logic fix option parsing to assign threshold to an int.
  (bpeck@redhat.com)

* Tue Jul 13 2010 Bill Peck <bpeck@redhat.com> 0.5.49-1
- include schema upgrade script. (bpeck@redhat.com)
- RecipeWidget needs to require JQuery in its javascript list.  This fixes the
  recipe view. (bpeck@redhat.com)
- Fix push inventory to remove old devices. (bpeck@redhat.com)
- Don't give provision or power options to Virtual systems. (bpeck@redhat.com)
- reset excluded_arches and excluded_osmajor.  Otherwise we only add.
  (bpeck@redhat.com)
- default to not wait on power commands (bpeck@redhat.com)
- Now support editing the OSMajor alias from the web page. this finishes the
  fix for    bz600353 - Limiting architectures (releases) in Beaker
  (bpeck@redhat.com)
- Put COPYING in base package, use .tar.gz for package since tito expects that
  (bpeck@redhat.com)
- bz543061 - RHTS client side tools do not work properly in FIPS enabled mode
           - accept empty string as no-digest. (mcsontos@redhat.com)
- no need for .gitattributes anymore (bpeck@redhat.com)
- put in a FIXME comment for the way the Distro caches queries on multiple
  distros (rmancy@redhat.com)
- bz608946 - system/view not working due to error (rmancy@redhat.com)
           - Added rpc definition for multiple_distros from merged branch
           - fixed small error in JS (rmancy@redhat.com)
           - Made rpc calls in reserve_workflow.js to use the correct url
             (rmancy@redhat.com)
           - url() for my paginate grid (rmancy@redhat.com)
           - Ok, I've decided it's a bad idea to specify the full url in the
             widget. Instead I've gone through the templates and made sure that the full
             url path is being specified in there (rmancy@redhat.com)
           - More url() (rmancy@redhat.com)
           - changed a lot of static links to use tg.url() (rmancy@redhat.com)
- bz598878 - reserve more machines in one step (rmancy@redhat.com)
- bz596410 - Job Matrix nack, minus comment and auth feature
             hide/show recipesets that have been nak'd (rmancy@redhat.com)
           - Ack/Nak/NeedsReview panel is shown in Jobs listing, only available
             to owners and admin of Job. Checkbox in matrix view will show/hide nak recipesets.
           - Comments now working (rmancy@redhat.com)
           - Can comment on item before the ack/nak is changed (rmancy@redhat.com)
           - Added css for jquery UI (rmancy@redhat.com)
             (rmancy@redhat.com)

* Wed Jul 07 2010 Bill Peck <bpeck@redhat.com> 0.5.48-1
- new package built with tito

* Tue Jul 06 2010 Bill Peck <bpeck@redhat.com> - 0.5.47-0
- proper release

* Tue Jul 06 2010 Bill Peck <bpeck@redhat.com> - 0.5.46-5
- bz598878, minor update to code to not need split(',')
- bz572798, Missing conditions/events in history view.

* Fri Jul 02 2010 Bill Peck <bpeck@redhat.com> - 0.5.46-3
- added get_arches and get_family xmlrpc calls.
- updated workflow-simple to use get_arches if no arches specified.

* Wed Jun 30 2010 Bill Peck <bpeck@redhat.com> - 0.5.46-2
- fix bz589876 - Job list progress bars should show progress of running recipes

* Wed Jun 30 2010 Bill Peck <bpeck@redhat.com> - 0.5.46-1
- disable panic detection from reserve workflow.
- merged bz607560, fixes NULL powertype.
- merged bz598878, reserve more machines in one step.

* Tue Jun 29 2010 Bill Peck <bpeck@redhat.com> - 0.5.46-0
- bz608621 added sane defaults to bkr distro-list (limit 10)
- use %%packages --default for RHEL6 kickstart
- bz607558 - relax check for %%packages, before we stopped if we saw %%post or %%pre.

* Wed Jun 22 2010 Bill Peck <bpeck@redhat.com> - 0.5.45-1
- fix string compare

* Tue Jun 21 2010 Bill Peck <bpeck@redhat.com> - 0.5.45-0
- fixed job submission where we call lazy_create.  would create dupe package entries.

* Thu Jun 17 2010 Bill Peck <bpeck@redhat.com> - 0.5.44-3
- bz604906 Pagination setting on Distro->Family are a bit funny
- bz605260 [Beaker] Not able to "Loan" a system even though the group has admin perms
- bz604972 Inventory allows reservation of an already reserved machine 
- bz598525 bkr workflow-simple --package not working

* Thu Jun 17 2010 Bill Peck <bpeck@redhat.com> - 0.5.44-1
- fix panic reporting to report on Running task

* Thu Jun 17 2010 Bill Peck <bpeck@redhat.com> - 0.5.44-0
- fix job actions cancel and abort to call update_status()

* Wed Jun 16 2010 Bill Peck <bpeck@redhat.com> - 0.5.43-2
- update BeakerWorkflow to support --method and --kernel_options

* Wed Jun 16 2010 Bill Peck <bpeck@redhat.com> - 0.5.43-1
- require a valid user for xmlrpc job.upload()

* Tue Jun 15 2010 Bill Peck <bpeck@redhat.com> - 0.5.43-0
- bz581860	Listing of possible families
- bz589904 	tests which crashing the system will timeout the watchdog
- bz601220 	extendtesttime.sh does not work
- bz601485 	bkr --convert should convert CPUNAME to cpu_codename
- bz601763 	When trying to reserve a machine I get 500 Internal error
- bz602214 	--prettyxml option to bkr job-results doesn't work
- bz602907 	https://beaker.engineering.redhat.com/reserve_system defects
- bz602915 	Error with "Pick System" from Distro page 
- bz600098   	strip ansi chars from console.log so browsers show it as text/plain.

* Tue Jun 15 2010 Bill Peck <bpeck@redhat.com> - 0.5.42-4
- changed update_status() to not get into recursive loops
* Mon Jun 14 2010 Bill Peck <bpeck@redhat.com> - 0.5.42-3
- replace allow_limit_override=True with max_limit=None
* Tue Jun 08 2010 Bill Peck <bpeck@redhat.com> - 0.5.42-1
- bz570186 Hopefully fix: Ability to set system owner to a group or individual
- bz589904 tests which crashing the system will timeout the watchdog
- bz591384 getenv("TERM") returns NULL
- bz599086 improve configfile handling
- bz600353 Limiting architectures (releases) in Beaker 
* Mon Jun 07 2010 Bill Peck <bpeck@redhat.com> - 0.5.41-3
- added push and legacypush to proxy
* Tue Jun 01 2010 Bill Peck <bpeck@redhat.com> - 0.5.41-1
- minor update for bz598320
* Tue Jun 01 2010 Bill Peck <bpeck@redhat.com> - 0.5.41-0
- bz501511,RFE: Use STABLE trees by default
- bz582295,No Watchdog page anymore?
- bz583014,RFE] provide single_package.py replacement with same CLI interface
- bz584592,Inventory not UTF safe?
- bz591992,Job Status page: typo: ""Finsihed""
- bz594714,Beaker] [Job Matrix Report] Test column out of order leads to confusion
- bz596802,RFE] split bkr job-watch
- bz597155,variant option of workflow-simple doesn't work
- bz598320,show failed results' shows passed results also

* Tue May 25 2010 Bill Peck <bpeck@redhat.com> - 0.5.40-0
- minor fixes in command line workflow.
- minor fixes in command line task list.
- added new command distro-verify to help admins.
- 592978 "Change Job detail page to use AJAX for showing results"
- 570186 "[Beaker] RFE: Ability to set system owner to a group or individual"
- 541290 "[Beaker] RFE: Consistent use of the terminology."
- 580090 "Beaker doesn't take into account boot command line parameters"
- 594746 "[Beaker] [Execute Tasks] View does not report sub test results."
- 559337 "[Beaker] RFE: executed test report"
- 584586 "Importing labinfo results in 500 ISE"
- 584587 "Importing excludes doesn't work"
- 591147 "strange listing of systems with a particular devices"
- 591401 "RFE: User style searches for other admin pages."
- 594038 "Increase proper error handling"
* Mon May 17 2010 Bill Peck <bpeck@redhat.com> - 0.5.39-0
- fix job_matrix report to show virt recipes as well.
* Mon May 17 2010 Bill Peck <bpeck@redhat.com> - 0.5.38-1
- added --pid-file to beakerd startup. make sure only one beakerd is running at a time.
* Mon May 17 2010 Bill Peck <bpeck@redhat.com> - 0.5.38-0
- upaded proxy to only re-authenticate every 60 seconds.
- fixed beakerd to not look at systems not in Working state.
* Wed May 12 2010 Bill Peck <bpeck@redhat.com> - 0.5.37-0
- fixed proxy to fork properly
* Tue May 11 2010 Bill Peck <bpeck@redhat.com> - 0.5.36-0
- merged bz589723 - fix spelling mistakes
- merged bz589843 - cannot select systems in reserve workflow
- merged bz590665 - link to systems owner by a particular group gives internal error
- merged bz589857 - Distro search dies on 'Breed' search
* Mon May 10 2010 Bill Peck <bpeck@redhat.com> - 0.5.35-1
- Change default to /bkr
* Mon May 10 2010 Bill Peck <bpeck@redhat.com> - 0.5.35-0
- Fix beakerd to not do process_routine until all recipes are in state processed.
- possible fix for favicon.ico not being found.
* Fri May 07 2010 Bill Peck <bpeck@redhat.com> - 0.5.34-1
- fix syntax errors in beakerd
* Fri May 07 2010 Bill Peck <bpeck@redhat.com> - 0.5.34-0
- possible fix for same identity key exists in this session (beakerd)
- also fix it so scheduled_recipes routine always runs after queued_recipes
* Thu May 06 2010 Bill Peck <bpeck@redhat.com> - 0.5.33-2
- pushed remote cobbler method to a ten minute timeout.  some power options take this long.
* Thu May 06 2010 Bill Peck <bpeck@redhat.com> - 0.5.33-1
- added additional debug code to beakerd.
- default guest recipes to non virt distro, ask for it if you want virt.
* Thu May 06 2010 Bill Peck <bpeck@redhat.com> - 0.5.33-0
- Remove --cost from rhel5 kickstart templates.  rhel5 doesn't support --cost.
* Wed May 05 2010 Bill Peck <bpeck@redhat.com> - 0.5.32-2
- fix workflow-simple to handle taskparam correctly and task types/packages
* Wed May 05 2010 Bill Peck <bpeck@redhat.com> - 0.5.32-1
- fix BeakerJob classes to add tasks to the correct node.
* Wed May 05 2010 Bill Peck <bpeck@redhat.com> - 0.5.32-0
- New beaker-client command workflow-simple
- minor fix to tasks/filter to support new workflow
* Wed Apr 28 2010 Bill Peck <bpeck@redhat.com> - 0.5.31-3
- only release_system if there is an active watchdog.
* Wed Apr 28 2010 Bill Peck <bpeck@redhat.com> - 0.5.31-2
- release_system should now catch tracebacks from failed cobbler attempts.
* Wed Apr 28 2010 Bill Peck <bpeck@redhat.com> - 0.5.31-1
- merged bz586163 - fixes job matrix report
* Wed Apr 28 2010 Bill Peck <bpeck@redhat.com> - 0.5.31-0
- added both provision methods to distro link
* Tue Apr 27 2010 Bill Peck <bpeck@redhat.com> - 0.5.30-0
- remove uneeded @identity on /distros/ 
* Mon Apr 26 2010 Bill Peck <bpeck@redhat.com> - 0.5.29-2
- switch show/hide links to buttons.
- hide logs by default
- show clone link for all jobs.
* Mon Apr 26 2010 Bill Peck <bpeck@redhat.com> - 0.5.29-1
- really fix package tag issues
* Mon Apr 26 2010 Bill Peck <bpeck@redhat.com> - 0.5.29-0
- fix package tag issues
* Sat Apr 24 2010 Bill Peck <bpeck@redhat.com> - 0.5.28-0
- compress task results by default, links for showall and showfail if failures
  state it remembered via a cookie.
* Fri Apr 23 2010 Bill Peck <bpeck@redhat.com> - 0.5.27-1
- fixed bad merge
* Fri Apr 23 2010 Bill Peck <bpeck@redhat.com> - 0.5.27-0
- bz583535 - RFE Provision from distro page
- bz582879 - Show all - bug in tasks library
- bz582186 - Searches should default to Contains
- bz581684 - Remove Tag page for Distros, distro page can now search on tags
- bz581502 - Sort distro family list
- bz567788 - search should show number of items returned
- update rhts_partitions snippet to allow ondisk specification
- update kickstarts to support firewall variable
- bz557116 - Show/search systems owned by groups
- bz582729 - Fixed html title to show job/recipe etc.. id on each page
- includes pub docs
* Tue Apr 20 2010 Bill Peck <bpeck@redhat.com> - 0.5.26-0
- Example cleanup in rhts_partitions snippet
- Fixed osversion.trigger not to process distros without ks_meta['tree']
- moved mod_wsgi socket location to /var/run to make fedora happy
- replaced Unicode() with UnicodeText() to make fedora happy
- add <packages><package name=""/></packages> tags so cloning works for custom_packages.
- loosen error checking on root name spaces for new tasks.
* Thu Apr 15 2010 Bill Peck <bpeck@redhat.com> - 0.5.25-0
- remove mod_python requirement from lab-controller
- Add X.log monitoring to anamon
* Wed Apr 14 2010 Bill Peck <bpeck@redhat.com> - 0.5.24-0
- added missing installPackage tag processing.
* Tue Apr 13 2010 Bill Peck <bpeck@redhat.com> - 0.5.23-2
- fixed install_start to push guest watchdog entries out as well.
* Tue Apr 13 2010 Bill Peck <bpeck@redhat.com> - 0.5.23-1
- Merge remote branch 'origin/bz541281' No sorting, filtering, or pagination settings on Accounts list
- Merge remote branch 'origin/bz580091' quick links on Job/Recipe pages for "Running", "Queued"
* Tue Apr 13 2010 Bill Peck <bpeck@redhat.com> - 0.5.23-0
- fix firewall syntax for mutliple ports
* Mon Apr 12 2010 Bill Peck <bpeck@redhat.com> - 0.5.22-2
- add system specific kickstart snippets
- Merge remote branch 'origin/bz578420'
- Merge remote branch 'origin/master_variables'
- Merge remote branch 'origin/job_submit_nowait'
* Mon Apr 12 2010 Bill Peck <bpeck@redhat.com> - 0.5.22-1
- Opened port 12432 for beah multi-host by default.
* Mon Apr 12 2010 Bill Peck <bpeck@redhat.com> - 0.5.22-0
- Added recipeset_stop to proxy method.
* Sat Apr 10 2010 Bill Peck <bpeck@redhat.com> - 0.5.21-1
- cherry-picked rcm addRepo code from 0.4.x
* Sat Apr 10 2010 Bill Peck <bpeck@redhat.com> - 0.5.21-0
- fixed beakerd filtering on Status, actually is SystemStatus.
* Fri Apr 09 2010 Bill Peck <bpeck@redhat.com> - 0.5.20-0
- prepend log dir with year of start_time.
* Thu Apr 08 2010 Bill Peck <bpeck@redhat.com> - 0.5.19-1
- fixed scheduler to honor system status.
* Thu Apr 08 2010 Bill Peck <bpeck@redhat.com> - 0.5.19-0
- Merge remote branch 'origin/bz576327'
- Merge remote branch 'origin/bz579972'
- Merge remote branch 'origin/bz578383'
- Fixed --convert to handle <partition> tags in legacy xml
* Wed Apr 07 2010 Bill Peck <bpeck@redhat.com> - 0.5.18-3
- BZ #578548 - fix provided by gozen
- fixed hostRequires and distroRequires parsing to not choke on empty <and/> or <or/> tags
- display time left in duration column if watchdog exists
* Tue Apr 06 2010 Bill Peck <bpeck@redhat.com> - 0.5.17-2
- fixed bz 570986, "TypeError: string indices must be integers" in expire_distros
- fixed task_stop(cancel or abort) returning None.
- fixed child.filter() to not die on unrecognized tags.
* Mon Apr 05 2010 Bill Peck <bpeck@redhat.com> - 0.5.16-2
- make sure old task rpm exists before trying to remove it.
- overwrite repos, don't append in rhts_post snippet.
* Thu Apr 01 2010 Bill Peck <bpeck@redhat.com> - 0.5.15-8
- fix apache conf for beaker-server
- pass repos to cobbler, separate harness_repos from custom_repos
- allow ks_meta to be passed in from recipe
* Wed Mar 31 2010 Bill Peck <bpeck@redhat.com> - 0.5.15-1
- move harness repos to server from lab-controller.
* Wed Mar 31 2010 Bill Peck <bpeck@redhat.com> - 0.5.14-0
- update rhts-post snippet to only enable our repos.
* Tue Mar 30 2010 Bill Peck <bpeck@redhat.com> - 0.5.13-1
- removed uneeded task_list code
- default task result to pass when no result recorded, this is for css display.
- display log summary when task.path == /
* Mon Mar 29 2010 Bill Peck <bpeck@redhat.com> - 0.5.12-1
- merged bz574179, arch and distro search in tasks.
- added stdin support for bkr job-submit
- minor spec file changes for fedora package review.
- added xmlrpc method to tasks for getting list of all tasks
- added command module to list tasks
* Fri Mar 26 2010 Bill Peck <bpeck@redhat.com> - 0.5.11-0
- fix status_watchdog to return correct seconds if remaining time is over a day.
* Thu Mar 25 2010 Bill Peck <bpeck@redhat.com> - 0.5.10-0
- Added missing code to deal with priorities.
- Added missing code to order available systems by Owner,Group, then shared.
- fixed extend_watchdog to return status_watchdog()
- added status_watchdog method to return the number of seconds remaining on watchdog.
- added missing user variable for system sorting.
* Wed Mar 24 2010 Bill Peck <bpeck@redhat.com> - 0.5.8-1
- removed -lib subpackage. beakerlib is now its own project.
- fixed extend_watchdog to not return None.
* Wed Mar 24 2010 Bill Peck <bpeck@redhat.com> - 0.5.6-2
- merged rmancy fix for bz576446 - added MyJobs/MyRecipe links to menu.
- moved My menus to Login area.
* Tue Mar 23 2010 Bill Peck <bpeck@redhat.com> - 0.5.5-0
- merged rmancy fix for bz574178 - added recipe search.
* Tue Mar 23 2010 Bill Peck <bpeck@redhat.com> - 0.5.4-0
- merged rmancy fix for bz576420 - fixes task search
* Tue Mar 23 2010 Bill Peck <bpeck@redhat.com> - 0.5.3-0
- merged rmancy fix for bz574176 - searching in jobs 
- merged mcsontos fix for bz576128 - add help for beaker-client subcommands
* Thu Mar 18 2010 Bill Peck <bpeck@redhat.com> - 0.5.2-0
- Merged Scheduler into master, renamed site-packages/beaker to site-packages/bkr
* Thu Mar 04 2010 Bill Peck <bpeck@redhat.com> - 0.4.89-0
- update osversion.trigger to update pushed data before calling addDistro.sh
* Wed Mar 03 2010 Bill Peck <bpeck@redhat.com> - 0.4.88-0
- update osversion.trigger to ignore xen variants when calling addDistro.sh
* Wed Mar 03 2010 Bill Peck <bpeck@redhat.com> - 0.4.87-0
- fixed osversion.trigger, FAMILYUPDATE may not exist for some distros.
* Tue Mar 02 2010 Bill Peck <bpeck@redhat.com> - 0.4.86-1
- fixed osversion.trigger, Distro -> distro.
- extend visit timeout to 6 hours by default.
- really include System/Location in search bar.
* Wed Feb 24 2010 Bill Peck <bpeck@redhat.com> - 0.4.85-2
- Added @x11 and @basic-desktop to rhel6 kickstarts
* Fri Feb 19 2010 Raymond Mancy <rmancy@redhat.com> - 0.4.85-1
- refactored system search
- cast partition size to int() before multiplying. 
* Wed Feb 17 2010 Bill Peck <bpeck@redhat.com> - 0.4.84-1
- update osversion.trigger to only process newly imported distros
- add robustness to rhts_partitions snippet.
- rmancy merged history search.
* Mon Feb 15 2010 Bill Peck <bpeck@redhat.com> - 0.4.83-0
- Remove auth from rhel6 kickstart, default is sane.
- Includes rmancy's update, added cpu_model_name to search options.
- escape variables in cheetah snippets.
* Wed Feb 03 2010 Bill Peck <bpeck@redhat.com> - 0.4.82-3
- Don't expire nightlies in one week, leave it up to the filesystem
- fix bz#554852 don't remove any distros if all are missing
- Process KickPart directive from legacy rhts if passed in.
- Update rhts_partitions snippet to support fstype
- run addDistro.sh with variant specified in .treeinfo if available
- install options should override base options
* Tue Feb 02 2010 Bill Peck <bpeck@redhat.com> - 0.4.81-2
- Fix bz#560823 for rhel3 systems not checking in to rhts properly
- Fix ISE 500 when looking up an invalid profile on cobbler
- Fix for rt#58689 when importing anything but an nfs distro we get the location 
  of the repos wrong.
- Fix bz#555551 - missing location for search and custom columns
- Fix bz#559656 - unable to handle commented %%packages in kickstart
- Merged AccountClosure code.
* Tue Jan 26 2010 Bill Peck <bpeck@redhat.com> - 0.4.80-0
- added support for variants being read from .treeinfo
* Mon Jan 25 2010 Bill Peck <bpeck@redhat.com> - 0.4.79-1
- add missing admin decorators to user methods
* Fri Jan 22 2010 Bill Peck <bpeck@redhat.com> - 0.4.79-0
- rename table key to key_, key is a reserved word.
- shorten key_name value to varchar(50) to support mysql Unique column limitation.
* Wed Jan 20 2010 Bill Peck <bpeck@redhat.com> - 0.4.78-0
- Remove redundant arch aliases
* Wed Jan 13 2010 Bill Peck <bpeck@redhat.com> - 0.4.77-0
- fix ISE 500 when adding new system
* Tue Jan 12 2010 Bill Peck <bpeck@redhat.com> - 0.4.76-1
- fix for cookies not being set.
* Tue Jan 12 2010 Bill Peck <bpeck@redhat.com> - 0.4.76-0
- merged bz554775 - added missing search columns and changed the order of Family/Model.
* Mon Jan 11 2010 Bill Peck <bpeck@redhat.com> - 0.4.76-0
- merged bz544347 - add condition field when system status set to broken or removed.
- merged ticket51 - custom columns.
- merged bz553421 - fixed requesting a system with arch=i386 and arch=x86_64 would fail.
* Fri Jan 08 2010 Bill Peck <bpeck@redhat.com> - 0.4.76-0
- Fixed regression, remove pxe entries when returning a system.
* Thu Jan 07 2010 Bill Peck <bpeck@redhat.com> - 0.4.76-0
- merged bz537414 - show version on beaker pages and have a link for reporting bugs.
* Tue Jan 05 2010 Bill Peck <bpeck@redhat.com> - 0.4.75-1
- Server/Client/LabController require beaker.
* Tue Jan 05 2010 Bill Peck <bpeck@redhat.com> - 0.4.74-0
- Merged Raymond's bz549912
- updated spec file to include branch name and timestamp
* Tue Dec 22 2009 Bill Peck <bpeck@redhat.com> - 0.4.70-0
- another fix to the release_action code. send proper action methods
  to cobbler, Off->off On->on.
* Thu Dec 17 2009 Bill Peck <bpeck@redhat.com> - 0.4.69-0
- small fix for release action, default to power off.
* Fri Dec 11 2009 Bill Peck <bpeck@redhat.com> - 0.4.68-0
- osversion now knows what arches are expected for that update.
  This allows us to only tag distros as STABLE if all arches are imported and tagged as INSTALLS
- update distro-list command to show the distro name, suitable for feeding into workflows.
* Wed Dec 09 2009 Bill Peck <bpeck@redhat.com> - 0.4.67-0
- Raymonds fix for is_not in arch search
- additional fixes from Raymond
- fix for beaker-init to create ReleaseAction Table
* Sun Dec 06 2009 Bill Peck <bpeck@redhat.com> - 0.4.65-0
- New ReleaseAction code, allows systems to stay on or
  reprovision at time of return.
* Tue Dec 01 2009 Bill Peck <bpeck@redhat.com> - 0.4.64-0
- Fix ISE in simplesearch
- added PATH=/usr/bin:$PATH to rhel3 kickstart
* Fri Nov 20 2009 Bill Peck <bpeck@redhat.com> - 0.4.63-0
- merged Raymond's Key/Value search ability
* Fri Nov 20 2009 Bill Peck <bpeck@redhat.com> - 0.4.62-1
- Fixes for searching drivers
- Random selection when more than one host available.
* Tue Nov 17 2009 Bill Peck <bpeck@redhat.com> - 0.4.61-0
- Fixes for searching on cpuflags
- new manual kickstart keyword allows interactive installs
* Wed Oct 28 2009 Bill Peck <bpeck@redhat.com> - 0.4.57-0
- New search implemented by Raymond Mancy
- don't try and power off machines that were temporarily reserved by legacy rhts
- view groups for non admin users
* Fri Oct 16 2009 Bill Peck <bpeck@redhat.com> - 0.4.53-0
- fix allows custom kickstarts to still append packages
* Tue Oct 06 2009 Bill Peck <bpeck@redhat.com> - 0.4.52-0
- pass !key along to cobbler for further processing.
* Mon Oct 05 2009 Bill Peck <bpeck@redhat.com> - 0.4.51-0
- fix for reserve report, not all records have a Reserved action.
* Thu Oct 01 2009 Bill Peck <bpeck@redhat.com> - 0.4.50-0
- Fixed system exclude to work properly from Distro.systems()
  previously excluding one arch would exclude all.
- added first report. reserve, shows length of currently reserved systems
- updated reserve report to honor NDA/secret settings.
* Wed Sep 30 2009 Petr Muller <pmuller@redhat.com> - 0.4.46-0
- backported few beakerlib fixes from the development branch
* Wed Sep 29 2009 Bill Peck <bpeck@redhat.com> - 0.4.45-0
- updated rhts-checkin to report anaconda logs to legacy rhts.
* Tue Sep 15 2009 Bill Peck <bpeck@redhat.com> - 0.4.44-0
- fixed wrong default language for Fedora kickstarts
- attempted to make broken search a little better.
* Thu Sep 10 2009 Bill Peck <bpeck@redhat.com> - 0.4.43-0
- added RHEL6/F12 package groups for development
* Thu Sep 03 2009 Bill Peck <bpeck@redhat.com> - 0.4.42-0
- fixed saving tag Activity on Distro.
* Thu Aug 27 2009 Bill Peck <bpeck@redhat.com> - 0.4.41-0
- use action_release() in controllers
* Thu Aug 27 2009 Bill Peck <bpeck@redhat.com> - 0.4.40-0
- option to not wait for power commands if talking to cobbler 1.7 or newer
* Tue Aug 25 2009 Bill Peck <bpeck@redhat.com> - 0.4.39-7
- re-worked remote calls to cobbler to be in their own sub-class.
  This was needed to support the latest version of cobbler.
- added not_anonymous tags around distro tagi add/remove methods.
* Fri Aug 21 2009 Petr Muller <pmuller@redhat.com> - 0.4.39-0
- cherry picked fixes from master branch for beakerlib:
- various doc fixes
- tweaked phase reporting 
- new options & functionality for rlRun
- enabling manual use of journal comparator
- new rlPass and rlFail functions
- new rlSendFile function
- plugin mechanism
- xml character breakage fix
* Thu Aug 20 2009 Bill Peck <bpeck@redhat.com> - 0.4.38-0
- Allow skipx in kickstarts to be passed in from metadata.
- Added xmlrpc method for editing distro Update.
* Wed Aug 12 2009 Bill Peck <bpeck@redhat.com> - 0.4.37-0
- Escape $ in custom kickstarts sent to cobbler
* Tue Aug 11 2009 Bill Peck <bpeck@redhat.com> - 0.4.36-0
- create subprofile
* Mon Aug 10 2009 Bill Peck <bpeck@redhat.com> - 0.4.34-0
- Change how custom kickstarts are handled. Don't copy
  cobbler profiles anymore, just use system profile and set
  parent if needed.
* Fri Aug 07 2009 Bill Peck <bpeck@redhat.com> - 0.4.33-0
- Allow the owner of a system to force a loan return.
* Wed Aug 05 2009 Bill Peck <bpeck@redhat.com> - 0.4.32-0
- Require users to be logged in to do actions and saves.
  This forces an automatic relogin if using kerberos.
* Tue Aug 04 2009 Bill Peck <bpeck@redhat.com> - 0.4.31-0
- fixed remove_distro call in expire distros
* Mon Aug 03 2009 Bill Peck <bpeck@redhat.com> - 0.4.30-0
- Updated osversion.trigger to not traceback when encountering an 
  unknown compressor.
* Tue Jul 28 2009 Bill Peck <bpeck@redhat.com> - 0.4.29-0
- Changes cobbler scripts to do everything through xmlrpc.
  cobbler gets confused otherwiese.
* Fri Jul 24 2009 Bill Peck <bpeck@redhat.com> - 0.4.28-0
- Fixed string_to_hash to not barf on extra spaces
* Mon Jul 20 2009 Bill Peck <bpeck@redhat.com> - 0.4.27-0
- Expanded user_name field to 255 chars.
* Mon Jul 20 2009 Bill Peck <bpeck@redhat.com> - 0.4.26-0
- Enable ntp in cobbler snippets
* Fri Jul 17 2009 Bill Peck <bpeck@redhat.com> - 0.4.25-0
- Fixed system arch filtering to be unicode not int.
* Thu Jul 16 2009 Bill Peck <bpeck@redhat.com> - 0.4.24-0
- Allow systems to query on arch even though we are already starting
  from a distro.  This allows you to ask for systems that are not x86_64
  for example.
- Don't fail if we can't power off a system when returning it.
- Use correct username when returning a system to the pool.
- Remove --resolvedeps from RHEL6 kickstart file.
* Tue Jul 14 2009 Bill Peck <bpeck@redhat.com> - 0.4.22-0
- Fix distro_method value to be unicode instead of boolean.
* Mon Jul 13 2009 Bill Peck <bpeck@redhat.com> - 0.4.21-0
- Allow legacy RHTS to ask for distros based on install method
* Tue Jul 07 2009 Bill Peck <bpeck@redhat.com> - 0.4.20-0
- Include Workstation key for RedHatEnterpriseLinuxClient5
* Mon Jul 06 2009 Bill Peck <bpeck@redhat.com> - 0.4.19-0
- Don't populate runtest_url in ks_meta if its not defined.
* Wed Jul 01 2009 Bill Peck <bpeck@redhat.com> - 0.4.18-2
- Use RUNTEST_URL from rhts if passed.
- Include Fedoradevelopment.ks for rawhide
* Tue Jun 30 2009 Bill Peck <bpeck@redhat.com> - 0.4.17-0
- Call the correct method for _tag
* Tue Jun 30 2009 Bill Peck <bpeck@redhat.com> - 0.4.16-0
- update login_krbv method for newer kobo package
* Tue Jun 30 2009 Bill Peck <bpeck@redhat.com> - 0.4.15-0
- Call addDistros.sh from osversion.trigger if it exists.
* Mon Jun 29 2009 Bill Peck <bpeck@redhat.com> - 0.4.14-0
- Allow searching by treepath for command line client
- return distro name for legacy rhts.
* Mon Jun 22 2009 Bill Peck <bpeck@redhat.com> - 0.4.13-0
- Fixed osversion.trigger to work with methods other than nfs
* Fri Jun 19 2009 Bill Peck <bpeck@redhat.com> - 0.4.12-0
- Raise BeakerExceptions if we run into trouble
* Thu Jun 18 2009 Bill Peck <bpeck@redhat.com> - 0.4.11-0
- added install_name to distro pick method
- fixed 500 error when non-admin adds a new system with shared set.
* Fri Jun 12 2009 Bill Peck <bpeck@redhat.com> - 0.4.9-1
- releng fixed the name of rhel6 to RedHatEnterpriseLinux6 in .treeinfo
* Wed Jun 10 2009 Bill Peck <bpeck@redhat.com> - 0.4.9
- Added simple json method for tagging distros as Installable.
- Added RHEL6 kickstart file.
* Wed Jun 03 2009 Bill Peck <bpeck@redhat.com> - 0.4.8
- Catch xmlrpc errors from cobbler and record/display them
* Mon Jun 01 2009 Bill Peck <bpeck@redhat.com> - 0.4.7
- added distros list,tag,untag to beaker-client
- fixed some minor issues with the xmlrpc interface.
* Thu May 28 2009 Bill Peck <bpeck@redhat.com> - 0.4.6
- Clear systems console log via xmlrpc
* Thu May 28 2009 Bill Peck <bpeck@redhat.com> - 0.4.5
- free and available views will only show working systems now.
* Tue May 26 2009 Bill Peck <bpeck@redhat.com> - 0.4.4
- Fixed missing power_id from CSV import/export
- Use $default_password_crypted from /etc/cobbler/settings unless $password 
  is set.
* Fri May 22 2009 Bill Peck <bpeck@redhat.com> - 0.4.2
- Added in beakerlib sub package
- Fixed tempfile close in osversion.trigger
* Thu May 21 2009 Bill Peck <bpeck@redhat.com> - 0.4-3
- fix power import
* Tue May 19 2009 Bill Peck <bpeck@redhat.com> - 0.4-1
- Major reworking of directory layout.
* Tue May 12 2009 Bill Peck <bpeck@redhat.com> - 0.3-1
- First stab at client interface<|MERGE_RESOLUTION|>--- conflicted
+++ resolved
@@ -15,13 +15,8 @@
 %endif
 
 Name:           beaker
-<<<<<<< HEAD
 Version:        0.8.1
 Release:        2%{?dist}
-=======
-Version:        0.8.0
-Release:        29%{?dist}
->>>>>>> 4068c43b
 Summary:        Filesystem layout for Beaker
 Group:          Applications/Internet
 License:        GPLv2+
@@ -351,10 +346,6 @@
 %endif
 
 %changelog
-<<<<<<< HEAD
-* Thu Feb 23 2012 Dan Callaghan <dcallagh@redhat.com> 0.8.1-2
-- Merge hotfixes from release-0.8.0 branch
-=======
 * Mon Feb 27 2012 Bill Peck <bpeck@redhat.com> 0.8.0-29
 - fix beaker-import to not crash when --root isn't used. (bpeck@redhat.com)
 
@@ -363,7 +354,9 @@
   inside parameter (bpeck@redhat.com)
 - 796647 move print_repos to rhts_post so that custom kickstarts pick this up.
   (bpeck@redhat.com)
->>>>>>> 4068c43b
+
+* Thu Feb 23 2012 Dan Callaghan <dcallagh@redhat.com> 0.8.1-2
+- Merge hotfixes from release-0.8.0 branch
 
 * Thu Feb 23 2012 Dan Callaghan <dcallagh@redhat.com> 0.8.0-27
 - Merge "replacement for the real do_POST, to work around RHBZ#789790" for real
