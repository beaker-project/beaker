--- conflicted
+++ resolved
@@ -15,11 +15,7 @@
 %endif
 
 Name:           beaker
-<<<<<<< HEAD
-Version:        0.7.3
-=======
 Version:        0.8.0
->>>>>>> 01c18611
 Release:        6%{?dist}
 Summary:        Filesystem layout for Beaker
 Group:          Applications/Internet
@@ -345,11 +341,6 @@
 %endif
 
 %changelog
-<<<<<<< HEAD
-* Tue Oct 18 2011 Dan Callaghan <dcallagh@redhat.com> 0.7.3-6
-- 746774 correctly handle multiple status changes within the same second
-  (dcallagh@redhat.com)
-=======
 * Mon Oct 10 2011 Dan Callaghan <dcallagh@redhat.com> 0.8.0-6
 - upgrade to sqlalchemy 0.6, TurboGears 1.1, Python 2.6 for server and lab
   controller (dcallagh@redhat.com)
@@ -358,7 +349,10 @@
   (bpeck@redhat.com)
 - 718119 new osversion.trigger (bpeck@redhat.com)
 - 746683 bkr whoami command added (bpeck@redhat.com)
->>>>>>> 01c18611
+
+* Tue Oct 18 2011 Dan Callaghan <dcallagh@redhat.com> 0.7.3-6
+- 746774 correctly handle multiple status changes within the same second
+  (dcallagh@redhat.com)
 
 * Fri Sep 30 2011 Raymond Mancy <rmancy@redhat.com> 0.7.3-5
 - 739893 - Client option to print xml of existing job
