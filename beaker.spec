--- conflicted
+++ resolved
@@ -2,15 +2,8 @@
 %{!?pyver: %global pyver %(%{__python} -c "import sys ; print sys.version[:3]")}
 
 Name:           beaker
-<<<<<<< HEAD
-# hacked version for external-scheduler-integration branch:
-# do not merge this change onto develop!
-Version:        0.5.999_esi
-Release:        1%{?dist}
-=======
 Version:        0.5.63
 Release:        6%{?dist}
->>>>>>> 4c9f4dc6
 Summary:        Filesystem layout for Beaker
 Group:          Applications/Internet
 License:        GPLv2+
@@ -210,16 +203,9 @@
 
 %changelog
 * Tue Dec 07 2010 Bill Peck <bpeck@redhat.com> 0.5.63-6
-- Revert "Automatic commit of package [beaker] release [0.5.64-1]." forgot the
-  --keep-version option to tito (bpeck@redhat.com)
-- Automatic commit of package [beaker] release [0.5.64-1]. (bpeck@redhat.com)
 - bz660714 -  update log paths in one xmlrpc call (bpeck@redhat.com)
 
 * Wed Dec 01 2010 Bill Peck <bpeck@redhat.com> 0.5.63-5
-- Revert "bz590951 - Using custom repo during system install"
-  (bpeck@redhat.com)
-
-* Wed Dec 01 2010 Bill Peck <bpeck@redhat.com>
 - Revert "bz590951 - Using custom repo during system install"
   (bpeck@redhat.com)
 
