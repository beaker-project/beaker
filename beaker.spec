%{!?python_sitelib: %global python_sitelib %(%{__python} -c "from distutils.sysconfig import get_python_lib; print get_python_lib()")}
%{!?pyver: %global pyver %(%{__python} -c "import sys ; print sys.version[:3]")}

# The server, lab controller, and integration test subpackages can be conditionally built.
# Enabled on RHEL 6 and F18+
# Use rpmbuild --with/--without to override.
%if 0%{?rhel} == 6 || 0%{?fedora} >= 18
%bcond_without server
%bcond_without labcontroller
%bcond_without inttests
%else
%bcond_with server
%bcond_with labcontroller
%bcond_with inttests
%endif
%global _lc_services beaker-proxy beaker-provision beaker-watchdog beaker-transfer
# systemd?
%if 0%{?fedora} >= 18 || 0%{?rhel} >= 7
%global with_systemd 1
%else
%global with_systemd 0
%endif

<<<<<<< HEAD
# This will not necessarily match the RPM Version if the real version number is 
# not representable in RPM. For example, a release candidate might be 0.15.0rc1 
# but that is not usable for the RPM Version because it sorts higher than 
# 0.15.0, so the RPM will have Version 0.15.0 and Release 0.rc1 in that case.
%global upstream_version 0.15.1
=======
%global upstream_version 0.14.4
>>>>>>> f7489314

# Note: While some parts of this file use "%{name}, "beaker" is still
# hardcoded in a lot of places, both here and in the source code
Name:           beaker
<<<<<<< HEAD
Version:        0.15.1
=======
Version:        0.14.4
>>>>>>> f7489314
Release:        1%{?dist}
Summary:        Filesystem layout for Beaker
Group:          Applications/Internet
License:        GPLv2+
URL:            http://beaker-project.org/
Source0:        http://beaker-project.org/releases/%{name}-%{upstream_version}.tar.gz
BuildRoot:      %{_tmppath}/%{name}-%{version}-%{release}-root-%(%{__id_u} -n)
BuildArch:      noarch
BuildRequires:  make
BuildRequires:  python-setuptools
BuildRequires:  python-setuptools-devel
BuildRequires:  python2-devel
BuildRequires:  python-docutils >= 0.6
%if 0%{?rhel} == 5 || 0%{?rhel} == 6
BuildRequires:  python-sphinx10
%else
BuildRequires:  python-sphinx >= 1.0
%endif
BuildRequires:  python-sphinxcontrib-httpdomain
BuildRequires:  bash-completion
BuildRequires:  python-prettytable

%if %{with server}
BuildRequires:  python-kid
# These server dependencies are needed in the build, because
# sphinx imports bkr.server modules to generate API docs
BuildRequires:  TurboGears >= 1.1.3
%if 0%{?rhel} == 6
BuildRequires:  python-turbojson13
%else
BuildRequires:  python-turbojson
%endif
BuildRequires:  python-sqlalchemy >= 0.6
BuildRequires:  python-xmltramp
BuildRequires:  python-lxml
BuildRequires:  python-ldap
BuildRequires:  python-TurboMail >= 3.0
BuildRequires:  cracklib-python
BuildRequires:  rpm-python
BuildRequires:  rhts-python
BuildRequires:  python-netaddr
BuildRequires:  ovirt-engine-sdk
BuildRequires:  python-itsdangerous
BuildRequires:  python-decorator
BuildRequires:  python-flask
BuildRequires:  python-markdown
BuildRequires:  python-webassets
%if %{with_systemd}
BuildRequires:  systemd
%endif

%endif

# As above, these client dependencies are needed in build because of sphinx
BuildRequires:  kobo-client >= 0.3
BuildRequires:  python-krbV
BuildRequires:  python-lxml
BuildRequires:  libxslt-python


%package client
Summary:        Client component for talking to Beaker server
Group:          Applications/Internet
Requires:       python
Requires:       kobo-client >= 0.3
Requires:	python-setuptools
Requires:	%{name} = %{version}-%{release}
Requires:       python-krbV
Requires:       python-lxml
%if 0%{?rhel} >= 6 || 0%{?fedora}
# some client commands use requests, they are unsupported on RHEL5
Requires:       python-requests
%endif
Requires:       libxslt-python
%if !(0%{?rhel} >= 6 || 0%{?fedora} >= 14)
Requires:       python-simplejson
%endif
Requires:       libxml2-python
Requires:       python-prettytable
# beaker-wizard was moved from rhts-devel to here in 4.52
Conflicts:      rhts-devel < 4.52

%if %{with server}
%package server
Summary:       Server component of Beaker
Group:          Applications/Internet
Requires:       TurboGears >= 1.1.3
%if 0%{?rhel} == 6
Requires:       python-turbojson13
%else
Requires:       python-turbojson
%endif
Requires:       python-sqlalchemy >= 0.6
Requires:       intltool
Requires:       python-decorator
Requires:       python-xmltramp
Requires:       python-lxml
Requires:       python-ldap
Requires:       python-rdflib >= 3.2.0
Requires:       python-daemon
Requires:       python-lockfile >= 0.9
Requires:       mod_wsgi
Requires:       python-tgexpandingformwidget
Requires:       httpd
Requires:       python-krbV
Requires:	%{name} = %{version}-%{release}
Requires:       python-TurboMail >= 3.0
Requires:	createrepo
Requires:	yum-utils
Requires:       rhts-python
Requires:       cracklib-python
Requires:       python-jinja2
Requires:       python-netaddr
Requires:       python-requests >= 1.0
Requires:       python-requests-kerberos
Requires:       ovirt-engine-sdk
Requires:  	kobo-client >= 0.3
Requires:       python-itsdangerous
Requires:       python-decorator
Requires:       python-flask
Requires:       python-markdown
Requires:       python-webassets
%if %{with_systemd}
Requires:       systemd-units
Requires(post): systemd
Requires(pre):  systemd
Requires(postun):  systemd
%endif
%endif


%if %{with inttests}
%package integration-tests
Summary:        Integration tests for Beaker
Group:          Applications/Internet
Requires:       %{name} = %{version}-%{release}
Requires:       %{name}-server = %{version}-%{release}
Requires:       %{name}-client = %{version}-%{release}
Requires:       %{name}-lab-controller = %{version}-%{release}
Requires:       python-nose >= 0.10
Requires:       selenium-python >= 2.12
Requires:       kobo
Requires:       java-openjdk >= 1:1.6.0
Requires:       Xvfb
Requires:       firefox
Requires:       lsof
Requires:       python-requests >= 1.0
Requires:       python-requests-kerberos
Requires:       openldap-servers
Requires:       python-unittest2
Requires:       python-gunicorn
%endif


%if %{with labcontroller}
%package lab-controller
Summary:        Lab Controller xmlrpc server
Group:          Applications/Internet
Provides:       beaker-redhat-support <= 0.19
Obsoletes:      beaker-redhat-support <= 0.19
Requires:       python
Requires:       httpd
Requires:       cobbler >= 1.4
Requires:       yum-utils
Requires:       fence-agents
Requires:       ipmitool
Requires:       wsmancli
Requires:       telnet
Requires:       sudo
Requires:       python-cpio
Requires:	%{name} = %{version}-%{release}
Requires:       kobo >= 0.3.2
Requires:	kobo-client
Requires:	python-setuptools
Requires:	python-xmltramp
Requires:       python-krbV
Requires:       python-gevent >= 1.0
Requires:       python-daemon
Requires:       python-werkzeug
%if %{with_systemd}
Requires:       systemd-units
Requires(post): systemd
Requires(pre):  systemd
Requires(postun):  systemd
%endif

%package lab-controller-addDistro
Summary:        addDistro scripts for Lab Controller
Group:          Applications/Internet
Requires:       %{name} = %{version}-%{release}
Requires:       %{name}-lab-controller = %{version}-%{release}
Requires:       %{name}-client = %{version}-%{release}
Provides:	beaker-redhat-support-addDistro
Obsoletes:	beaker-redhat-support-addDistro
%endif


%description
Filesystem layout for beaker


%description client
This is the command line interface used to interact with the Beaker Server.


%if %{with server}
%description server
To Be Filled in - Server Side..
%endif


%if %{with inttests}
%description integration-tests
This package contains integration tests for Beaker, which require a running 
database and Beaker server.
%endif


%if %{with labcontroller}
%description lab-controller
This is the interface to link Medusa and Cobbler together. Mostly provides
snippets and kickstarts.

%description lab-controller-addDistro
addDistro.sh can be called after distros have been imported into beaker.
Automatically launch jobs against newly imported distros.
%endif

%prep
%setup -q -n %{name}-%{upstream_version}

%build
[ "$RPM_BUILD_ROOT" != "/" ] && [ -d $RPM_BUILD_ROOT ] && rm -rf $RPM_BUILD_ROOT;
DESTDIR=$RPM_BUILD_ROOT make \
    %{?with_server:WITH_SERVER=1} \
    %{?with_labcontroller:WITH_LABCONTROLLER=1} \
    %{?with_inttests:WITH_INTTESTS=1}

%install
DESTDIR=$RPM_BUILD_ROOT make \
    %{?with_server:WITH_SERVER=1} \
    %{?with_labcontroller:WITH_LABCONTROLLER=1} \
    %{?with_inttests:WITH_INTTESTS=1} \
    install

%if %{with_systemd}
mkdir -p  $RPM_BUILD_ROOT%{_tmpfilesdir}
cp -p Server/tmpfiles.d/beaker-server.conf $RPM_BUILD_ROOT%{_tmpfilesdir}/beaker-server.conf
cp -p LabController/tmpfiles.d/beaker-lab-controller.conf $RPM_BUILD_ROOT%{_tmpfilesdir}/beaker-lab-controller.conf
%endif


%clean
%{__rm} -rf %{buildroot}

%if %{with server}

%post server
%if %{with_systemd}
%systemd_post beakerd.service
%else
/sbin/chkconfig --add beakerd
%endif
# Migrate ConcurrentLogHandler -> syslog
rm -f %{_localstatedir}/log/%{name}/*.lock >/dev/null 2>&1 || :
chown root:root %{_localstatedir}/log/%{name}/*.log >/dev/null 2>&1 || :
chmod go-w %{_localstatedir}/log/%{name}/*.log >/dev/null 2>&1 || :
# Restart rsyslog so that it notices the config which we ship
/sbin/service rsyslog condrestart >/dev/null 2>&1 || :
%endif

%if %{with labcontroller}

%post lab-controller
%if %{with_systemd}
%systemd_post %{_lc_services}
%else
for service in %{_lc_services}; do
    /sbin/chkconfig --add $service
done
%endif
# Migrate ConcurrentLogHandler -> syslog
rm -f %{_localstatedir}/log/%{name}/*.lock >/dev/null 2>&1 || :
chown root:root %{_localstatedir}/log/%{name}/*.log >/dev/null 2>&1 || :
chmod go-w %{_localstatedir}/log/%{name}/*.log >/dev/null 2>&1 || :
# Restart rsyslog so that it notices the config which we ship
/sbin/service rsyslog condrestart >/dev/null 2>&1 || :
%endif

%if %{with server}
%postun server
%if %{with_systemd}
%systemd_postun_with_restart beakerd.service
%else
if [ "$1" -ge "1" ]; then
    /sbin/service beakerd condrestart >/dev/null 2>&1 || :
fi
%endif
%endif

%if %{with labcontroller}
%postun lab-controller
%if %{with_systemd}
%systemd_postun_with_restart %{_lc_services}
%else
if [ "$1" -ge "1" ]; then
   for service in %{_lc_services}; do
       /sbin/service $service condrestart >/dev/null 2>&1 || :
   done
fi
%endif
%endif

%if %{with server}
%preun server
%if %{with_systemd}
%systemd_preun beakerd.service
%else
if [ "$1" -eq "0" ]; then
        /sbin/service beakerd stop >/dev/null 2>&1 || :
        /sbin/chkconfig --del beakerd || :
fi
%endif
%endif

%if %{with labcontroller}
%preun lab-controller
%if %{with_systemd}
%systemd_preun %{_lc_services}
%else
if [ "$1" -eq "0" ]; then
      for service in %{_lc_services}; do
          /sbin/service $service stop >/dev/null 2>&1 || :
          /sbin/chkconfig --del $service || :
      done
fi
rm -rf %{_var}/lib/beaker/osversion_data
%endif
%endif

%files
%defattr(-,root,root,-)
%{python_sitelib}/bkr/__init__.py*
%{python_sitelib}/bkr/timeout_xmlrpclib.py*
%{python_sitelib}/bkr/common/
%{python_sitelib}/bkr/log.py*
%{python_sitelib}/bkr-*.egg-info/
%doc COPYING

%if %{with server}
%files server
%defattr(-,root,root,-)
%doc documentation/_build/text/whats-new/
%{python_sitelib}/bkr/server/
%{python_sitelib}/bkr.server-*-nspkg.pth
%{python_sitelib}/bkr.server-*.egg-info/
%{_bindir}/%{name}-init
%{_bindir}/nag-mail
%{_bindir}/log-delete
%{_bindir}/beaker-check
%{_bindir}/product-update
%{_bindir}/beaker-repo-update
%{_bindir}/beaker-sync-tasks
%{_bindir}/beaker-refresh-ldap

%if %{with_systemd}
%{_unitdir}/beakerd.service
%exclude %{_sysconfdir}/init.d
%else
%{_sysconfdir}/init.d/%{name}d
%exclude /usr/lib/systemd
%endif

%config(noreplace) %{_sysconfdir}/cron.d/%{name}
%config(noreplace) %{_sysconfdir}/rsyslog.d/beaker-server.conf
%config(noreplace) %{_sysconfdir}/logrotate.d/beaker
%attr(0755,root,root)%{_bindir}/%{name}d
%config(noreplace) %{_sysconfdir}/httpd/conf.d/%{name}-server.conf
%attr(-,apache,root) %dir %{_datadir}/bkr
%attr(-,apache,root) %{_datadir}/bkr/%{name}-server.wsgi
%attr(-,apache,root) %{_datadir}/bkr/server
%attr(0660,apache,root) %config(noreplace) %{_sysconfdir}/%{name}/server.cfg
%dir %{_localstatedir}/log/%{name}
%attr(-,apache,root) %dir %{_localstatedir}/www/%{name}/logs
%attr(-,apache,root) %dir %{_localstatedir}/www/%{name}/rpms
%attr(-,apache,root) %dir %{_localstatedir}/www/%{name}/repos
%attr(-,apache,root) %dir %{_localstatedir}/run/%{name}
%attr(-,apache,root) %dir %{_localstatedir}/lib/%{name}
%if %{with_systemd}
%attr(0644,apache,apache) %{_tmpfilesdir}/beaker-server.conf
%endif
%endif

%if %{with inttests}
%files integration-tests
%defattr(-,root,root,-)
%{python_sitelib}/bkr/inttest/
%{python_sitelib}/bkr.inttest-*-nspkg.pth
%{python_sitelib}/bkr.inttest-*.egg-info/
%endif

%files client
%defattr(-,root,root,-)
%doc Client/client.conf.example
%{python_sitelib}/bkr/client/
%{python_sitelib}/bkr.client-*-nspkg.pth
%{python_sitelib}/bkr.client-*.egg-info/
%{_bindir}/beaker-wizard
%{_bindir}/bkr
%{_mandir}/man1/*.1.gz
%if 0%{?fedora} >= 17 || 0%{?rhel} >= 7
%{_datadir}/bash-completion
%else
%{_sysconfdir}/bash_completion.d
%endif

%if %{with labcontroller}
%files lab-controller
%defattr(-,root,root,-)
%config(noreplace) %{_sysconfdir}/beaker/labcontroller.conf
%{_sysconfdir}/beaker/power-scripts/
%{python_sitelib}/bkr/labcontroller/
%{python_sitelib}/bkr.labcontroller-*-nspkg.pth
%{python_sitelib}/bkr.labcontroller-*.egg-info/
%{_bindir}/%{name}-proxy
%{_bindir}/%{name}-watchdog
%{_bindir}/%{name}-transfer
%{_bindir}/%{name}-import
%{_bindir}/%{name}-provision
%{_bindir}/%{name}-pxemenu
%{_bindir}/%{name}-expire-distros
%{_bindir}/%{name}-clear-netboot
%config(noreplace) %{_sysconfdir}/httpd/conf.d/%{name}-lab-controller.conf
%attr(-,apache,root) %dir %{_datadir}/bkr
%attr(-,apache,root) %{_datadir}/bkr/lab-controller
%config(noreplace) %{_sysconfdir}/cron.hourly/beaker_expire_distros
%attr(-,apache,root) %dir %{_var}/www/beaker
%attr(-,apache,root) %dir %{_var}/www/beaker/logs
%dir %{_localstatedir}/log/%{name}

%if %{with_systemd}
%{_unitdir}/beaker-proxy.service
%{_unitdir}/beaker-provision.service
%{_unitdir}/beaker-watchdog.service
%{_unitdir}/beaker-transfer.service
%exclude %{_sysconfdir}/init.d
%else
%{_sysconfdir}/init.d/%{name}-proxy
%{_sysconfdir}/init.d/%{name}-watchdog
%{_sysconfdir}/init.d/%{name}-transfer
%{_sysconfdir}/init.d/%{name}-provision
%exclude /usr/lib/systemd
%endif

%attr(-,apache,root) %dir %{_localstatedir}/run/%{name}-lab-controller
%attr(0440,root,root) %config(noreplace) %{_sysconfdir}/sudoers.d/%{name}_proxy_clear_netboot
%config(noreplace) %{_sysconfdir}/rsyslog.d/beaker-lab-controller.conf
%config(noreplace) %{_sysconfdir}/logrotate.d/beaker
%if %{with_systemd}
%attr(0644,apache,apache) %{_tmpfilesdir}/beaker-lab-controller.conf
%endif

%files lab-controller-addDistro
%defattr(-,root,root,-)
%{_var}/lib/beaker/addDistro.sh
%{_var}/lib/beaker/addDistro.d/*
%endif

%changelog<|MERGE_RESOLUTION|>--- conflicted
+++ resolved
@@ -21,24 +21,16 @@
 %global with_systemd 0
 %endif
 
-<<<<<<< HEAD
 # This will not necessarily match the RPM Version if the real version number is 
 # not representable in RPM. For example, a release candidate might be 0.15.0rc1 
 # but that is not usable for the RPM Version because it sorts higher than 
 # 0.15.0, so the RPM will have Version 0.15.0 and Release 0.rc1 in that case.
 %global upstream_version 0.15.1
-=======
-%global upstream_version 0.14.4
->>>>>>> f7489314
 
 # Note: While some parts of this file use "%{name}, "beaker" is still
 # hardcoded in a lot of places, both here and in the source code
 Name:           beaker
-<<<<<<< HEAD
 Version:        0.15.1
-=======
-Version:        0.14.4
->>>>>>> f7489314
 Release:        1%{?dist}
 Summary:        Filesystem layout for Beaker
 Group:          Applications/Internet
