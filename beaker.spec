--- conflicted
+++ resolved
@@ -2,15 +2,10 @@
 %{!?pyver: %global pyver %(%{__python} -c "import sys ; print sys.version[:3]")}
 
 Name:           beaker
-<<<<<<< HEAD
 # hacked version for external-scheduler-integration branch:
 # do not merge this change onto develop!
 Version:        0.5.999_esi
 Release:        1%{?dist}
-=======
-Version:        0.5.62
-Release:        2%{?dist}
->>>>>>> d1edfc87
 Summary:        Filesystem layout for Beaker
 Group:          Applications/Internet
 License:        GPLv2+
