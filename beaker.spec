--- conflicted
+++ resolved
@@ -15,13 +15,8 @@
 %endif
 
 Name:           beaker
-<<<<<<< HEAD
 Version:        0.8.99
 Release:        3%{?dist}
-=======
-Version:        0.8.2
-Release:        10%{?dist}
->>>>>>> 3e885383
 Summary:        Filesystem layout for Beaker
 Group:          Applications/Internet
 License:        GPLv2+
@@ -353,7 +348,10 @@
 %endif
 
 %changelog
-<<<<<<< HEAD
+* Mon May 28 2012 Dan Callaghan <dcallagh@redhat.com> 0.8.2-10
+- Rhel7 set end=%%end for custom kickstarts (bpeck@redhat.com)
+- Backport rhel7/ppc boot order (bpeck@redhat.com)
+
 * Fri May 25 2012 Dan Callaghan <dcallagh@redhat.com> 0.8.99-3
 - remove beaker-osversion and related bits (dcallagh@redhat.com)
 - 821602 Improved bkr distros-list display (dcallagh@redhat.com)
@@ -366,6 +364,15 @@
 - 817706 'postreboot' in ksmeta should trigger a reboot (dcallagh@redhat.com)
 - abort recipe if clear_logs or configure_netboot commands fail
   (dcallagh@redhat.com)
+
+* Wed May 23 2012 Bill Peck <bpeck@redhat.com> 0.8.2-9
+- fix beakertito tagging (bpeck@redhat.com)
+- [BUG] If a tree didn't have any addon repos it wouldn't get the composeinfo
+  repos either (bpeck@redhat.com)
+
+* Tue May 22 2012 Bill Peck <bpeck@redhat.com> 0.8.2-8
+- HOTFIX - update distro_import to handle .composeinfo changes.
+  (bpeck@redhat.com)
 
 * Tue May 22 2012 Bill Peck <bpeck@redhat.com> 0.8.99-2
 - remove Cobbler credentials from lab controllers (dcallagh@redhat.com)
@@ -399,20 +406,6 @@
 - 820328 RHEL7 ppc changes boot order (bpeck@redhat.com)
 - 818628 add %%end to RHEL7 post_s390_reboot snippet (bpeck@redhat.com)
 - fix -c option to beaker-proxy (dcallagh@redhat.com)
-=======
-* Mon May 28 2012 Dan Callaghan <dcallagh@redhat.com> 0.8.2-10
-- Rhel7 set end=%%end for custom kickstarts (bpeck@redhat.com)
-- Backport rhel7/ppc boot order (bpeck@redhat.com)
-
-* Wed May 23 2012 Bill Peck <bpeck@redhat.com> 0.8.2-9
-- fix beakertito tagging (bpeck@redhat.com)
-- [BUG] If a tree didn't have any addon repos it wouldn't get the composeinfo
-  repos either (bpeck@redhat.com)
-
-* Tue May 22 2012 Bill Peck <bpeck@redhat.com> 0.8.2-8
-- HOTFIX - update distro_import to handle .composeinfo changes.
-  (bpeck@redhat.com)
->>>>>>> 3e885383
 
 * Fri Apr 27 2012 Bill Peck <bpeck@redhat.com> 0.8.2-7
 - 816879 Missing task metadata: Types, RunFor, Requires (bpeck@redhat.com)
