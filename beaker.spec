%{!?python_sitelib: %global python_sitelib %(%{__python} -c "from distutils.sysconfig import get_python_lib; print get_python_lib()")}
%{!?pyver: %global pyver %(%{__python} -c "import sys ; print sys.version[:3]")}

Name:           beaker
<<<<<<< HEAD
Version:        0.5.61
Release:        2%{?dist}
=======
Version:        0.5.60
Release:        3%{?dist}
>>>>>>> 69ba4830
Summary:        Filesystem layout for Beaker
Group:          Applications/Internet
License:        GPLv2+
URL:            http://fedorahosted.org/beaker
Source0:        http://fedorahosted.org/releases/b/e/%{name}-%{version}.tar.gz
BuildRoot:      %{_tmppath}/%{name}-%{version}-%{release}-root-%(%{__id_u} -n)
BuildArch:      noarch
BuildRequires:  python-setuptools
BuildRequires:  python-setuptools-devel
BuildRequires:  python2-devel
BuildRequires:  TurboGears


%package client
Summary:        Client component for talking to Beaker server
Group:          Applications/Internet
Requires:       python
Requires:       kobo-client >= 0.3
Requires:	python-setuptools
Requires:	%{name} = %{version}-%{release}
Requires:       python-krbV
Requires:       python-lxml


%package server
Summary:       Server component of Beaker
Group:          Applications/Internet
Requires:       TurboGears
Requires:       intltool
Requires:       python-decorator
Requires:       python-xmltramp
Requires:       python-lxml
Requires:       python-ldap
Requires:       mod_wsgi
Requires:       python-tgexpandingformwidget
Requires:       httpd
Requires:       python-krbV
Requires:	%{name} = %{version}-%{release}
Requires:       python-TurboMail >= 3.0
Requires:	createrepo


%package lab-controller
Summary:        Lab Controller xmlrpc server
Group:          Applications/Internet
Requires:       python
Requires:       httpd
Requires:       cobbler >= 1.4
Requires:       yum-utils
%if 0%{?fedora} || 0%{?rhel} > 5
Requires:       /usr/sbin/fenced
%else
Requires:       /sbin/fenced
%endif
Requires:       telnet
Requires:       python-cpio
Requires:	%{name} = %{version}-%{release}
Requires:	kobo-client
Requires:	python-setuptools
Requires:	python-xmltramp
Requires:       python-krbV

%description
Filesystem layout for beaker


%description client
This is the command line interface used to interact with the Beaker Server.


%description server
To Be Filled in - Server Side..


%description lab-controller
This is the interface to link Medusa and Cobbler together. Mostly provides
snippets and kickstarts.


%prep
%setup -q

%build
[ "$RPM_BUILD_ROOT" != "/" ] && [ -d $RPM_BUILD_ROOT ] && rm -rf $RPM_BUILD_ROOT;
DESTDIR=$RPM_BUILD_ROOT make

%install
DESTDIR=$RPM_BUILD_ROOT make install
ln -s RedHatEnterpriseLinux6.ks $RPM_BUILD_ROOT/%{_var}/lib/cobbler/kickstarts/redhat6.ks
ln -s Fedora.ks $RPM_BUILD_ROOT/%{_var}/lib/cobbler/kickstarts/Fedoradevelopment.ks

%clean
%{__rm} -rf %{buildroot}

%post server
/sbin/chkconfig --add beakerd

%post lab-controller
/sbin/chkconfig --add beaker-proxy
/sbin/chkconfig --add beaker-watchdog

%postun server
if [ "$1" -ge "1" ]; then
        /sbin/service beakerd condrestart >/dev/null 2>&1 || :
fi

%postun lab-controller
if [ "$1" -ge "1" ]; then
        /sbin/service beaker-proxy condrestart >/dev/null 2>&1 || :
        /sbin/service beaker-watchdog condrestart >/dev/null 2>&1 || :
fi

%preun server
if [ "$1" -eq "0" ]; then
        /sbin/service beakerd stop >/dev/null 2>&1 || :
        /sbin/chkconfig --del beakerd || :
fi

%preun lab-controller
if [ "$1" -eq "0" ]; then
        /sbin/service beaker-proxy stop >/dev/null 2>&1 || :
        /sbin/service beaker-watchdog stop >/dev/null 2>&1 || :
        /sbin/chkconfig --del beaker-proxy || :
        /sbin/chkconfig --del beaker-watchdog || :
fi

%files
%defattr(-,root,root,-)
%{python_sitelib}/bkr/__init__.py*
%{python_sitelib}/bkr/timeout_xmlrpclib.py*
%{python_sitelib}/bkr/common/
%{python_sitelib}/bkr/upload.py*
%{python_sitelib}/bkr-%{version}-*
%{python_sitelib}/bkr-%{version}-py%{pyver}.egg-info/
%doc COPYING

%files server
%defattr(-,root,root,-)
%doc Server/README
%doc SchemaUpgrades/upgrade_*
%{python_sitelib}/bkr/server/
%{python_sitelib}/bkr.server-%{version}-*
%{python_sitelib}/bkr.server-%{version}-py%{pyver}.egg-info/
%{_bindir}/start-%{name}
%{_bindir}/%{name}-init
%{_bindir}/nag-mail
%{_bindir}/%{name}-cleanup-visits
%{_sysconfdir}/init.d/%{name}d
%config(noreplace) %{_sysconfdir}/cron.d/%{name}
%attr(0755,root,root)%{_bindir}/%{name}d
%config(noreplace) %{_sysconfdir}/httpd/conf.d/%{name}-server.conf
%attr(-,apache,root) %{_datadir}/bkr
%attr(-,apache,root) %config(noreplace) %{_sysconfdir}/%{name}/server.cfg
%attr(-,apache,root) %dir %{_localstatedir}/log/%{name}
%attr(-,apache,root) %dir %{_localstatedir}/www/%{name}/logs
%attr(-,apache,root) %dir %{_localstatedir}/www/%{name}/rpms
%attr(-,apache,root) %dir %{_localstatedir}/www/%{name}/repos
%attr(-,apache,root) %dir %{_localstatedir}/run/%{name}

%files client
%defattr(-,root,root,-)
%config(noreplace) %{_sysconfdir}/beaker/client.conf
%{python_sitelib}/bkr/client/
%{python_sitelib}/bkr.client-%{version}-*
%{python_sitelib}/bkr.client-%{version}-py%{pyver}.egg-info/
%{_bindir}/bkr

%files lab-controller
%defattr(-,root,root,-)
%config(noreplace) %{_sysconfdir}/beaker/proxy.conf
%{python_sitelib}/bkr/labcontroller/
%{python_sitelib}/bkr.labcontroller-%{version}-*
%{python_sitelib}/bkr.labcontroller-%{version}-py%{pyver}.egg-info/
%{_bindir}/%{name}-proxy
%{_bindir}/%{name}-watchdog
%doc LabController/README
%config(noreplace) %{_sysconfdir}/httpd/conf.d/%{name}-lab-controller.conf
%{_sysconfdir}/cron.daily/expire_distros
%{_var}/lib/cobbler/triggers/sync/post/osversion.trigger
%{_var}/lib/cobbler/snippets/*
%{_var}/lib/cobbler/kickstarts/*
%attr(-,apache,root) %{_var}/www/beaker/*
%attr(-,apache,root) %dir %{_localstatedir}/log/%{name}
%{_sysconfdir}/init.d/%{name}-proxy
%{_sysconfdir}/init.d/%{name}-watchdog
%attr(-,apache,root) %dir %{_localstatedir}/run/%{name}-lab-controller

%changelog
<<<<<<< HEAD
* Thu Nov 11 2010 Raymond Mancy <rmancy@redhat.com> 0.5.61-1
- bz644132 - Speed up searchbar (rmancy@redhat.com)
- bz650300 - require login for reporting system problems (dcallagh@redhat.com)
- bz598781 - To deterministic in host selection (bpeck@redhat.com)
- bz648497 - Jobs don't run always when free systems available.   
             When picking recipe.systems don't filter out systems from labs 
             that don't have the distro yet. Update the Queued to Schedule code to
             filter out systems from labs that don't have the distro (bpeck@redhat.com)
- bz649179 - show friendly error message when unparseable job xml is submitted
  (dcallagh@redhat.com)
- bz640395 - make bkradd work (bpeck@redhat.com)
- bz648527 - Now admins get 'Schedule provision' when they are looking at a
  machine that is being used (rmancy@redhat.com)
- bz646520 - Retention feature was added without allowing cmdline option.  Also
  fixed bkr.client helpers to allow setting the guestname in guest recipes.
  (bpeck@redhat.com)
- bz647854 - Manual machine with a group will not ISE when viewed by non logged
  in user (rmancy@redhat.com)
- bz647566 - cascade key type deletions correctly (dcallagh@redhat.com)
- bz647292 - fix up broken system detection to handle the case where a system's
  status has never changed (dcallagh@redhat.com)

=======
* Thu Nov 04 2010 Bill Peck <bpeck@redhat.com> 0.5.60-3
- quick hack to disable Key/Value -> Module search. (bpeck@redhat.com)
>>>>>>> 69ba4830

* Thu Oct 28 2010 Bill Peck <bpeck@redhat.com> 0.5.60-2
- fix missing upload and basepath when cache is off. (bpeck@redhat.com)

* Thu Oct 28 2010 Raymond Mancy <rmancy@redhat.com> 0.5.60-1
- bz635611 - specific machine jobs haven't got higher priority than no machine
  specific ones (bpeck@redhat.com)
- bz632583 - Can loan system when system has user (rmancy@redhat.com)
- bz634832 - Have to be logged in to add task now (rmancy@redhat.com)i
- bz568331 - Beaker logo now links to root dir (rmancy@redhat.com)
- bz639171 - Added some Ajax spinners to the following: Reserve, Workflow, Task Search, Job Whiteboard, Ack/Nak recipe, Priority, Retention Tag (rmancy@redhat.com)
- bz632675 - Re-architect beaker results reporting/storage (bpeck@redhat.com)
- bz638092 - redirect to /jobs/mine after submitting a new job (dcallagh@redhat.com)
- bz646046 - Enable option to force distro update in osversion.trigger (rmancy@redhat.com)
- bz645635 - Some tests to check csv export privacy (rmancy@redhat.com)
- bz638790 - add <guestrecipe/> definition to job xml schema (dcallagh@redhat.com)
- bz642104 - descriptive text for system lender field (dcallagh@redhat.com)
- bz638790 - use RELAX NG instead of XML Schema for validationg job xml (dcallagh@redhat.com)
- bz642122 - include link to system and some system information in problem
             report e-mail and brokenness notifications (dcallagh@redhat.com)

- bz643498 - Fixed 'less than' operator with Key/Value (rmancy@redhat.com)
- bz643381 - beakerd ERROR Failed to commit due to :list.remove(x): x not in
             list (bpeck@redhat.com)
<<<<<<< HEAD
* Wed Oct 27 2010 Raymond Mancy <rmancy@redhat.com> 0.5.60-1

- bz635611 - specific machine jobs haven't got higher priority than no machine
  specific ones (bpeck@redhat.com)
- bz632583 - Can loan system when system has user (rmancy@redhat.com)
- bz634832 - Have to be logged in to add task now (rmancy@redhat.com)
- bz568331 - Beaker logo now links to root dir (rmancy@redhat.com)
- bz639171 - Added some Ajax spinners to the following: Reserve, Workflow, Task Search, Job Whiteboard, Ack/Nak recipe, Priority, Retention Tag (rmancy@redhat.com)
- bz632675 - Re-architect beaker results reporting/storage (bpeck@redhat.com)
- bz638092 - redirect to /jobs/mine after submitting a new job
  (dcallagh@redhat.com)
- bz646046 - Enable option to force distro update in osversion.trigger
  (rmancy@redhat.com)
- bz645635 Some tests to check csv export privacy (rmancy@redhat.com)
- bz638790 - add <guestrecipe/> definition to job xml schema
  (dcallagh@redhat.com)
- bz642104 - descriptive text for system lender field (dcallagh@redhat.com)
- bz638790 - use RELAX NG instead of XML Schema for validationg job xml
  (dcallagh@redhat.com)
- bz642122 - include link to system and some system information in problem
  report e-mail and brokenness notifications (dcallagh@redhat.com)
- added .gitattributes with some useful stuff (dcallagh@redhat.com)
- bz643498 - Fixed 'less than' operator with Key/Value (rmancy@redhat.com)
- bz643381 - beakerd ERROR Failed to commit due to :list.remove(x): x not in
  list (bpeck@redhat.com)
- bz643198 - #echo not safe cheetah command (bpeck@redhat.com)
- bz642834 - define primary keys on association tables (dcallagh@redhat.com)
- bz636530 - CC list for job completion notifications (dcallagh@redhat.com)
- bz639227 - escape whiteboard in job matrix links (dcallagh@redhat.com)
=======
>>>>>>> 69ba4830

* Tue Oct 19 2010 Bill Peck <bpeck@redhat.com> 0.5.59-3
- HOTFIX bz643381 beakerd ERROR Failed to commit due to
  :list.remove(x): x not in list (bpeck@redhat.com)

* Thu Oct 14 2010 Raymond Mancy <rmancy@redhat.com> 0.5.59-2
- hotfix - Cloned jobs with ack/nak were failing due to having response in the
  xml.          removed this attribute when cloning (rmancy@redhat.com)

* Wed Oct 13 2010 Raymond Mancy <rmancy@redhat.com> 0.5.59-1
- bz634571 - add response ack/nak into returned resipset xml if it exists
  (rmancy@redhat.com)
- bz636212 - update command line to use ks_meta="method=" for install method.
  (bpeck@redhat.com)
- bz467486 - New job delete (rmancy@redhat.com)
- bz638003 - Users with higher privs can now schedule as well as take
- bz618859 - make job whiteboard editable (dcallagh@redhat.com)
- bz627281 - need to clear task types when uploading (dcallagh@redhat.com)
- bz637260 - mark systems which have a run of aborted jobs as broken
  (dcallagh@redhat.com)
- bz589325 - Failed to provision recipeid 8, 'No watchdog exists for recipe 8'
  (bpeck@redhat.com)
- bz600353 - limit arch for releases (bpeck@redhat.com)
- bz641016 - fix bkr errata-workflow cuts erratas names  (bpeck@redhat.com)
- bz634485 -  fix can't use beaker's workflow-autofs to submit subtask (bpeck@redhat.com)

* Fri Oct 01 2010 Bill Peck <bpeck@redhat.com> 0.5.58-3
- beaker-watchdog monitor key needs to include the recipeid to keep us
  from monitoring the wrong recipe.
- remove recipe_taskid from watchdog list, we won't always have one. (bpeck@redhat.com)

* Wed Sep 29 2010 Raymond Mancy <rmancy@redhat.com> 0.5.58-2
- minor fixes for beaker-watchdog.

* Wed Sep 29 2010 Raymond Mancy <rmancy@redhat.com> 0.5.58-1
- Added downgrade instructions to upgrade txt (rmancy@redhat.com)
- we don't transform installPackage and we leave the invalid attribute
  testrepo. (rmancy@redhat.com)
- Change to xsd which allows elements to be in no particular order
  (rmancy@redhat.com)
- completeDays args passed to job-list is now exclusive, rather than inclusive
  also not allowing integer's less than 1 into completeDays (rmancy@redhat.com)
- update specfile to bundle new upgrade notes files (which are .txt instead of
  .sql) (dcallagh@redhat.com)
- fix bad merge (bpeck@redhat.com)
- Merge branch 'bz636651' into develop (rmancy@redhat.com)
- bz631971 - prototype now showing in reserve_systems (rmancy@redhat.com)
- bz634033 - Remove machines from reserve report that have ben reserved via
  RHTS (rmancy@redhat.com)
- Merge branch 'develop' of ssh://rmancy@git.fedorahosted.org/git/beaker into
  develop (rmancy@redhat.com)
- Merge branch 'bz629888' into develop (rmancy@redhat.com)
- Test for taking systems (rmancy@redhat.com)
- bz629888 - group member can now take (rmancy@redhat.com)
- fix typo in /report_problem error message (dcallagh@redhat.com)
- add new retention_tag attribute to XSD (dcallagh@redhat.com)
- avoid duplicate group names (dcallagh@redhat.com)
- fix some unicode SAWarnings which were annoying me (dcallagh@redhat.com)
- Merge branch 'selenium-tests' into develop (dcallagh@redhat.com)
- Merge branch 'bz591652' into develop (dcallagh@redhat.com)
- Merge branch 'bz612227' into develop (dcallagh@redhat.com)
- if RecipeSet has a constructor, it has to explicitly handle any args passed
  to it (super() does not invoke the sqlalchemy magic) (dcallagh@redhat.com)
- this file is replaced by upgrade_0.5.58.txt (dcallagh@redhat.com)
- Fixed up SQL alter table, removed create tables as they are redundant
  (rmancy@redhat.com)
- Added ability to change colspan of retention and priority cols
  (rmancy@redhat.com)
- Fix problem with RecipeSet __init__ and RetentionTag __init__ and table
  schema (rmancy@redhat.com)
- Merge branch 'bz595801' into develop (rmancy@redhat.com)
- bz595801 - This is the first go at adding retention tags. Admins can add and
  change default settings. They are picked up in recipesets,            There
  is an interface in the jobs page to change the retention tag. Also job-list
  is a valid command            which will list jobs by family,tag,number of
  days complete for, or any combination of these. (rmancy@redhat.com)
- bz620605 - Introduction of Automated status (rmancy@redhat.com)
- Automatic commit of package [beaker] release [0.5.56-1]. (rmancy@redhat.com)
- bz593560 - Do over of the reserve report filter. (rmancy@redhat.com)
- additional logging (bpeck@redhat.com)
- only ask the scheduler for active and expired watchdogs every 60 seconds.
  (bpeck@redhat.com)
- don't call parent __init__ on Monitor class. (bpeck@redhat.com)
- apparently gettext gives us a lazystring which has to be coerced to a real
  type (weird) (dcallagh@redhat.com)
- there is no cherrypy.request in beakerd, so we have no nice way of producing
  an absolute url (dcallagh@redhat.com)
- minor chnage.  show debug line before sleep. (bpeck@redhat.com)
- don't remove the monitor in the expired watchdog code. (bpeck@redhat.com)
- Merge branch 'bz634702' into develop (bpeck@redhat.com)
- bz636651 - re-structure beaker-watchdog to not fork a separate process per
  recipe. (bpeck@redhat.com)
- the tree_path will not be available if the distro has been expired from the
  lab. (bpeck@redhat.com)
- bz591652 - automatically mark systems as broken if cobbler task fails
  (dcallagh@redhat.com)
- selenium test for bz612227 XSD validation warning (dcallagh@redhat.com)
- Merge branch 'bz612227' into selenium-tests (dcallagh@redhat.com)
- add python-lxml to Requires for Server and Client (using it for XSD
  validation) (dcallagh@redhat.com)
- bz612227 - validate against XSD in bkr job-submit (dcallagh@redhat.com)
- bz612227 - warn users before accepting job XML which does not validate
  (dcallagh@redhat.com)
- bz612227 - evaluate hostRequires at job submission time, to catch errors in
  XML (dcallagh@redhat.com)
- can catch multiple exception classes, instead of repeating the except clause
  (dcallagh@redhat.com)
- some additions to .gitignore (dcallagh@redhat.com)
- use %(package_dir)s for static locations, so that we can run from a working
  copy or a system-wide install (dcallagh@redhat.com)
- change selenium install location to /usr/local/share/selenium
  (dcallagh@redhat.com)
- Merge branch 'develop' into selenium-tests (dcallagh@redhat.com)
- Record the last time osversion.trigger ran so we can only process new distros
  (bpeck@redhat.com)
- link=Groups locator is ambiguous, use an xpath instead (dcallagh@redhat.com)
- Merge branch 'bz629422' into develop (dcallagh@redhat.com)
- Merge branch 'bz631421' into develop (dcallagh@redhat.com)
- Merge branch 'bz623603' into develop (dcallagh@redhat.com)
- moved ReportProblemForm widget into bkr.server.widgets, added missing super()
  call (dcallagh@redhat.com)
- a bunch of fiddling, to get all the tests to pass (yay!)
  (dcallagh@redhat.com)
- execute SQL through sqlalchemy instead of MySQLdb directly, in order to re-
  use config etc (dcallagh@redhat.com)
- create_user was breaking my tests, changed it. Still seems to be breaking
  stuff. will look at later (rmancy@redhat.com)
- Merge branch 'develop' into selenium-tests (dcallagh@redhat.com)
- Some of the selenium tests (rmancy@redhat.com)
- Merge branch '634247' into develop (bpeck@redhat.com)
- Merge branch 'bz633885' into develop (bpeck@redhat.com)
- Merge branch 'master' into develop (bpeck@redhat.com)
- fix except code to handle cobbler xmlrpc errors. (bpeck@redhat.com)
- only package up the consolidated upgrade_xxx.sql scripts. (bpeck@redhat.com)
- bz629422 - disable TurboGears scheduler (dcallagh@redhat.com)
- oops, update_data is deprecated (update_params is what I meant)
  (dcallagh@redhat.com)
- selenium test for bz623603 (dcallagh@redhat.com)
- Merge branch 'bz623603' into selenium-tests (dcallagh@redhat.com)
- full path to bkr.timeout_xmlrpclib. (bpeck@redhat.com)
- update spec file to include timeout_xmlrpclib.py (bpeck@redhat.com)
- add missing timeout code. (bpeck@redhat.com)
- add timeout_xmlrpclib.ServerProxy() to keep us from getting stuck.
  (bpeck@redhat.com)
- Merge branch 'develop' of ssh://git.fedorahosted.org/git/beaker into develop
  (bpeck@redhat.com)
- added sql upgrade commands for 0.5.56->0.5.57. (bpeck@redhat.com)
- selenium test for bz631421 (dcallagh@redhat.com)
- Merge branch 'bz631421' into selenium-tests (dcallagh@redhat.com)
- set page title correctly in form-post.kid (dcallagh@redhat.com)
- bz631421 - fix page title for systems (dcallagh@redhat.com)
- bz623603 - allow users to report a problem with a system
  (dcallagh@redhat.com)
- depend on TurboMail >= 3.0, v2.0 doesn't work (dcallagh@redhat.com)
- unit test for bz612227 (dcallagh@redhat.com)
- Merge branch 'bz612227' into selenium-tests (dcallagh@redhat.com)
- bz612227 - evaluate hostRequires at job submission time, to catch errors in
  XML (dcallagh@redhat.com)
- can catch multiple exception classes, instead of repeating the except clause
  (dcallagh@redhat.com)
- create admin user when initialising db (this fixes test_add_user.py)
  (dcallagh@redhat.com)
- read from subprocesses line-at-a-time, to ensure lines don't get buffered
  across test boundaries (dcallagh@redhat.com)
- tests need to be not executable, otherwise nose will skip them
  (dcallagh@redhat.com)
- this particular test can reuse firefox sessions, to save time
  (dcallagh@redhat.com)
- reader thread, to allow nose to capture subprocesses' stdout
  (dcallagh@redhat.com)
- use unicode objects to keep sqlalchemy happy (dcallagh@redhat.com)
- declare selenium client as a test dependency (dcallagh@redhat.com)
- introduced new data_setup module for setting up test data; using that for
  thorough, repeatable, passing selenium tests for recipe data grid
  (dcallagh@redhat.com)
- Merge branch 'bz629147' into selenium-tests (dcallagh@redhat.com)
- need to pass kwargs to model constructors (dcallagh@redhat.com)
- the generated SQL comes out differently here if we have configured MySQL as
  the engine (dcallagh@redhat.com)
- cleaned up tests to use correct TurboGears config; eliminated duplicate
  config loading and logging (dcallagh@redhat.com)
- Merge branch 'selenium-tests' of ssh://rmancy@git.fedorahosted.org/git/beaker
  into selenium-tests (rmancy@redhat.com)
- Changes to deal with seting up DB in test mode (rmancy@redhat.com)
- if selenium/beaker is already running, warn and continue (without starting it
  again) (dcallagh@redhat.com)
- oops, forgot to update logger names for package move (dcallagh@redhat.com)
- fixed recipes test to correctly assert ordering for id column
  (dcallagh@redhat.com)
- Merge branch 'bz629147' into selenium-tests (dcallagh@redhat.com)
- wait for beaker and selenium-server to start listening during setup (instead
  of waiting for a hardcoded delay) (dcallagh@redhat.com)
- moved selenium tests into bkr/server/test/selenium; also start beaker-server
  in package setup (dcallagh@redhat.com)
- first go at setting up selenium tests (dcallagh@redhat.com)

* Wed Sep 29 2010 Raymond Mancy <rmancy@redhat.com> 0.5.57-1
- we don't transform installPackage and we leave the invalid attribute
  testrepo. (rmancy@redhat.com)
- Change to xsd which allows elements to be in no particular order
  (rmancy@redhat.com)
- completeDays args passed to job-list is now exclusive, rather than inclusive
- bz631971 - prototype now showing in reserve_systems (rmancy@redhat.com)
- bz634033 - Remove machines from reserve report that have ben reserved via
  RHTS (rmancy@redhat.com)
- Test for taking systems (rmancy@redhat.com)
- bz629888 - group member can now take (rmancy@redhat.com)
- if RecipeSet has a constructor, it has to explicitly handle any args passed
  to it (super() does not invoke the sqlalchemy magic) (dcallagh@redhat.com)
- this file is replaced by upgrade_0.5.58.txt (dcallagh@redhat.com)
- Fixed up SQL alter table, removed create tables as they are redundant
  (rmancy@redhat.com)
- Added ability to change colspan of retention and priority cols
  (rmancy@redhat.com)
- Fix problem with RecipeSet __init__ and RetentionTag __init__ and table
  schema (rmancy@redhat.com)
- bz595801 - This is the first go at adding retention tags. Admins can add and
  change default settings. They are picked up in recipesets,            There
  is an interface in the jobs page to change the retention tag. Also job-list
  is a valid command            which will list jobs by family,tag,number of
  days complete for, or any combination of these. (rmancy@redhat.com)
- only ask the scheduler for active and expired watchdogs every 60 seconds.
  (bpeck@redhat.com)
- bz636651 - re-structure beaker-watchdog to not fork a separate process per
  recipe. (bpeck@redhat.com)
- the tree_path will not be available if the distro has been expired from the
  lab. (bpeck@redhat.com)
- bz591652 - automatically mark systems as broken if cobbler task fails
  (dcallagh@redhat.com)
- bz612227 - validate against XSD in bkr job-submit (dcallagh@redhat.com)
- bz612227 - warn users before accepting job XML which does not validate
  (dcallagh@redhat.com)
- bz612227 - evaluate hostRequires at job submission time, to catch errors in
  XML (dcallagh@redhat.com)
- Record the last time osversion.trigger ran so we can only process new distros
  (bpeck@redhat.com)
- Some of the selenium tests (rmancy@redhat.com)
- fix except code to handle cobbler xmlrpc errors. (bpeck@redhat.com)
- only package up the consolidated upgrade_xxx.sql scripts. (bpeck@redhat.com)
- bz629422 - disable TurboGears scheduler (dcallagh@redhat.com)
- update spec file to include timeout_xmlrpclib.py (bpeck@redhat.com)
- add missing timeout code. (bpeck@redhat.com)
- add timeout_xmlrpclib.ServerProxy() to keep us from getting stuck.
  (bpeck@redhat.com)
* Thu Sep 16 2010 Raymond Mancy <rmancy@redhat.com> 0.5.57-1
- bz620605 - Introduction of Automated status (rmancy@redhat.com)
- fix beaker-watchdog to not leave zombies around. (bpeck@redhat.com)
- break watchdog logging into its own log file. (bpeck@redhat.com)
- Updated server.cfg and beakerd to write to its own log file.
  (bpeck@redhat.com)
- need outer joins here in case there is no associated row (e.g. new jobs won't
  have a system or result yet) (dcallagh@redhat.com)
- Sql required to upgrade already installed DB. (bpeck@redhat.com)
- bz629147 - fix column sorting for recipes (dcallagh@redhat.com)
- bz606862 - use a deeper directory hierarchy for logs (dcallagh@redhat.com)
- bz629272 - fix logic to prevent us from using systems that we no longer have
  access to. (bpeck@redhat.com)
- moved key-value sorting logic from template to widget code
  (dcallagh@redhat.com)
- bz629080 - fix beaker-proxy push method to call proper method.
  (bpeck@redhat.com)
- bz629076 - add not null constraint on watchdog/system_id. (bpeck@redhat.com)
- Support for Arlinton's SystemProfiles. (bpeck@redhat.com)

* Thu Sep 02 2010 Raymond Mancy <rmancy@redhat.com> 0.5.56-1
- bz595360 - Fixed reserve report to not crash mysql (rmancy@redhat.com)
- bz620604 - Removed take for those without the correct permissions.
  (rmancy@redhat.com)
- bz629067 - adds additional logging to beaker-proxy which may help track down
  memory issues. (bpeck@redhat.com)
- bz593606 - support NUMA node count (dcallagh@redhat.com)
- bz628811 - update unit tests for testinfo.py (dcallagh@redhat.com)
- bz627814 - Fixed a couple of typos (rmancy@redhat.com)
- Merge branch 'master' into bz595360 (rmancy@redhat.com)
- bz593560 - Do over of the reserve report filter. (rmancy@redhat.com)
- bz541285 - sort system key/values (dcallagh@redhat.com)

* Thu Aug 26 2010 Raymond Mancy <rmancy@redhat.com> 0.5.55-1
- bz624594 - patch for beaker-clien tto work with kobo >= 0.3 Daniel Mach
  (rmancy@redhat.com)
- bz626648 - console script to clean up visit and visit_identity tables
  (dcallagh) (rmancy@redhat.com)
- bz595360 - Search bar in Reserve report (rmancy@redhat.com)

* Thu Aug 19 2010 Raymond Mancy <rmancy@redhat.com> 0.5.54-1
- bz621284 - Added restrictions to CSV, also fixed a problem with csv not being
  able to write unicode objects (rmancy@redhat.com)
- bz541297 - Invalid users are caught when adding them to groups
  (rmancy@redhat.com)
- bz618249 - Refactoring some code to seperate view from data
  (rmancy@redhat.com)
- bz605310 - Fix ordering in Admin->OSversion and Distro->Family
  (rmancy@redhat.com)
- bz21458 - Dropdown now works when adding groups to a system
  (rmancy@redhat.com)

* Tue Aug 10 2010 Raymond Mancy <rmancy@redhat.com> 0.5.53-1
- allow getFamily() to work with either a distro or family passed from the
  command line. (bpeck@redhat.com)
- as per bz612025 - Updated docs to document how to add groups
  (rmancy@redhat.com)
- bz617444 - We can now see  the memory values that the filter called by the
  Scheduler uses to determine the system has the correct            memory, in
  accordance with hostRequires (rmancy@redhat.com)

* Thu Aug 05 2010 Bill Peck <bpeck@redhat.com> 0.5.52-3
- bump minor release (bpeck@redhat.com)
- fix System.available() to work correctly with group acl's. (bpeck@redhat.com)

* Wed Aug 04 2010 Bill Peck <bpeck@redhat.com> 0.5.52-2
- bump minor release (bpeck@redhat.com)
- revert --default option on %packages.  Seems to ignore all remaining
  packages. (bpeck@redhat.com)

* Tue Aug 03 2010 Bill Peck <bpeck@redhat.com> 0.5.52-1
- remove uneeded schema upgrades. (bpeck@redhat.com)
- found bug with ks_appends and ks_meta during testing. (bpeck@redhat.com)
- bz616491 - All users have access to power cycle all machines. Added
  confirmation screen for non users of machines (rmancy@redhat.com)
- bz609202 - new bkr command displaying task details 
- bz607937 - new XML-RPC to get metadata (bpeck@redhat.com)
- addHostRequires and addDistroRequires will now take <xml> from a string.  You
  can still pass in an  xml node too. (bpeck@redhat.com)
- bz595642 - RecipeSets can now be cloned instead of Recipes. Also using
  RecipeSetWidget now (rmancy@redhat.com)
- bz610259 - add the ability to provide %post...%end to kickstartd from job xml
  (bpeck@redhat.com)
- add whiteboard handlers (bpeck@redhat.com)
- Add missing #slurp to bootloader line. (bpeck@redhat.com)
- bkr-client: added watchdog-show (mcsontos@redhat.com)
- bz612710 - Makes systems available to members of groups that are on the ACL
  for systems. i.e in System->Available, and in Scheduler->Reserve.
  Also consolidated some of the import statements (rmancy@redhat.com)
- update to expire_distros to allow admin to delete distros from command line.
  (bpeck@redhat.com)
- fix for bz617664 -  Manual provisions and automated installs should provide a
  default set of packages (bpeck@redhat.com)
- change default options to not wait.  taskwatcher now uses 30 seconds between
  polls. (bpeck@redhat.com)
- Added job-clone feature. (bpeck@redhat.com)
- bz603719 - Added some text which explains how to add test params into the Job
  XML workflow (rmancy@redhat.com)

* Tue Jul 27 2010 Bill Peck <bpeck@redhat.com> 0.5.51-2
-  fixed syntax error in beakerd.

* Tue Jul 27 2010 Bill Peck <bpeck@redhat.com> 0.5.51-1
- fixed bkr job-submit --convert to use new <partitions/> tag format.
  (bpeck@redhat.com)
- bz617467 - Minor edit, added 'http://' in front of the HUB URL val as it
  needs to be there, also            added in caveat about needed cvs or git
  revisioned task to have 'make tag' work (rmancy@redhat.com)
- bz601367 - lvm based guest images and most likely guest OS lvm filesystem requests 
  not being processed properly by beaker
- Make sure the watchdog point to this recipes system. (bpeck@redhat.com)
  Set the user to None as the very last step. (bpeck@redhat.com)
- Let anaconda install kernel_options_post for us. (bpeck@redhat.com)
- Its possible we already created the repo before.  If so skip.
  (bpeck@redhat.com)
- Change default to package to []. (bpeck@redhat.com)
- fixes bz617364 - System loaned to userA for RHTS is stolen by Beaker Job for
  userB (bpeck@redhat.com)

* Wed Jul 21 2010 Bill Peck <bpeck@redhat.com> 0.5.50-1
- export task_info command to lab controller proxy. (bpeck@redhat.com)
- Create recipe specific repos instead of one giant repo. (bpeck@redhat.com)
  Update to createRepo to update the base repo and copy it to recipe specific.
  This is faster  and allows the entire task repo to be available.
  (bpeck@redhat.com)
  add missing repos dir (bpeck@redhat.com)
- fix possible race condition when starting a new task, normally the running
  task adds in some extra time for the watchdog, this makes sure we do.
  (bpeck@redhat.com)
- bz607176 - does not return exit code different from 0 if --nowait and error
  is present. (bpeck@redhat.com)
- bz609444 - Job id cannot be easily captured by external script
  (bpeck@redhat.com)
- install nag-email script (bpeck@redhat.com)
- bz572226 - WIP for nag email (rmancy@redhat.com)
  minor edits to nag_email. Allow user to specify which service.
  (bpeck@redhat.com)
  fix nag_email logic fix option parsing to assign threshold to an int.
  (bpeck@redhat.com)

* Tue Jul 13 2010 Bill Peck <bpeck@redhat.com> 0.5.49-1
- include schema upgrade script. (bpeck@redhat.com)
- RecipeWidget needs to require JQuery in its javascript list.  This fixes the
  recipe view. (bpeck@redhat.com)
- Fix push inventory to remove old devices. (bpeck@redhat.com)
- Don't give provision or power options to Virtual systems. (bpeck@redhat.com)
- reset excluded_arches and excluded_osmajor.  Otherwise we only add.
  (bpeck@redhat.com)
- default to not wait on power commands (bpeck@redhat.com)
- Now support editing the OSMajor alias from the web page. this finishes the
  fix for    bz600353 - Limiting architectures (releases) in Beaker
  (bpeck@redhat.com)
- Put COPYING in base package, use .tar.gz for package since tito expects that
  (bpeck@redhat.com)
- bz543061 - RHTS client side tools do not work properly in FIPS enabled mode
           - accept empty string as no-digest. (mcsontos@redhat.com)
- no need for .gitattributes anymore (bpeck@redhat.com)
- put in a FIXME comment for the way the Distro caches queries on multiple
  distros (rmancy@redhat.com)
- bz608946 - system/view not working due to error (rmancy@redhat.com)
           - Added rpc definition for multiple_distros from merged branch
           - fixed small error in JS (rmancy@redhat.com)
           - Made rpc calls in reserve_workflow.js to use the correct url
             (rmancy@redhat.com)
           - url() for my paginate grid (rmancy@redhat.com)
           - Ok, I've decided it's a bad idea to specify the full url in the
             widget. Instead I've gone through the templates and made sure that the full
             url path is being specified in there (rmancy@redhat.com)
           - More url() (rmancy@redhat.com)
           - changed a lot of static links to use tg.url() (rmancy@redhat.com)
- bz598878 - reserve more machines in one step (rmancy@redhat.com)
- bz596410 - Job Matrix nack, minus comment and auth feature
             hide/show recipesets that have been nak'd (rmancy@redhat.com)
           - Ack/Nak/NeedsReview panel is shown in Jobs listing, only available
             to owners and admin of Job. Checkbox in matrix view will show/hide nak recipesets.
           - Comments now working (rmancy@redhat.com)
           - Can comment on item before the ack/nak is changed (rmancy@redhat.com)
           - Added css for jquery UI (rmancy@redhat.com)
             (rmancy@redhat.com)

* Wed Jul 07 2010 Bill Peck <bpeck@redhat.com> 0.5.48-1
- new package built with tito

* Tue Jul 06 2010 Bill Peck <bpeck@redhat.com> - 0.5.47-0
- proper release

* Tue Jul 06 2010 Bill Peck <bpeck@redhat.com> - 0.5.46-5
- bz598878, minor update to code to not need split(',')
- bz572798, Missing conditions/events in history view.

* Fri Jul 02 2010 Bill Peck <bpeck@redhat.com> - 0.5.46-3
- added get_arches and get_family xmlrpc calls.
- updated workflow-simple to use get_arches if no arches specified.

* Wed Jun 30 2010 Bill Peck <bpeck@redhat.com> - 0.5.46-2
- fix bz589876 - Job list progress bars should show progress of running recipes

* Wed Jun 30 2010 Bill Peck <bpeck@redhat.com> - 0.5.46-1
- disable panic detection from reserve workflow.
- merged bz607560, fixes NULL powertype.
- merged bz598878, reserve more machines in one step.

* Tue Jun 29 2010 Bill Peck <bpeck@redhat.com> - 0.5.46-0
- bz608621 added sane defaults to bkr distro-list (limit 10)
- use %packages --default for RHEL6 kickstart
- bz607558 - relax check for %packages, before we stopped if we saw %post or %pre.

* Wed Jun 22 2010 Bill Peck <bpeck@redhat.com> - 0.5.45-1
- fix string compare

* Tue Jun 21 2010 Bill Peck <bpeck@redhat.com> - 0.5.45-0
- fixed job submission where we call lazy_create.  would create dupe package entries.

* Thu Jun 17 2010 Bill Peck <bpeck@redhat.com> - 0.5.44-3
- bz604906 Pagination setting on Distro->Family are a bit funny
- bz605260 [Beaker] Not able to "Loan" a system even though the group has admin perms
- bz604972 Inventory allows reservation of an already reserved machine 
- bz598525 bkr workflow-simple --package not working

* Thu Jun 17 2010 Bill Peck <bpeck@redhat.com> - 0.5.44-1
- fix panic reporting to report on Running task

* Thu Jun 17 2010 Bill Peck <bpeck@redhat.com> - 0.5.44-0
- fix job actions cancel and abort to call update_status()

* Wed Jun 16 2010 Bill Peck <bpeck@redhat.com> - 0.5.43-2
- update BeakerWorkflow to support --method and --kernel_options

* Wed Jun 16 2010 Bill Peck <bpeck@redhat.com> - 0.5.43-1
- require a valid user for xmlrpc job.upload()

* Tue Jun 15 2010 Bill Peck <bpeck@redhat.com> - 0.5.43-0
- bz581860	Listing of possible families
- bz589904 	tests which crashing the system will timeout the watchdog
- bz601220 	extendtesttime.sh does not work
- bz601485 	bkr --convert should convert CPUNAME to cpu_codename
- bz601763 	When trying to reserve a machine I get 500 Internal error
- bz602214 	--prettyxml option to bkr job-results doesn't work
- bz602907 	https://beaker.engineering.redhat.com/reserve_system defects
- bz602915 	Error with "Pick System" from Distro page 
- bz600098   	strip ansi chars from console.log so browsers show it as text/plain.

* Tue Jun 15 2010 Bill Peck <bpeck@redhat.com> - 0.5.42-4
- changed update_status() to not get into recursive loops
* Mon Jun 14 2010 Bill Peck <bpeck@redhat.com> - 0.5.42-3
- replace allow_limit_override=True with max_limit=None
* Tue Jun 08 2010 Bill Peck <bpeck@redhat.com> - 0.5.42-1
- bz570186 Hopefully fix: Ability to set system owner to a group or individual
- bz589904 tests which crashing the system will timeout the watchdog
- bz591384 getenv("TERM") returns NULL
- bz599086 improve configfile handling
- bz600353 Limiting architectures (releases) in Beaker 
* Mon Jun 07 2010 Bill Peck <bpeck@redhat.com> - 0.5.41-3
- added push and legacypush to proxy
* Tue Jun 01 2010 Bill Peck <bpeck@redhat.com> - 0.5.41-1
- minor update for bz598320
* Tue Jun 01 2010 Bill Peck <bpeck@redhat.com> - 0.5.41-0
- bz501511,RFE: Use STABLE trees by default
- bz582295,No Watchdog page anymore?
- bz583014,RFE] provide single_package.py replacement with same CLI interface
- bz584592,Inventory not UTF safe?
- bz591992,Job Status page: typo: ""Finsihed""
- bz594714,Beaker] [Job Matrix Report] Test column out of order leads to confusion
- bz596802,RFE] split bkr job-watch
- bz597155,variant option of workflow-simple doesn't work
- bz598320,show failed results' shows passed results also

* Tue May 25 2010 Bill Peck <bpeck@redhat.com> - 0.5.40-0
- minor fixes in command line workflow.
- minor fixes in command line task list.
- added new command distro-verify to help admins.
- 592978 "Change Job detail page to use AJAX for showing results"
- 570186 "[Beaker] RFE: Ability to set system owner to a group or individual"
- 541290 "[Beaker] RFE: Consistent use of the terminology."
- 580090 "Beaker doesn't take into account boot command line parameters"
- 594746 "[Beaker] [Execute Tasks] View does not report sub test results."
- 559337 "[Beaker] RFE: executed test report"
- 584586 "Importing labinfo results in 500 ISE"
- 584587 "Importing excludes doesn't work"
- 591147 "strange listing of systems with a particular devices"
- 591401 "RFE: User style searches for other admin pages."
- 594038 "Increase proper error handling"
* Mon May 17 2010 Bill Peck <bpeck@redhat.com> - 0.5.39-0
- fix job_matrix report to show virt recipes as well.
* Mon May 17 2010 Bill Peck <bpeck@redhat.com> - 0.5.38-1
- added --pid-file to beakerd startup. make sure only one beakerd is running at a time.
* Mon May 17 2010 Bill Peck <bpeck@redhat.com> - 0.5.38-0
- upaded proxy to only re-authenticate every 60 seconds.
- fixed beakerd to not look at systems not in Working state.
* Wed May 12 2010 Bill Peck <bpeck@redhat.com> - 0.5.37-0
- fixed proxy to fork properly
* Tue May 11 2010 Bill Peck <bpeck@redhat.com> - 0.5.36-0
- merged bz589723 - fix spelling mistakes
- merged bz589843 - cannot select systems in reserve workflow
- merged bz590665 - link to systems owner by a particular group gives internal error
- merged bz589857 - Distro search dies on 'Breed' search
* Mon May 10 2010 Bill Peck <bpeck@redhat.com> - 0.5.35-1
- Change default to /bkr
* Mon May 10 2010 Bill Peck <bpeck@redhat.com> - 0.5.35-0
- Fix beakerd to not do process_routine until all recipes are in state processed.
- possible fix for favicon.ico not being found.
* Fri May 07 2010 Bill Peck <bpeck@redhat.com> - 0.5.34-1
- fix syntax errors in beakerd
* Fri May 07 2010 Bill Peck <bpeck@redhat.com> - 0.5.34-0
- possible fix for same identity key exists in this session (beakerd)
- also fix it so scheduled_recipes routine always runs after queued_recipes
* Thu May 06 2010 Bill Peck <bpeck@redhat.com> - 0.5.33-2
- pushed remote cobbler method to a ten minute timeout.  some power options take this long.
* Thu May 06 2010 Bill Peck <bpeck@redhat.com> - 0.5.33-1
- added additional debug code to beakerd.
- default guest recipes to non virt distro, ask for it if you want virt.
* Thu May 06 2010 Bill Peck <bpeck@redhat.com> - 0.5.33-0
- Remove --cost from rhel5 kickstart templates.  rhel5 doesn't support --cost.
* Wed May 05 2010 Bill Peck <bpeck@redhat.com> - 0.5.32-2
- fix workflow-simple to handle taskparam correctly and task types/packages
* Wed May 05 2010 Bill Peck <bpeck@redhat.com> - 0.5.32-1
- fix BeakerJob classes to add tasks to the correct node.
* Wed May 05 2010 Bill Peck <bpeck@redhat.com> - 0.5.32-0
- New beaker-client command workflow-simple
- minor fix to tasks/filter to support new workflow
* Wed Apr 28 2010 Bill Peck <bpeck@redhat.com> - 0.5.31-3
- only release_system if there is an active watchdog.
* Wed Apr 28 2010 Bill Peck <bpeck@redhat.com> - 0.5.31-2
- release_system should now catch tracebacks from failed cobbler attempts.
* Wed Apr 28 2010 Bill Peck <bpeck@redhat.com> - 0.5.31-1
- merged bz586163 - fixes job matrix report
* Wed Apr 28 2010 Bill Peck <bpeck@redhat.com> - 0.5.31-0
- added both provision methods to distro link
* Tue Apr 27 2010 Bill Peck <bpeck@redhat.com> - 0.5.30-0
- remove uneeded @identity on /distros/ 
* Mon Apr 26 2010 Bill Peck <bpeck@redhat.com> - 0.5.29-2
- switch show/hide links to buttons.
- hide logs by default
- show clone link for all jobs.
* Mon Apr 26 2010 Bill Peck <bpeck@redhat.com> - 0.5.29-1
- really fix package tag issues
* Mon Apr 26 2010 Bill Peck <bpeck@redhat.com> - 0.5.29-0
- fix package tag issues
* Sat Apr 24 2010 Bill Peck <bpeck@redhat.com> - 0.5.28-0
- compress task results by default, links for showall and showfail if failures
  state it remembered via a cookie.
* Fri Apr 23 2010 Bill Peck <bpeck@redhat.com> - 0.5.27-1
- fixed bad merge
* Fri Apr 23 2010 Bill Peck <bpeck@redhat.com> - 0.5.27-0
- bz583535 - RFE Provision from distro page
- bz582879 - Show all - bug in tasks library
- bz582186 - Searches should default to Contains
- bz581684 - Remove Tag page for Distros, distro page can now search on tags
- bz581502 - Sort distro family list
- bz567788 - search should show number of items returned
- update rhts_partitions snippet to allow ondisk specification
- update kickstarts to support firewall variable
- bz557116 - Show/search systems owned by groups
- bz582729 - Fixed html title to show job/recipe etc.. id on each page
- includes pub docs
* Tue Apr 20 2010 Bill Peck <bpeck@redhat.com> - 0.5.26-0
- Example cleanup in rhts_partitions snippet
- Fixed osversion.trigger not to process distros without ks_meta['tree']
- moved mod_wsgi socket location to /var/run to make fedora happy
- replaced Unicode() with UnicodeText() to make fedora happy
- add <packages><package name=""/></packages> tags so cloning works for custom_packages.
- loosen error checking on root name spaces for new tasks.
* Thu Apr 15 2010 Bill Peck <bpeck@redhat.com> - 0.5.25-0
- remove mod_python requirement from lab-controller
- Add X.log monitoring to anamon
* Wed Apr 14 2010 Bill Peck <bpeck@redhat.com> - 0.5.24-0
- added missing installPackage tag processing.
* Tue Apr 13 2010 Bill Peck <bpeck@redhat.com> - 0.5.23-2
- fixed install_start to push guest watchdog entries out as well.
* Tue Apr 13 2010 Bill Peck <bpeck@redhat.com> - 0.5.23-1
- Merge remote branch 'origin/bz541281' No sorting, filtering, or pagination settings on Accounts list
- Merge remote branch 'origin/bz580091' quick links on Job/Recipe pages for "Running", "Queued"
* Tue Apr 13 2010 Bill Peck <bpeck@redhat.com> - 0.5.23-0
- fix firewall syntax for mutliple ports
* Mon Apr 12 2010 Bill Peck <bpeck@redhat.com> - 0.5.22-2
- add system specific kickstart snippets
- Merge remote branch 'origin/bz578420'
- Merge remote branch 'origin/master_variables'
- Merge remote branch 'origin/job_submit_nowait'
* Mon Apr 12 2010 Bill Peck <bpeck@redhat.com> - 0.5.22-1
- Opened port 12432 for beah multi-host by default.
* Mon Apr 12 2010 Bill Peck <bpeck@redhat.com> - 0.5.22-0
- Added recipeset_stop to proxy method.
* Sat Apr 10 2010 Bill Peck <bpeck@redhat.com> - 0.5.21-1
- cherry-picked rcm addRepo code from 0.4.x
* Sat Apr 10 2010 Bill Peck <bpeck@redhat.com> - 0.5.21-0
- fixed beakerd filtering on Status, actually is SystemStatus.
* Fri Apr 09 2010 Bill Peck <bpeck@redhat.com> - 0.5.20-0
- prepend log dir with year of start_time.
* Thu Apr 08 2010 Bill Peck <bpeck@redhat.com> - 0.5.19-1
- fixed scheduler to honor system status.
* Thu Apr 08 2010 Bill Peck <bpeck@redhat.com> - 0.5.19-0
- Merge remote branch 'origin/bz576327'
- Merge remote branch 'origin/bz579972'
- Merge remote branch 'origin/bz578383'
- Fixed --convert to handle <partition> tags in legacy xml
* Wed Apr 07 2010 Bill Peck <bpeck@redhat.com> - 0.5.18-3
- BZ #578548 - fix provided by gozen
- fixed hostRequires and distroRequires parsing to not choke on empty <and/> or <or/> tags
- display time left in duration column if watchdog exists
* Tue Apr 06 2010 Bill Peck <bpeck@redhat.com> - 0.5.17-2
- fixed bz 570986, "TypeError: string indices must be integers" in expire_distros
- fixed task_stop(cancel or abort) returning None.
- fixed child.filter() to not die on unrecognized tags.
* Mon Apr 05 2010 Bill Peck <bpeck@redhat.com> - 0.5.16-2
- make sure old task rpm exists before trying to remove it.
- overwrite repos, don't append in rhts_post snippet.
* Thu Apr 01 2010 Bill Peck <bpeck@redhat.com> - 0.5.15-8
- fix apache conf for beaker-server
- pass repos to cobbler, separate harness_repos from custom_repos
- allow ks_meta to be passed in from recipe
* Wed Mar 31 2010 Bill Peck <bpeck@redhat.com> - 0.5.15-1
- move harness repos to server from lab-controller.
* Wed Mar 31 2010 Bill Peck <bpeck@redhat.com> - 0.5.14-0
- update rhts-post snippet to only enable our repos.
* Tue Mar 30 2010 Bill Peck <bpeck@redhat.com> - 0.5.13-1
- removed uneeded task_list code
- default task result to pass when no result recorded, this is for css display.
- display log summary when task.path == /
* Mon Mar 29 2010 Bill Peck <bpeck@redhat.com> - 0.5.12-1
- merged bz574179, arch and distro search in tasks.
- added stdin support for bkr job-submit
- minor spec file changes for fedora package review.
- added xmlrpc method to tasks for getting list of all tasks
- added command module to list tasks
* Fri Mar 26 2010 Bill Peck <bpeck@redhat.com> - 0.5.11-0
- fix status_watchdog to return correct seconds if remaining time is over a day.
* Thu Mar 25 2010 Bill Peck <bpeck@redhat.com> - 0.5.10-0
- Added missing code to deal with priorities.
- Added missing code to order available systems by Owner,Group, then shared.
- fixed extend_watchdog to return status_watchdog()
- added status_watchdog method to return the number of seconds remaining on watchdog.
- added missing user variable for system sorting.
* Wed Mar 24 2010 Bill Peck <bpeck@redhat.com> - 0.5.8-1
- removed -lib subpackage. beakerlib is now its own project.
- fixed extend_watchdog to not return None.
* Wed Mar 24 2010 Bill Peck <bpeck@redhat.com> - 0.5.6-2
- merged rmancy fix for bz576446 - added MyJobs/MyRecipe links to menu.
- moved My menus to Login area.
* Tue Mar 23 2010 Bill Peck <bpeck@redhat.com> - 0.5.5-0
- merged rmancy fix for bz574178 - added recipe search.
* Tue Mar 23 2010 Bill Peck <bpeck@redhat.com> - 0.5.4-0
- merged rmancy fix for bz576420 - fixes task search
* Tue Mar 23 2010 Bill Peck <bpeck@redhat.com> - 0.5.3-0
- merged rmancy fix for bz574176 - searching in jobs 
- merged mcsontos fix for bz576128 - add help for beaker-client subcommands
* Thu Mar 18 2010 Bill Peck <bpeck@redhat.com> - 0.5.2-0
- Merged Scheduler into master, renamed site-packages/beaker to site-packages/bkr
* Thu Mar 04 2010 Bill Peck <bpeck@redhat.com> - 0.4.89-0
- update osversion.trigger to update pushed data before calling addDistro.sh
* Wed Mar 03 2010 Bill Peck <bpeck@redhat.com> - 0.4.88-0
- update osversion.trigger to ignore xen variants when calling addDistro.sh
* Wed Mar 03 2010 Bill Peck <bpeck@redhat.com> - 0.4.87-0
- fixed osversion.trigger, FAMILYUPDATE may not exist for some distros.
* Tue Mar 02 2010 Bill Peck <bpeck@redhat.com> - 0.4.86-1
- fixed osversion.trigger, Distro -> distro.
- extend visit timeout to 6 hours by default.
- really include System/Location in search bar.
* Wed Feb 24 2010 Bill Peck <bpeck@redhat.com> - 0.4.85-2
- Added @x11 and @basic-desktop to rhel6 kickstarts
* Fri Feb 19 2010 Raymond Mancy <rmancy@redhat.com> - 0.4.85-1
- refactored system search
- cast partition size to int() before multiplying. 
* Wed Feb 17 2010 Bill Peck <bpeck@redhat.com> - 0.4.84-1
- update osversion.trigger to only process newly imported distros
- add robustness to rhts_partitions snippet.
- rmancy merged history search.
* Mon Feb 15 2010 Bill Peck <bpeck@redhat.com> - 0.4.83-0
- Remove auth from rhel6 kickstart, default is sane.
- Includes rmancy's update, added cpu_model_name to search options.
- escape variables in cheetah snippets.
* Wed Feb 03 2010 Bill Peck <bpeck@redhat.com> - 0.4.82-3
- Don't expire nightlies in one week, leave it up to the filesystem
- fix bz#554852 don't remove any distros if all are missing
- Process KickPart directive from legacy rhts if passed in.
- Update rhts_partitions snippet to support fstype
- run addDistro.sh with variant specified in .treeinfo if available
- install options should override base options
* Tue Feb 02 2010 Bill Peck <bpeck@redhat.com> - 0.4.81-2
- Fix bz#560823 for rhel3 systems not checking in to rhts properly
- Fix ISE 500 when looking up an invalid profile on cobbler
- Fix for rt#58689 when importing anything but an nfs distro we get the location 
  of the repos wrong.
- Fix bz#555551 - missing location for search and custom columns
- Fix bz#559656 - unable to handle commented %packages in kickstart
- Merged AccountClosure code.
* Tue Jan 26 2010 Bill Peck <bpeck@redhat.com> - 0.4.80-0
- added support for variants being read from .treeinfo
* Mon Jan 25 2010 Bill Peck <bpeck@redhat.com> - 0.4.79-1
- add missing admin decorators to user methods
* Fri Jan 22 2010 Bill Peck <bpeck@redhat.com> - 0.4.79-0
- rename table key to key_, key is a reserved word.
- shorten key_name value to varchar(50) to support mysql Unique column limitation.
* Wed Jan 20 2010 Bill Peck <bpeck@redhat.com> - 0.4.78-0
- Remove redundant arch aliases
* Wed Jan 13 2010 Bill Peck <bpeck@redhat.com> - 0.4.77-0
- fix ISE 500 when adding new system
* Tue Jan 12 2010 Bill Peck <bpeck@redhat.com> - 0.4.76-1
- fix for cookies not being set.
* Tue Jan 12 2010 Bill Peck <bpeck@redhat.com> - 0.4.76-0
- merged bz554775 - added missing search columns and changed the order of Family/Model.
* Mon Jan 11 2010 Bill Peck <bpeck@redhat.com> - 0.4.76-0
- merged bz544347 - add condition field when system status set to broken or removed.
- merged ticket51 - custom columns.
- merged bz553421 - fixed requesting a system with arch=i386 and arch=x86_64 would fail.
* Fri Jan 08 2010 Bill Peck <bpeck@redhat.com> - 0.4.76-0
- Fixed regression, remove pxe entries when returning a system.
* Thu Jan 07 2010 Bill Peck <bpeck@redhat.com> - 0.4.76-0
- merged bz537414 - show version on beaker pages and have a link for reporting bugs.
* Tue Jan 05 2010 Bill Peck <bpeck@redhat.com> - 0.4.75-1
- Server/Client/LabController require beaker.
* Tue Jan 05 2010 Bill Peck <bpeck@redhat.com> - 0.4.74-0
- Merged Raymond's bz549912
- updated spec file to include branch name and timestamp
* Tue Dec 22 2009 Bill Peck <bpeck@redhat.com> - 0.4.70-0
- another fix to the release_action code. send proper action methods
  to cobbler, Off->off On->on.
* Thu Dec 17 2009 Bill Peck <bpeck@redhat.com> - 0.4.69-0
- small fix for release action, default to power off.
* Fri Dec 11 2009 Bill Peck <bpeck@redhat.com> - 0.4.68-0
- osversion now knows what arches are expected for that update.
  This allows us to only tag distros as STABLE if all arches are imported and tagged as INSTALLS
- update distro-list command to show the distro name, suitable for feeding into workflows.
* Wed Dec 09 2009 Bill Peck <bpeck@redhat.com> - 0.4.67-0
- Raymonds fix for is_not in arch search
- additional fixes from Raymond
- fix for beaker-init to create ReleaseAction Table
* Sun Dec 06 2009 Bill Peck <bpeck@redhat.com> - 0.4.65-0
- New ReleaseAction code, allows systems to stay on or
  reprovision at time of return.
* Tue Dec 01 2009 Bill Peck <bpeck@redhat.com> - 0.4.64-0
- Fix ISE in simplesearch
- added PATH=/usr/bin:$PATH to rhel3 kickstart
* Fri Nov 20 2009 Bill Peck <bpeck@redhat.com> - 0.4.63-0
- merged Raymond's Key/Value search ability
* Fri Nov 20 2009 Bill Peck <bpeck@redhat.com> - 0.4.62-1
- Fixes for searching drivers
- Random selection when more than one host available.
* Tue Nov 17 2009 Bill Peck <bpeck@redhat.com> - 0.4.61-0
- Fixes for searching on cpuflags
- new manual kickstart keyword allows interactive installs
* Wed Oct 28 2009 Bill Peck <bpeck@redhat.com> - 0.4.57-0
- New search implemented by Raymond Mancy
- don't try and power off machines that were temporarily reserved by legacy rhts
- view groups for non admin users
* Fri Oct 16 2009 Bill Peck <bpeck@redhat.com> - 0.4.53-0
- fix allows custom kickstarts to still append packages
* Tue Oct 06 2009 Bill Peck <bpeck@redhat.com> - 0.4.52-0
- pass !key along to cobbler for further processing.
* Mon Oct 05 2009 Bill Peck <bpeck@redhat.com> - 0.4.51-0
- fix for reserve report, not all records have a Reserved action.
* Thu Oct 01 2009 Bill Peck <bpeck@redhat.com> - 0.4.50-0
- Fixed system exclude to work properly from Distro.systems()
  previously excluding one arch would exclude all.
- added first report. reserve, shows length of currently reserved systems
- updated reserve report to honor NDA/secret settings.
* Wed Sep 30 2009 Petr Muller <pmuller@redhat.com> - 0.4.46-0
- backported few beakerlib fixes from the development branch
* Wed Sep 29 2009 Bill Peck <bpeck@redhat.com> - 0.4.45-0
- updated rhts-checkin to report anaconda logs to legacy rhts.
* Tue Sep 15 2009 Bill Peck <bpeck@redhat.com> - 0.4.44-0
- fixed wrong default language for Fedora kickstarts
- attempted to make broken search a little better.
* Thu Sep 10 2009 Bill Peck <bpeck@redhat.com> - 0.4.43-0
- added RHEL6/F12 package groups for development
* Thu Sep 03 2009 Bill Peck <bpeck@redhat.com> - 0.4.42-0
- fixed saving tag Activity on Distro.
* Thu Aug 27 2009 Bill Peck <bpeck@redhat.com> - 0.4.41-0
- use action_release() in controllers
* Thu Aug 27 2009 Bill Peck <bpeck@redhat.com> - 0.4.40-0
- option to not wait for power commands if talking to cobbler 1.7 or newer
* Tue Aug 25 2009 Bill Peck <bpeck@redhat.com> - 0.4.39-7
- re-worked remote calls to cobbler to be in their own sub-class.
  This was needed to support the latest version of cobbler.
- added not_anonymous tags around distro tagi add/remove methods.
* Fri Aug 21 2009 Petr Muller <pmuller@redhat.com> - 0.4.39-0
- cherry picked fixes from master branch for beakerlib:
- various doc fixes
- tweaked phase reporting 
- new options & functionality for rlRun
- enabling manual use of journal comparator
- new rlPass and rlFail functions
- new rlSendFile function
- plugin mechanism
- xml character breakage fix
* Thu Aug 20 2009 Bill Peck <bpeck@redhat.com> - 0.4.38-0
- Allow skipx in kickstarts to be passed in from metadata.
- Added xmlrpc method for editing distro Update.
* Wed Aug 12 2009 Bill Peck <bpeck@redhat.com> - 0.4.37-0
- Escape $ in custom kickstarts sent to cobbler
* Tue Aug 11 2009 Bill Peck <bpeck@redhat.com> - 0.4.36-0
- create subprofile
* Mon Aug 10 2009 Bill Peck <bpeck@redhat.com> - 0.4.34-0
- Change how custom kickstarts are handled. Don't copy
  cobbler profiles anymore, just use system profile and set
  parent if needed.
* Fri Aug 07 2009 Bill Peck <bpeck@redhat.com> - 0.4.33-0
- Allow the owner of a system to force a loan return.
* Wed Aug 05 2009 Bill Peck <bpeck@redhat.com> - 0.4.32-0
- Require users to be logged in to do actions and saves.
  This forces an automatic relogin if using kerberos.
* Tue Aug 04 2009 Bill Peck <bpeck@redhat.com> - 0.4.31-0
- fixed remove_distro call in expire distros
* Mon Aug 03 2009 Bill Peck <bpeck@redhat.com> - 0.4.30-0
- Updated osversion.trigger to not traceback when encountering an 
  unknown compressor.
* Tue Jul 28 2009 Bill Peck <bpeck@redhat.com> - 0.4.29-0
- Changes cobbler scripts to do everything through xmlrpc.
  cobbler gets confused otherwiese.
* Fri Jul 24 2009 Bill Peck <bpeck@redhat.com> - 0.4.28-0
- Fixed string_to_hash to not barf on extra spaces
* Mon Jul 20 2009 Bill Peck <bpeck@redhat.com> - 0.4.27-0
- Expanded user_name field to 255 chars.
* Mon Jul 20 2009 Bill Peck <bpeck@redhat.com> - 0.4.26-0
- Enable ntp in cobbler snippets
* Fri Jul 17 2009 Bill Peck <bpeck@redhat.com> - 0.4.25-0
- Fixed system arch filtering to be unicode not int.
* Thu Jul 16 2009 Bill Peck <bpeck@redhat.com> - 0.4.24-0
- Allow systems to query on arch even though we are already starting
  from a distro.  This allows you to ask for systems that are not x86_64
  for example.
- Don't fail if we can't power off a system when returning it.
- Use correct username when returning a system to the pool.
- Remove --resolvedeps from RHEL6 kickstart file.
* Tue Jul 14 2009 Bill Peck <bpeck@redhat.com> - 0.4.22-0
- Fix distro_method value to be unicode instead of boolean.
* Mon Jul 13 2009 Bill Peck <bpeck@redhat.com> - 0.4.21-0
- Allow legacy RHTS to ask for distros based on install method
* Tue Jul 07 2009 Bill Peck <bpeck@redhat.com> - 0.4.20-0
- Include Workstation key for RedHatEnterpriseLinuxClient5
* Mon Jul 06 2009 Bill Peck <bpeck@redhat.com> - 0.4.19-0
- Don't populate runtest_url in ks_meta if its not defined.
* Wed Jul 01 2009 Bill Peck <bpeck@redhat.com> - 0.4.18-2
- Use RUNTEST_URL from rhts if passed.
- Include Fedoradevelopment.ks for rawhide
* Tue Jun 30 2009 Bill Peck <bpeck@redhat.com> - 0.4.17-0
- Call the correct method for _tag
* Tue Jun 30 2009 Bill Peck <bpeck@redhat.com> - 0.4.16-0
- update login_krbv method for newer kobo package
* Tue Jun 30 2009 Bill Peck <bpeck@redhat.com> - 0.4.15-0
- Call addDistros.sh from osversion.trigger if it exists.
* Mon Jun 29 2009 Bill Peck <bpeck@redhat.com> - 0.4.14-0
- Allow searching by treepath for command line client
- return distro name for legacy rhts.
* Mon Jun 22 2009 Bill Peck <bpeck@redhat.com> - 0.4.13-0
- Fixed osversion.trigger to work with methods other than nfs
* Fri Jun 19 2009 Bill Peck <bpeck@redhat.com> - 0.4.12-0
- Raise BeakerExceptions if we run into trouble
* Thu Jun 18 2009 Bill Peck <bpeck@redhat.com> - 0.4.11-0
- added install_name to distro pick method
- fixed 500 error when non-admin adds a new system with shared set.
* Fri Jun 12 2009 Bill Peck <bpeck@redhat.com> - 0.4.9-1
- releng fixed the name of rhel6 to RedHatEnterpriseLinux6 in .treeinfo
* Wed Jun 10 2009 Bill Peck <bpeck@redhat.com> - 0.4.9
- Added simple json method for tagging distros as Installable.
- Added RHEL6 kickstart file.
* Wed Jun 03 2009 Bill Peck <bpeck@redhat.com> - 0.4.8
- Catch xmlrpc errors from cobbler and record/display them
* Mon Jun 01 2009 Bill Peck <bpeck@redhat.com> - 0.4.7
- added distros list,tag,untag to beaker-client
- fixed some minor issues with the xmlrpc interface.
* Thu May 28 2009 Bill Peck <bpeck@redhat.com> - 0.4.6
- Clear systems console log via xmlrpc
* Thu May 28 2009 Bill Peck <bpeck@redhat.com> - 0.4.5
- free and available views will only show working systems now.
* Tue May 26 2009 Bill Peck <bpeck@redhat.com> - 0.4.4
- Fixed missing power_id from CSV import/export
- Use $default_password_crypted from /etc/cobbler/settings unless $password 
  is set.
* Fri May 22 2009 Bill Peck <bpeck@redhat.com> - 0.4.2
- Added in beakerlib sub package
- Fixed tempfile close in osversion.trigger
* Thu May 21 2009 Bill Peck <bpeck@redhat.com> - 0.4-3
- fix power import
* Tue May 19 2009 Bill Peck <bpeck@redhat.com> - 0.4-1
- Major reworking of directory layout.
* Tue May 12 2009 Bill Peck <bpeck@redhat.com> - 0.3-1
- First stab at client interface<|MERGE_RESOLUTION|>--- conflicted
+++ resolved
@@ -2,13 +2,8 @@
 %{!?pyver: %global pyver %(%{__python} -c "import sys ; print sys.version[:3]")}
 
 Name:           beaker
-<<<<<<< HEAD
 Version:        0.5.61
 Release:        2%{?dist}
-=======
-Version:        0.5.60
-Release:        3%{?dist}
->>>>>>> 69ba4830
 Summary:        Filesystem layout for Beaker
 Group:          Applications/Internet
 License:        GPLv2+
@@ -197,7 +192,6 @@
 %attr(-,apache,root) %dir %{_localstatedir}/run/%{name}-lab-controller
 
 %changelog
-<<<<<<< HEAD
 * Thu Nov 11 2010 Raymond Mancy <rmancy@redhat.com> 0.5.61-1
 - bz644132 - Speed up searchbar (rmancy@redhat.com)
 - bz650300 - require login for reporting system problems (dcallagh@redhat.com)
@@ -220,10 +214,8 @@
 - bz647292 - fix up broken system detection to handle the case where a system's
   status has never changed (dcallagh@redhat.com)
 
-=======
 * Thu Nov 04 2010 Bill Peck <bpeck@redhat.com> 0.5.60-3
 - quick hack to disable Key/Value -> Module search. (bpeck@redhat.com)
->>>>>>> 69ba4830
 
 * Thu Oct 28 2010 Bill Peck <bpeck@redhat.com> 0.5.60-2
 - fix missing upload and basepath when cache is off. (bpeck@redhat.com)
@@ -248,38 +240,28 @@
 - bz643498 - Fixed 'less than' operator with Key/Value (rmancy@redhat.com)
 - bz643381 - beakerd ERROR Failed to commit due to :list.remove(x): x not in
              list (bpeck@redhat.com)
-<<<<<<< HEAD
-* Wed Oct 27 2010 Raymond Mancy <rmancy@redhat.com> 0.5.60-1
-
+
+* Thu Oct 28 2010 Raymond Mancy <rmancy@redhat.com> 0.5.60-1
 - bz635611 - specific machine jobs haven't got higher priority than no machine
   specific ones (bpeck@redhat.com)
 - bz632583 - Can loan system when system has user (rmancy@redhat.com)
-- bz634832 - Have to be logged in to add task now (rmancy@redhat.com)
+- bz634832 - Have to be logged in to add task now (rmancy@redhat.com)i
 - bz568331 - Beaker logo now links to root dir (rmancy@redhat.com)
 - bz639171 - Added some Ajax spinners to the following: Reserve, Workflow, Task Search, Job Whiteboard, Ack/Nak recipe, Priority, Retention Tag (rmancy@redhat.com)
 - bz632675 - Re-architect beaker results reporting/storage (bpeck@redhat.com)
-- bz638092 - redirect to /jobs/mine after submitting a new job
-  (dcallagh@redhat.com)
-- bz646046 - Enable option to force distro update in osversion.trigger
-  (rmancy@redhat.com)
-- bz645635 Some tests to check csv export privacy (rmancy@redhat.com)
-- bz638790 - add <guestrecipe/> definition to job xml schema
-  (dcallagh@redhat.com)
+- bz638092 - redirect to /jobs/mine after submitting a new job (dcallagh@redhat.com)
+- bz646046 - Enable option to force distro update in osversion.trigger (rmancy@redhat.com)
+- bz645635 - Some tests to check csv export privacy (rmancy@redhat.com)
+- bz638790 - add <guestrecipe/> definition to job xml schema (dcallagh@redhat.com)
 - bz642104 - descriptive text for system lender field (dcallagh@redhat.com)
-- bz638790 - use RELAX NG instead of XML Schema for validationg job xml
-  (dcallagh@redhat.com)
+- bz638790 - use RELAX NG instead of XML Schema for validationg job xml (dcallagh@redhat.com)
 - bz642122 - include link to system and some system information in problem
-  report e-mail and brokenness notifications (dcallagh@redhat.com)
-- added .gitattributes with some useful stuff (dcallagh@redhat.com)
+             report e-mail and brokenness notifications (dcallagh@redhat.com)
+
 - bz643498 - Fixed 'less than' operator with Key/Value (rmancy@redhat.com)
 - bz643381 - beakerd ERROR Failed to commit due to :list.remove(x): x not in
-  list (bpeck@redhat.com)
-- bz643198 - #echo not safe cheetah command (bpeck@redhat.com)
-- bz642834 - define primary keys on association tables (dcallagh@redhat.com)
-- bz636530 - CC list for job completion notifications (dcallagh@redhat.com)
-- bz639227 - escape whiteboard in job matrix links (dcallagh@redhat.com)
-=======
->>>>>>> 69ba4830
+             list (bpeck@redhat.com)
+
 
 * Tue Oct 19 2010 Bill Peck <bpeck@redhat.com> 0.5.59-3
 - HOTFIX bz643381 beakerd ERROR Failed to commit due to
