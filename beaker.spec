--- conflicted
+++ resolved
@@ -2,13 +2,8 @@
 %{!?pyver: %global pyver %(%{__python} -c "import sys ; print sys.version[:3]")}
 
 Name:           beaker
-<<<<<<< HEAD
-Version:        0.5.63
-Release:        6%{?dist}
-=======
 Version:        0.6.0
 Release:        2%{?dist}
->>>>>>> 2f466308
 Summary:        Filesystem layout for Beaker
 Group:          Applications/Internet
 License:        GPLv2+
@@ -207,17 +202,7 @@
 %attr(-,apache,root) %dir %{_localstatedir}/run/%{name}-lab-controller
 
 %changelog
-<<<<<<< HEAD
-* Tue Dec 07 2010 Bill Peck <bpeck@redhat.com> 0.5.63-6
-- bz660714 -  update log paths in one xmlrpc call (bpeck@redhat.com)
-=======
 * Fri Dec 10 2010 Raymond Mancy <rmancy@redhat.com> 0.6.0-2
-- Merge branch 'bz661665' into release-0.6.0 (rmancy@redhat.com)
-- bz661665 - fixes for job-result for tasks and a bad attempt at tests
-  (rmancy@redhat.com)
-- bz661652 - avoid creating orphan recipe_task rows (dcallagh@redhat.com)
-
-* Fri Dec 10 2010 Raymond Mancy <rmancy@redhat.com>
 - bz661665 - fixes for job-result for tasks and a bad attempt at tests
   (rmancy@redhat.com)
 - bz661652 - avoid creating orphan recipe_task rows (dcallagh@redhat.com)
@@ -255,15 +240,7 @@
 - install inventory RDF schema definition (dcallagh@redhat.com)
 
 * Tue Dec 07 2010 Bill Peck <bpeck@redhat.com> 0.5.63-6
-- Revert "Automatic commit of package [beaker] release [0.5.64-1]." forgot the
-  --keep-version option to tito (bpeck@redhat.com)
-- Automatic commit of package [beaker] release [0.5.64-1]. (bpeck@redhat.com)
 - bz660714 -  update log paths in one xmlrpc call (bpeck@redhat.com)
-
-* Wed Dec 01 2010 Bill Peck <bpeck@redhat.com> 0.5.63-5
-- Revert "bz590951 - Using custom repo during system install"
-  (bpeck@redhat.com)
->>>>>>> 2f466308
 
 * Wed Dec 01 2010 Bill Peck <bpeck@redhat.com> 0.5.63-5
 - Revert "bz590951 - Using custom repo during system install"
