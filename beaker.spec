--- conflicted
+++ resolved
@@ -357,14 +357,10 @@
 Requires:       python-cpio
 Requires:       python-setuptools
 Requires:       python-lxml
-<<<<<<< HEAD
 Requires:       python-gssapi
-=======
-Requires:       python-krbV
 %if 0%{?rhel} == 7
 Requires:       python-gevent102
 %else
->>>>>>> f82355fb
 Requires:       python-gevent >= 1.0
 %endif
 Requires:       python-daemon
