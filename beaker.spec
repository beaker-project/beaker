--- conflicted
+++ resolved
@@ -2,13 +2,8 @@
 %{!?pyver: %define pyver %(%{__python} -c "import sys ; print sys.version[:3]")}
 
 Name:           beaker
-<<<<<<< HEAD
-Version:        0.4.5
-Release:        0%{?dist}
-=======
 Version:        0.4.8
 Release:        1%{?dist}
->>>>>>> 9f9f351c
 Summary:        Filesystem layout for Beaker
 Group:          Applications/Internet
 License:        GPLv2+
@@ -149,12 +144,7 @@
 - Fixed missing power_id from CSV import/export
 - Use $default_password_crypted from /etc/cobbler/settings unless $password 
   is set.
-<<<<<<< HEAD
-- newer cobbler doesnt like trailing slash
-* Fri May 22 2009 Bill Peck <bpeck@redhat.com> - 0.4.2-0
-=======
 * Fri May 22 2009 Bill Peck <bpeck@redhat.com> - 0.4.2
->>>>>>> 9f9f351c
 - Added in beakerlib sub package
 - Fixed tempfile close in osversion.trigger
 * Thu May 21 2009 Bill Peck <bpeck@redhat.com> - 0.4-3
