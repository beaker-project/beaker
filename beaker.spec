--- conflicted
+++ resolved
@@ -15,13 +15,8 @@
 %endif
 
 Name:           beaker
-<<<<<<< HEAD
 Version:        0.9.3
 Release:        4%{?dist}
-=======
-Version:        0.9.2
-Release:        3%{?dist}
->>>>>>> e0435284
 Summary:        Filesystem layout for Beaker
 Group:          Applications/Internet
 License:        GPLv2+
@@ -356,7 +351,9 @@
 %endif
 
 %changelog
-<<<<<<< HEAD
+* Wed Aug 29 2012 Bill Peck <bpeck@redhat.com> 0.9.2-3
+- Fix for log-delete to send trailing slashes. (bpeck@redhat.com)
+
 * Wed Aug 29 2012 Dan Callaghan <dcallagh@redhat.com> 0.9.3-4
 - Update to arm support. (bpeck@redhat.com)
 
@@ -393,10 +390,6 @@
   (dcallagh@redhat.com)
 - 838615 Custom kickstart documented (rmancy@redhat.com)
 - 844517 Fix searchbar js error (rmancy@redhat.com)
-=======
-* Wed Aug 29 2012 Bill Peck <bpeck@redhat.com> 0.9.2-3
-- Fix for log-delete to send trailing slashes. (bpeck@redhat.com)
->>>>>>> e0435284
 
 * Wed Aug 08 2012 Dan Callaghan <dcallagh@redhat.com> 0.9.2-2
 - Abort beaker-init if no admin account exists or is specified (stl@redhat.com)
