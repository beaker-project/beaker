%{!?python_sitelib: %global python_sitelib %(%{__python} -c "from distutils.sysconfig import get_python_lib; print get_python_lib()")}
%{!?pyver: %global pyver %(%{__python} -c "import sys ; print sys.version[:3]")}
%{!?branch: %global branch %(echo "$Format:%d$"| awk -F/ '{print $NF}'| sed -e 's/[()$]//g' | awk '{print "." $NF}' | grep -v master)}
%if "0%{branch}" != "0"
%{!?timestamp: %global timestamp $Format:.%at$}
%endif

Name:           beaker
<<<<<<< HEAD
Version:        0.5.41
Release:        3%{?timestamp}%{?branch}%{?dist}
=======
Version:        0.5.39
Release:        1%{?timestamp}%{?branch}%{?dist}
>>>>>>> f8832783
Summary:        Filesystem layout for Beaker
Group:          Applications/Internet
License:        GPLv2+
URL:            http://fedorahosted.org/beaker
Source0:        http://fedorahosted.org/releases/b/e/%{name}-%{version}.tar.bz2
BuildRoot:      %{_tmppath}/%{name}-%{version}-%{release}-root-%(%{__id_u} -n)
BuildArch:      noarch
BuildRequires:  python-setuptools
BuildRequires:  python-setuptools-devel
BuildRequires:  python2-devel
BuildRequires:  TurboGears


%package client
Summary:        Client component for talking to Beaker server
Group:          Applications/Internet
Requires:       python
Requires:       kobo-client
Requires:	python-setuptools
Requires:	beaker
Requires:       python-krbV


%package server
Summary:       Server component of Beaker
Group:          Applications/Internet
Requires:       TurboGears
Requires:       intltool
Requires:       python-decorator
Requires:       python-xmltramp
Requires:       python-ldap
Requires:       mod_wsgi
Requires:       python-tgexpandingformwidget
Requires:       httpd
Requires:       python-krbV
Requires:       beaker
Requires:       python-TurboMail
Requires:	createrepo


%package lab-controller
Summary:        Lab Controller xmlrpc server
Group:          Applications/Internet
Requires:       python
Requires:       httpd
Requires:       cobbler >= 1.4
Requires:       yum-utils
%if 0%{?fedora} || 0%{?rhel} > 5
Requires:       /usr/sbin/fenced
%else
Requires:       /sbin/fenced
%endif
Requires:       telnet
Requires:       python-cpio
Requires:	beaker
Requires:	kobo-client
Requires:	python-setuptools
Requires:	python-xmltramp
Requires:       python-krbV

%description
Filesystem layout for beaker


%description client
This is the command line interface used to interact with the Beaker Server.


%description server
To Be Filled in - Server Side..


%description lab-controller
This is the interface to link Medusa and Cobbler together. Mostly provides
snippets and kickstarts.


%prep
%setup -q

%build
[ "$RPM_BUILD_ROOT" != "/" ] && [ -d $RPM_BUILD_ROOT ] && rm -rf $RPM_BUILD_ROOT;
DESTDIR=$RPM_BUILD_ROOT make

%install
DESTDIR=$RPM_BUILD_ROOT make install
ln -s RedHatEnterpriseLinux6.ks $RPM_BUILD_ROOT/%{_var}/lib/cobbler/kickstarts/redhat6.ks
ln -s Fedora.ks $RPM_BUILD_ROOT/%{_var}/lib/cobbler/kickstarts/Fedoradevelopment.ks

%clean
%{__rm} -rf %{buildroot}

%post server
/sbin/chkconfig --add beakerd

%post lab-controller
/sbin/chkconfig --add beaker-proxy
/sbin/chkconfig --add beaker-watchdog

%postun server
if [ "$1" -ge "1" ]; then
        /sbin/service beakerd condrestart >/dev/null 2>&1 || :
fi

%postun lab-controller
if [ "$1" -ge "1" ]; then
        /sbin/service beaker-proxy condrestart >/dev/null 2>&1 || :
        /sbin/service beaker-watchdog condrestart >/dev/null 2>&1 || :
fi

%preun server
if [ "$1" -eq "0" ]; then
        /sbin/service beakerd stop >/dev/null 2>&1 || :
        /sbin/chkconfig --del beakerd || :
fi

%preun lab-controller
if [ "$1" -eq "0" ]; then
        /sbin/service beaker-proxy stop >/dev/null 2>&1 || :
        /sbin/service beaker-watchdog stop >/dev/null 2>&1 || :
        /sbin/chkconfig --del beaker-proxy || :
        /sbin/chkconfig --del beaker-watchdog || :
fi

%files
%defattr(-,root,root,-)
%{python_sitelib}/bkr/__init__.py*
%{python_sitelib}/bkr-%{version}-*
%{python_sitelib}/bkr-%{version}-py%{pyver}.egg-info/

%files server
%defattr(-,root,root,-)
%doc Server/README COPYING
%doc SchemaUpgrades/*
%{python_sitelib}/bkr/server/
%{python_sitelib}/bkr.server-%{version}-*
%{python_sitelib}/bkr.server-%{version}-py%{pyver}.egg-info/
%{_bindir}/start-%{name}
%{_bindir}/%{name}-init
%{_sysconfdir}/init.d/%{name}d
%attr(0755,root,root)%{_bindir}/%{name}d
%config(noreplace) %{_sysconfdir}/httpd/conf.d/%{name}-server.conf
%attr(-,apache,root) %{_datadir}/bkr
%attr(-,apache,root) %config(noreplace) %{_sysconfdir}/%{name}/server.cfg
%attr(-,apache,root) %dir %{_localstatedir}/log/%{name}
%attr(-,apache,root) %dir %{_localstatedir}/www/%{name}/logs
%attr(-,apache,root) %dir %{_localstatedir}/www/%{name}/rpms
%attr(-,apache,root) %dir %{_localstatedir}/run/%{name}

%files client
%defattr(-,root,root,-)
%config(noreplace) %{_sysconfdir}/beaker/client.conf
%{python_sitelib}/bkr/client/
%{python_sitelib}/bkr.client-%{version}-*
%{python_sitelib}/bkr.client-%{version}-py%{pyver}.egg-info/
%{_bindir}/bkr

%files lab-controller
%defattr(-,root,root,-)
%config(noreplace) %{_sysconfdir}/beaker/proxy.conf
%{python_sitelib}/bkr/labcontroller/
%{python_sitelib}/bkr.labcontroller-%{version}-*
%{python_sitelib}/bkr.labcontroller-%{version}-py%{pyver}.egg-info/
%{_bindir}/%{name}-proxy
%{_bindir}/%{name}-watchdog
%doc LabController/README
%config(noreplace) %{_sysconfdir}/httpd/conf.d/%{name}-lab-controller.conf
%{_sysconfdir}/cron.daily/expire_distros
%{_var}/lib/cobbler/triggers/sync/post/osversion.trigger
%{_var}/lib/cobbler/snippets/*
%{_var}/lib/cobbler/kickstarts/*
%{_var}/www/beaker/*
%attr(-,apache,root) %dir %{_localstatedir}/log/%{name}
%{_sysconfdir}/init.d/%{name}-proxy
%{_sysconfdir}/init.d/%{name}-watchdog

%changelog
* Mon Jun 07 2010 Bill Peck <bpeck@redhat.com> - 0.5.41-3
- added push and legacypush to proxy
* Tue Jun 01 2010 Bill Peck <bpeck@redhat.com> - 0.5.41-1
- minor update for bz598320
* Tue Jun 01 2010 Bill Peck <bpeck@redhat.com> - 0.5.41-0
- bz501511,RFE: Use STABLE trees by default
- bz582295,No Watchdog page anymore?
- bz583014,RFE] provide single_package.py replacement with same CLI interface
- bz584592,Inventory not UTF safe?
- bz591992,Job Status page: typo: ""Finsihed""
- bz594714,Beaker] [Job Matrix Report] Test column out of order leads to confusion
- bz596802,RFE] split bkr job-watch
- bz597155,variant option of workflow-simple doesn't work
- bz598320,show failed results' shows passed results also

* Tue May 25 2010 Bill Peck <bpeck@redhat.com> - 0.5.40-0
- minor fixes in command line workflow.
- minor fixes in command line task list.
- added new command distro-verify to help admins.
- 592978 "Change Job detail page to use AJAX for showing results"
- 570186 "[Beaker] RFE: Ability to set system owner to a group or individual"
- 541290 "[Beaker] RFE: Consistent use of the terminology."
- 580090 "Beaker doesn't take into account boot command line parameters"
- 594746 "[Beaker] [Execute Tasks] View does not report sub test results."
- 559337 "[Beaker] RFE: executed test report"
- 584586 "Importing labinfo results in 500 ISE"
- 584587 "Importing excludes doesn't work"
- 591147 "strange listing of systems with a particular devices"
- 591401 "RFE: User style searches for other admin pages."
- 594038 "Increase proper error handling"
* Mon May 17 2010 Bill Peck <bpeck@redhat.com> - 0.5.39-0
- fix job_matrix report to show virt recipes as well.
* Mon May 17 2010 Bill Peck <bpeck@redhat.com> - 0.5.38-1
- added --pid-file to beakerd startup. make sure only one beakerd is running at a time.
* Mon May 17 2010 Bill Peck <bpeck@redhat.com> - 0.5.38-0
- upaded proxy to only re-authenticate every 60 seconds.
- fixed beakerd to not look at systems not in Working state.
* Wed May 12 2010 Bill Peck <bpeck@redhat.com> - 0.5.37-0
- fixed proxy to fork properly
* Tue May 11 2010 Bill Peck <bpeck@redhat.com> - 0.5.36-0
- merged bz589723 - fix spelling mistakes
- merged bz589843 - cannot select systems in reserve workflow
- merged bz590665 - link to systems owner by a particular group gives internal error
- merged bz589857 - Distro search dies on 'Breed' search
* Mon May 10 2010 Bill Peck <bpeck@redhat.com> - 0.5.35-1
- Change default to /bkr
* Mon May 10 2010 Bill Peck <bpeck@redhat.com> - 0.5.35-0
- Fix beakerd to not do process_routine until all recipes are in state processed.
- possible fix for favicon.ico not being found.
* Fri May 07 2010 Bill Peck <bpeck@redhat.com> - 0.5.34-1
- fix syntax errors in beakerd
* Fri May 07 2010 Bill Peck <bpeck@redhat.com> - 0.5.34-0
- possible fix for same identity key exists in this session (beakerd)
- also fix it so scheduled_recipes routine always runs after queued_recipes
* Thu May 06 2010 Bill Peck <bpeck@redhat.com> - 0.5.33-2
- pushed remote cobbler method to a ten minute timeout.  some power options take this long.
* Thu May 06 2010 Bill Peck <bpeck@redhat.com> - 0.5.33-1
- added additional debug code to beakerd.
- default guest recipes to non virt distro, ask for it if you want virt.
* Thu May 06 2010 Bill Peck <bpeck@redhat.com> - 0.5.33-0
- Remove --cost from rhel5 kickstart templates.  rhel5 doesn't support --cost.
* Wed May 05 2010 Bill Peck <bpeck@redhat.com> - 0.5.32-2
- fix workflow-simple to handle taskparam correctly and task types/packages
* Wed May 05 2010 Bill Peck <bpeck@redhat.com> - 0.5.32-1
- fix BeakerJob classes to add tasks to the correct node.
* Wed May 05 2010 Bill Peck <bpeck@redhat.com> - 0.5.32-0
- New beaker-client command workflow-simple
- minor fix to tasks/filter to support new workflow
* Wed Apr 28 2010 Bill Peck <bpeck@redhat.com> - 0.5.31-3
- only release_system if there is an active watchdog.
* Wed Apr 28 2010 Bill Peck <bpeck@redhat.com> - 0.5.31-2
- release_system should now catch tracebacks from failed cobbler attempts.
* Wed Apr 28 2010 Bill Peck <bpeck@redhat.com> - 0.5.31-1
- merged bz586163 - fixes job matrix report
* Wed Apr 28 2010 Bill Peck <bpeck@redhat.com> - 0.5.31-0
- added both provision methods to distro link
* Tue Apr 27 2010 Bill Peck <bpeck@redhat.com> - 0.5.30-0
- remove uneeded @identity on /distros/ 
* Mon Apr 26 2010 Bill Peck <bpeck@redhat.com> - 0.5.29-2
- switch show/hide links to buttons.
- hide logs by default
- show clone link for all jobs.
* Mon Apr 26 2010 Bill Peck <bpeck@redhat.com> - 0.5.29-1
- really fix package tag issues
* Mon Apr 26 2010 Bill Peck <bpeck@redhat.com> - 0.5.29-0
- fix package tag issues
* Sat Apr 24 2010 Bill Peck <bpeck@redhat.com> - 0.5.28-0
- compress task results by default, links for showall and showfail if failures
  state it remembered via a cookie.
* Fri Apr 23 2010 Bill Peck <bpeck@redhat.com> - 0.5.27-1
- fixed bad merge
* Fri Apr 23 2010 Bill Peck <bpeck@redhat.com> - 0.5.27-0
- bz583535 - RFE Provision from distro page
- bz582879 - Show all - bug in tasks library
- bz582186 - Searches should default to Contains
- bz581684 - Remove Tag page for Distros, distro page can now search on tags
- bz581502 - Sort distro family list
- bz567788 - search should show number of items returned
- update rhts_partitions snippet to allow ondisk specification
- update kickstarts to support firewall variable
- bz557116 - Show/search systems owned by groups
- bz582729 - Fixed html title to show job/recipe etc.. id on each page
- includes pub docs
* Tue Apr 20 2010 Bill Peck <bpeck@redhat.com> - 0.5.26-0
- Example cleanup in rhts_partitions snippet
- Fixed osversion.trigger not to process distros without ks_meta['tree']
- moved mod_wsgi socket location to /var/run to make fedora happy
- replaced Unicode() with UnicodeText() to make fedora happy
- add <packages><package name=""/></packages> tags so cloning works for custom_packages.
- loosen error checking on root name spaces for new tasks.
* Thu Apr 15 2010 Bill Peck <bpeck@redhat.com> - 0.5.25-0
- remove mod_python requirement from lab-controller
- Add X.log monitoring to anamon
* Wed Apr 14 2010 Bill Peck <bpeck@redhat.com> - 0.5.24-0
- added missing installPackage tag processing.
* Tue Apr 13 2010 Bill Peck <bpeck@redhat.com> - 0.5.23-2
- fixed install_start to push guest watchdog entries out as well.
* Tue Apr 13 2010 Bill Peck <bpeck@redhat.com> - 0.5.23-1
- Merge remote branch 'origin/bz541281' No sorting, filtering, or pagination settings on Accounts list
- Merge remote branch 'origin/bz580091' quick links on Job/Recipe pages for "Running", "Queued"
* Tue Apr 13 2010 Bill Peck <bpeck@redhat.com> - 0.5.23-0
- fix firewall syntax for mutliple ports
* Mon Apr 12 2010 Bill Peck <bpeck@redhat.com> - 0.5.22-2
- add system specific kickstart snippets
- Merge remote branch 'origin/bz578420'
- Merge remote branch 'origin/master_variables'
- Merge remote branch 'origin/job_submit_nowait'
* Mon Apr 12 2010 Bill Peck <bpeck@redhat.com> - 0.5.22-1
- Opened port 12432 for beah multi-host by default.
* Mon Apr 12 2010 Bill Peck <bpeck@redhat.com> - 0.5.22-0
- Added recipeset_stop to proxy method.
* Sat Apr 10 2010 Bill Peck <bpeck@redhat.com> - 0.5.21-1
- cherry-picked rcm addRepo code from 0.4.x
* Sat Apr 10 2010 Bill Peck <bpeck@redhat.com> - 0.5.21-0
- fixed beakerd filtering on Status, actually is SystemStatus.
* Fri Apr 09 2010 Bill Peck <bpeck@redhat.com> - 0.5.20-0
- prepend log dir with year of start_time.
* Thu Apr 08 2010 Bill Peck <bpeck@redhat.com> - 0.5.19-1
- fixed scheduler to honor system status.
* Thu Apr 08 2010 Bill Peck <bpeck@redhat.com> - 0.5.19-0
- Merge remote branch 'origin/bz576327'
- Merge remote branch 'origin/bz579972'
- Merge remote branch 'origin/bz578383'
- Fixed --convert to handle <partition> tags in legacy xml
* Wed Apr 07 2010 Bill Peck <bpeck@redhat.com> - 0.5.18-3
- BZ #578548 - fix provided by gozen
- fixed hostRequires and distroRequires parsing to not choke on empty <and/> or <or/> tags
- display time left in duration column if watchdog exists
* Tue Apr 06 2010 Bill Peck <bpeck@redhat.com> - 0.5.17-2
- fixed bz 570986, "TypeError: string indices must be integers" in expire_distros
- fixed task_stop(cancel or abort) returning None.
- fixed child.filter() to not die on unrecognized tags.
* Mon Apr 05 2010 Bill Peck <bpeck@redhat.com> - 0.5.16-2
- make sure old task rpm exists before trying to remove it.
- overwrite repos, don't append in rhts_post snippet.
* Thu Apr 01 2010 Bill Peck <bpeck@redhat.com> - 0.5.15-8
- fix apache conf for beaker-server
- pass repos to cobbler, separate harness_repos from custom_repos
- allow ks_meta to be passed in from recipe
* Wed Mar 31 2010 Bill Peck <bpeck@redhat.com> - 0.5.15-1
- move harness repos to server from lab-controller.
* Wed Mar 31 2010 Bill Peck <bpeck@redhat.com> - 0.5.14-0
- update rhts-post snippet to only enable our repos.
* Tue Mar 30 2010 Bill Peck <bpeck@redhat.com> - 0.5.13-1
- removed uneeded task_list code
- default task result to pass when no result recorded, this is for css display.
- display log summary when task.path == /
* Mon Mar 29 2010 Bill Peck <bpeck@redhat.com> - 0.5.12-1
- merged bz574179, arch and distro search in tasks.
- added stdin support for bkr job-submit
- minor spec file changes for fedora package review.
- added xmlrpc method to tasks for getting list of all tasks
- added command module to list tasks
* Fri Mar 26 2010 Bill Peck <bpeck@redhat.com> - 0.5.11-0
- fix status_watchdog to return correct seconds if remaining time is over a day.
* Thu Mar 25 2010 Bill Peck <bpeck@redhat.com> - 0.5.10-0
- Added missing code to deal with priorities.
- Added missing code to order available systems by Owner,Group, then shared.
- fixed extend_watchdog to return status_watchdog()
- added status_watchdog method to return the number of seconds remaining on watchdog.
- added missing user variable for system sorting.
* Wed Mar 24 2010 Bill Peck <bpeck@redhat.com> - 0.5.8-1
- removed -lib subpackage. beakerlib is now its own project.
- fixed extend_watchdog to not return None.
* Wed Mar 24 2010 Bill Peck <bpeck@redhat.com> - 0.5.6-2
- merged rmancy fix for bz576446 - added MyJobs/MyRecipe links to menu.
- moved My menus to Login area.
* Tue Mar 23 2010 Bill Peck <bpeck@redhat.com> - 0.5.5-0
- merged rmancy fix for bz574178 - added recipe search.
* Tue Mar 23 2010 Bill Peck <bpeck@redhat.com> - 0.5.4-0
- merged rmancy fix for bz576420 - fixes task search
* Tue Mar 23 2010 Bill Peck <bpeck@redhat.com> - 0.5.3-0
- merged rmancy fix for bz574176 - searching in jobs 
- merged mcsontos fix for bz576128 - add help for beaker-client subcommands
* Thu Mar 18 2010 Bill Peck <bpeck@redhat.com> - 0.5.2-0
- Merged Scheduler into master, renamed site-packages/beaker to site-packages/bkr
* Thu Mar 04 2010 Bill Peck <bpeck@redhat.com> - 0.4.89-0
- update osversion.trigger to update pushed data before calling addDistro.sh
* Wed Mar 03 2010 Bill Peck <bpeck@redhat.com> - 0.4.88-0
- update osversion.trigger to ignore xen variants when calling addDistro.sh
* Wed Mar 03 2010 Bill Peck <bpeck@redhat.com> - 0.4.87-0
- fixed osversion.trigger, FAMILYUPDATE may not exist for some distros.
* Tue Mar 02 2010 Bill Peck <bpeck@redhat.com> - 0.4.86-1
- fixed osversion.trigger, Distro -> distro.
- extend visit timeout to 6 hours by default.
- really include System/Location in search bar.
* Wed Feb 24 2010 Bill Peck <bpeck@redhat.com> - 0.4.85-2
- Added @x11 and @basic-desktop to rhel6 kickstarts
* Fri Feb 19 2010 Raymond Mancy <rmancy@redhat.com> - 0.4.85-1
- refactored system search
- cast partition size to int() before multiplying. 
* Wed Feb 17 2010 Bill Peck <bpeck@redhat.com> - 0.4.84-1
- update osversion.trigger to only process newly imported distros
- add robustness to rhts_partitions snippet.
- rmancy merged history search.
* Mon Feb 15 2010 Bill Peck <bpeck@redhat.com> - 0.4.83-0
- Remove auth from rhel6 kickstart, default is sane.
- Includes rmancy's update, added cpu_model_name to search options.
- escape variables in cheetah snippets.
* Wed Feb 03 2010 Bill Peck <bpeck@redhat.com> - 0.4.82-3
- Don't expire nightlies in one week, leave it up to the filesystem
- fix bz#554852 don't remove any distros if all are missing
- Process KickPart directive from legacy rhts if passed in.
- Update rhts_partitions snippet to support fstype
- run addDistro.sh with variant specified in .treeinfo if available
- install options should override base options
* Tue Feb 02 2010 Bill Peck <bpeck@redhat.com> - 0.4.81-2
- Fix bz#560823 for rhel3 systems not checking in to rhts properly
- Fix ISE 500 when looking up an invalid profile on cobbler
- Fix for rt#58689 when importing anything but an nfs distro we get the location 
  of the repos wrong.
- Fix bz#555551 - missing location for search and custom columns
- Fix bz#559656 - unable to handle commented %packages in kickstart
- Merged AccountClosure code.
* Tue Jan 26 2010 Bill Peck <bpeck@redhat.com> - 0.4.80-0
- added support for variants being read from .treeinfo
* Mon Jan 25 2010 Bill Peck <bpeck@redhat.com> - 0.4.79-1
- add missing admin decorators to user methods
* Fri Jan 22 2010 Bill Peck <bpeck@redhat.com> - 0.4.79-0
- rename table key to key_, key is a reserved word.
- shorten key_name value to varchar(50) to support mysql Unique column limitation.
* Wed Jan 20 2010 Bill Peck <bpeck@redhat.com> - 0.4.78-0
- Remove redundant arch aliases
* Wed Jan 13 2010 Bill Peck <bpeck@redhat.com> - 0.4.77-0
- fix ISE 500 when adding new system
* Tue Jan 12 2010 Bill Peck <bpeck@redhat.com> - 0.4.76-1
- fix for cookies not being set.
* Tue Jan 12 2010 Bill Peck <bpeck@redhat.com> - 0.4.76-0
- merged bz554775 - added missing search columns and changed the order of Family/Model.
* Mon Jan 11 2010 Bill Peck <bpeck@redhat.com> - 0.4.76-0
- merged bz544347 - add condition field when system status set to broken or removed.
- merged ticket51 - custom columns.
- merged bz553421 - fixed requesting a system with arch=i386 and arch=x86_64 would fail.
* Fri Jan 08 2010 Bill Peck <bpeck@redhat.com> - 0.4.76-0
- Fixed regression, remove pxe entries when returning a system.
* Thu Jan 07 2010 Bill Peck <bpeck@redhat.com> - 0.4.76-0
- merged bz537414 - show version on beaker pages and have a link for reporting bugs.
* Tue Jan 05 2010 Bill Peck <bpeck@redhat.com> - 0.4.75-1
- Server/Client/LabController require beaker.
* Tue Jan 05 2010 Bill Peck <bpeck@redhat.com> - 0.4.74-0
- Merged Raymond's bz549912
- updated spec file to include branch name and timestamp
* Tue Dec 22 2009 Bill Peck <bpeck@redhat.com> - 0.4.70-0
- another fix to the release_action code. send proper action methods
  to cobbler, Off->off On->on.
* Thu Dec 17 2009 Bill Peck <bpeck@redhat.com> - 0.4.69-0
- small fix for release action, default to power off.
* Fri Dec 11 2009 Bill Peck <bpeck@redhat.com> - 0.4.68-0
- osversion now knows what arches are expected for that update.
  This allows us to only tag distros as STABLE if all arches are imported and tagged as INSTALLS
- update distro-list command to show the distro name, suitable for feeding into workflows.
* Wed Dec 09 2009 Bill Peck <bpeck@redhat.com> - 0.4.67-0
- Raymonds fix for is_not in arch search
- additional fixes from Raymond
- fix for beaker-init to create ReleaseAction Table
* Sun Dec 06 2009 Bill Peck <bpeck@redhat.com> - 0.4.65-0
- New ReleaseAction code, allows systems to stay on or
  reprovision at time of return.
* Tue Dec 01 2009 Bill Peck <bpeck@redhat.com> - 0.4.64-0
- Fix ISE in simplesearch
- added PATH=/usr/bin:$PATH to rhel3 kickstart
* Fri Nov 20 2009 Bill Peck <bpeck@redhat.com> - 0.4.63-0
- merged Raymond's Key/Value search ability
* Fri Nov 20 2009 Bill Peck <bpeck@redhat.com> - 0.4.62-1
- Fixes for searching drivers
- Random selection when more than one host available.
* Tue Nov 17 2009 Bill Peck <bpeck@redhat.com> - 0.4.61-0
- Fixes for searching on cpuflags
- new manual kickstart keyword allows interactive installs
* Wed Oct 28 2009 Bill Peck <bpeck@redhat.com> - 0.4.57-0
- New search implemented by Raymond Mancy
- don't try and power off machines that were temporarily reserved by legacy rhts
- view groups for non admin users
* Fri Oct 16 2009 Bill Peck <bpeck@redhat.com> - 0.4.53-0
- fix allows custom kickstarts to still append packages
* Tue Oct 06 2009 Bill Peck <bpeck@redhat.com> - 0.4.52-0
- pass !key along to cobbler for further processing.
* Mon Oct 05 2009 Bill Peck <bpeck@redhat.com> - 0.4.51-0
- fix for reserve report, not all records have a Reserved action.
* Thu Oct 01 2009 Bill Peck <bpeck@redhat.com> - 0.4.50-0
- Fixed system exclude to work properly from Distro.systems()
  previously excluding one arch would exclude all.
- added first report. reserve, shows length of currently reserved systems
- updated reserve report to honor NDA/secret settings.
* Wed Sep 30 2009 Petr Muller <pmuller@redhat.com> - 0.4.46-0
- backported few beakerlib fixes from the development branch
* Wed Sep 29 2009 Bill Peck <bpeck@redhat.com> - 0.4.45-0
- updated rhts-checkin to report anaconda logs to legacy rhts.
* Tue Sep 15 2009 Bill Peck <bpeck@redhat.com> - 0.4.44-0
- fixed wrong default language for Fedora kickstarts
- attempted to make broken search a little better.
* Thu Sep 10 2009 Bill Peck <bpeck@redhat.com> - 0.4.43-0
- added RHEL6/F12 package groups for development
* Thu Sep 03 2009 Bill Peck <bpeck@redhat.com> - 0.4.42-0
- fixed saving tag Activity on Distro.
* Thu Aug 27 2009 Bill Peck <bpeck@redhat.com> - 0.4.41-0
- use action_release() in controllers
* Thu Aug 27 2009 Bill Peck <bpeck@redhat.com> - 0.4.40-0
- option to not wait for power commands if talking to cobbler 1.7 or newer
* Tue Aug 25 2009 Bill Peck <bpeck@redhat.com> - 0.4.39-7
- re-worked remote calls to cobbler to be in their own sub-class.
  This was needed to support the latest version of cobbler.
- added not_anonymous tags around distro tagi add/remove methods.
* Fri Aug 21 2009 Petr Muller <pmuller@redhat.com> - 0.4.39-0
- cherry picked fixes from master branch for beakerlib:
- various doc fixes
- tweaked phase reporting 
- new options & functionality for rlRun
- enabling manual use of journal comparator
- new rlPass and rlFail functions
- new rlSendFile function
- plugin mechanism
- xml character breakage fix
* Thu Aug 20 2009 Bill Peck <bpeck@redhat.com> - 0.4.38-0
- Allow skipx in kickstarts to be passed in from metadata.
- Added xmlrpc method for editing distro Update.
* Wed Aug 12 2009 Bill Peck <bpeck@redhat.com> - 0.4.37-0
- Escape $ in custom kickstarts sent to cobbler
* Tue Aug 11 2009 Bill Peck <bpeck@redhat.com> - 0.4.36-0
- create subprofile
* Mon Aug 10 2009 Bill Peck <bpeck@redhat.com> - 0.4.34-0
- Change how custom kickstarts are handled. Don't copy
  cobbler profiles anymore, just use system profile and set
  parent if needed.
* Fri Aug 07 2009 Bill Peck <bpeck@redhat.com> - 0.4.33-0
- Allow the owner of a system to force a loan return.
* Wed Aug 05 2009 Bill Peck <bpeck@redhat.com> - 0.4.32-0
- Require users to be logged in to do actions and saves.
  This forces an automatic relogin if using kerberos.
* Tue Aug 04 2009 Bill Peck <bpeck@redhat.com> - 0.4.31-0
- fixed remove_distro call in expire distros
* Mon Aug 03 2009 Bill Peck <bpeck@redhat.com> - 0.4.30-0
- Updated osversion.trigger to not traceback when encountering an 
  unknown compressor.
* Tue Jul 28 2009 Bill Peck <bpeck@redhat.com> - 0.4.29-0
- Changes cobbler scripts to do everything through xmlrpc.
  cobbler gets confused otherwiese.
* Fri Jul 24 2009 Bill Peck <bpeck@redhat.com> - 0.4.28-0
- Fixed string_to_hash to not barf on extra spaces
* Mon Jul 20 2009 Bill Peck <bpeck@redhat.com> - 0.4.27-0
- Expanded user_name field to 255 chars.
* Mon Jul 20 2009 Bill Peck <bpeck@redhat.com> - 0.4.26-0
- Enable ntp in cobbler snippets
* Fri Jul 17 2009 Bill Peck <bpeck@redhat.com> - 0.4.25-0
- Fixed system arch filtering to be unicode not int.
* Thu Jul 16 2009 Bill Peck <bpeck@redhat.com> - 0.4.24-0
- Allow systems to query on arch even though we are already starting
  from a distro.  This allows you to ask for systems that are not x86_64
  for example.
- Don't fail if we can't power off a system when returning it.
- Use correct username when returning a system to the pool.
- Remove --resolvedeps from RHEL6 kickstart file.
* Tue Jul 14 2009 Bill Peck <bpeck@redhat.com> - 0.4.22-0
- Fix distro_method value to be unicode instead of boolean.
* Mon Jul 13 2009 Bill Peck <bpeck@redhat.com> - 0.4.21-0
- Allow legacy RHTS to ask for distros based on install method
* Tue Jul 07 2009 Bill Peck <bpeck@redhat.com> - 0.4.20-0
- Include Workstation key for RedHatEnterpriseLinuxClient5
* Mon Jul 06 2009 Bill Peck <bpeck@redhat.com> - 0.4.19-0
- Don't populate runtest_url in ks_meta if its not defined.
* Wed Jul 01 2009 Bill Peck <bpeck@redhat.com> - 0.4.18-2
- Use RUNTEST_URL from rhts if passed.
- Include Fedoradevelopment.ks for rawhide
* Tue Jun 30 2009 Bill Peck <bpeck@redhat.com> - 0.4.17-0
- Call the correct method for _tag
* Tue Jun 30 2009 Bill Peck <bpeck@redhat.com> - 0.4.16-0
- update login_krbv method for newer kobo package
* Tue Jun 30 2009 Bill Peck <bpeck@redhat.com> - 0.4.15-0
- Call addDistros.sh from osversion.trigger if it exists.
* Mon Jun 29 2009 Bill Peck <bpeck@redhat.com> - 0.4.14-0
- Allow searching by treepath for command line client
- return distro name for legacy rhts.
* Mon Jun 22 2009 Bill Peck <bpeck@redhat.com> - 0.4.13-0
- Fixed osversion.trigger to work with methods other than nfs
* Fri Jun 19 2009 Bill Peck <bpeck@redhat.com> - 0.4.12-0
- Raise BeakerExceptions if we run into trouble
* Thu Jun 18 2009 Bill Peck <bpeck@redhat.com> - 0.4.11-0
- added install_name to distro pick method
- fixed 500 error when non-admin adds a new system with shared set.
* Fri Jun 12 2009 Bill Peck <bpeck@redhat.com> - 0.4.9-1
- releng fixed the name of rhel6 to RedHatEnterpriseLinux6 in .treeinfo
* Wed Jun 10 2009 Bill Peck <bpeck@redhat.com> - 0.4.9
- Added simple json method for tagging distros as Installable.
- Added RHEL6 kickstart file.
* Wed Jun 03 2009 Bill Peck <bpeck@redhat.com> - 0.4.8
- Catch xmlrpc errors from cobbler and record/display them
* Mon Jun 01 2009 Bill Peck <bpeck@redhat.com> - 0.4.7
- added distros list,tag,untag to beaker-client
- fixed some minor issues with the xmlrpc interface.
* Thu May 28 2009 Bill Peck <bpeck@redhat.com> - 0.4.6
- Clear systems console log via xmlrpc
* Thu May 28 2009 Bill Peck <bpeck@redhat.com> - 0.4.5
- free and available views will only show working systems now.
* Tue May 26 2009 Bill Peck <bpeck@redhat.com> - 0.4.4
- Fixed missing power_id from CSV import/export
- Use $default_password_crypted from /etc/cobbler/settings unless $password 
  is set.
* Fri May 22 2009 Bill Peck <bpeck@redhat.com> - 0.4.2
- Added in beakerlib sub package
- Fixed tempfile close in osversion.trigger
* Thu May 21 2009 Bill Peck <bpeck@redhat.com> - 0.4-3
- fix power import
* Tue May 19 2009 Bill Peck <bpeck@redhat.com> - 0.4-1
- Major reworking of directory layout.
* Tue May 12 2009 Bill Peck <bpeck@redhat.com> - 0.3-1
- First stab at client interface<|MERGE_RESOLUTION|>--- conflicted
+++ resolved
@@ -6,13 +6,8 @@
 %endif
 
 Name:           beaker
-<<<<<<< HEAD
 Version:        0.5.41
-Release:        3%{?timestamp}%{?branch}%{?dist}
-=======
-Version:        0.5.39
-Release:        1%{?timestamp}%{?branch}%{?dist}
->>>>>>> f8832783
+Release:        4%{?timestamp}%{?branch}%{?dist}
 Summary:        Filesystem layout for Beaker
 Group:          Applications/Internet
 License:        GPLv2+
