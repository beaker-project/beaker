--- conflicted
+++ resolved
@@ -344,8 +344,6 @@
 %endif
 
 %changelog
-<<<<<<< HEAD
-=======
 * Thu Nov 17 2011 Dan Callaghan <dcallagh@redhat.com> 0.8.0-15
 - 754553 beaker-repo-update creates repos that won't work on rhel5
   (bpeck@redhat.com)
@@ -390,7 +388,6 @@
   (dcallagh@redhat.com)
 - beaker-osversion will die on inherited profiles (bpeck@redhat.com)
 
->>>>>>> efd97f99
 * Wed Nov 02 2011 Raymond Mancy <rmancy@redhat.com> 0.8.0-6
 - upgrade to sqlalchemy 0.6, TurboGears 1.1, Python 2.6 for server and lab
   controller (dcallagh@redhat.com)
