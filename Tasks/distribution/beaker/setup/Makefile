# Copyright (c) 2006 Red Hat, Inc. All rights reserved. This copyrighted material 
# is made available to anyone wishing to use, modify, copy, or
# redistribute it subject to the terms and conditions of the GNU General
# Public License v.2.
#
# This program is distributed in the hope that it will be useful, but WITHOUT ANY
# WARRANTY; without even the implied warranty of MERCHANTABILITY or FITNESS FOR A
# PARTICULAR PURPOSE. See the GNU General Public License for more details.
#
# You should have received a copy of the GNU General Public License
# along with this program; if not, write to the Free Software
# Foundation, Inc., 51 Franklin Street, Fifth Floor, Boston, MA 02110-1301, USA.
#
# Author: Bill Peck <bpeck@redhat.com>

# The toplevel namespace within which the test lives.
# FIXME: You will need to change this:
TOPLEVEL_NAMESPACE=distribution

# The name of the package under test:
# FIXME: you wil need to change this:
PACKAGE_NAME=beaker

# The path of the test below the package:
# FIXME: you wil need to change this:
RELATIVE_PATH=setup

# Version of the Test. Used with make tag.
<<<<<<< HEAD
export TESTVERSION=1.4.1
=======
export TESTVERSION=1.4.2
>>>>>>> 942020e9

# The combined namespace of the test.
export TEST=/$(TOPLEVEL_NAMESPACE)/$(PACKAGE_NAME)/$(RELATIVE_PATH)


# A phony target is one that is not really the name of a file.
# It is just a name for some commands to be executed when you
# make an explicit request. There are two reasons to use a
# phony target: to avoid a conflict with a file of the same
# name, and to improve performance.
.PHONY: all install download clean

# executables to be built should be added here, they will be generated on the system under test.
BUILT_FILES= 

# data files, .c files, scripts anything needed to either compile the test and/or run it.
FILES=$(METADATA) runtest.sh Makefile PURPOSE

run: $(FILES) build
	./runtest.sh

build: $(BUILT_FILES)
	chmod a+x ./runtest.sh

clean:
	rm -f *~ *.rpm $(BUILT_FILES)

# You may need to add other targets e.g. to build executables from source code
# Add them here:


# Include Common Makefile
include /usr/share/rhts/lib/rhts-make.include

# Generate the testinfo.desc here:
$(METADATA): Makefile
	@touch $(METADATA)
# Change to the test owner's name
	@echo "Owner:        Bill Peck <bpeck@redhat.com>" > $(METADATA)
	@echo "Name:         $(TEST)" >> $(METADATA)
	@echo "Path:         $(TEST_DIR)"	>> $(METADATA)
	@echo "License:      GPLv2" >> $(METADATA)
	@echo "TestVersion:  $(TESTVERSION)"	>> $(METADATA)
	@echo "Description:  Sanity test for beaker ">> $(METADATA)
	@echo "TestTime:     4h" >> $(METADATA)
	@echo "RunFor:       $(PACKAGE_NAME)" >> $(METADATA)  
	@echo "Requires:     $(PACKAGE_NAME)" >> $(METADATA)  
	@echo "Requires:     mysql-server" >> $(METADATA)  
	@echo "Requires:     MySQL-python" >> $(METADATA)  
	@echo "Requires:     autofs" >> $(METADATA)
	@echo "Requires:     curl" >> $(METADATA)
	@echo "Requires:     mod_ssl" >> $(METADATA)
	@echo "Requires:     python-setuptools" >> $(METADATA)
	@echo "Requires:     python-setuptools-devel" >> $(METADATA)
	@echo "Requires:     python-devel" >> $(METADATA)
	@echo "Requires:     TurboGears" >> $(METADATA)
	@echo "Requires:     yum-utils" >> $(METADATA)

# You may need other fields here; see the documentation
	rhts-lint $(METADATA)<|MERGE_RESOLUTION|>--- conflicted
+++ resolved
@@ -26,11 +26,7 @@
 RELATIVE_PATH=setup
 
 # Version of the Test. Used with make tag.
-<<<<<<< HEAD
-export TESTVERSION=1.4.1
-=======
 export TESTVERSION=1.4.2
->>>>>>> 942020e9
 
 # The combined namespace of the test.
 export TEST=/$(TOPLEVEL_NAMESPACE)/$(PACKAGE_NAME)/$(RELATIVE_PATH)
