__requires__ = ['CherryPy < 3.0']

from setuptools import setup, find_packages
import glob
import re
import os
import commands
from distutils import log
from distutils.core import Command
from distutils.util import change_root
from distutils.command.build_py import build_py
from distutils.command.build import build as _build
from setuptools.command.install import install as _install

import sys
sys.path.insert(0, os.path.join(os.path.dirname(__file__), '..', 'Common'))
sys.path.insert(1, os.path.dirname(__file__))

poFiles = filter(os.path.isfile, glob.glob('po/*.po'))

SUBSTFILES = ('bkr/server/config/app.cfg')

def systemd_unit_dir():
    status, output = commands.getstatusoutput('pkg-config --variable systemdsystemunitdir systemd')
    if status or not output:
        return None # systemd not found
    return output.strip()

def systemd_tmpfiles_dir():
    # There doesn't seem to be a specific pkg-config variable for this
    status, output = commands.getstatusoutput('pkg-config --variable prefix systemd')
    if status or not output:
        return None # systemd not found
    return output.strip() + '/lib/tmpfiles.d'

class Build(_build, object):
    '''
    Build the package, changing the directories that data files are installed.
    '''
    user_options = _build.user_options
    user_options.extend([('install-data=', None,
        'Installation directory for data files')])
    # These are set in finalize_options()
    substitutions = {'@DATADIR@': None, '@LOCALEDIR@': None}
    subRE = re.compile('(' + '|'.join(substitutions.keys()) + ')+')

    def initialize_options(self):
        self.install_data = None
        super(Build, self).initialize_options()
    def finalize_options(self):
        if self.install_data:
            self.substitutions['@DATADIR@'] = self.install_data + '/bkr/server'
            self.substitutions['@LOCALEDIR@'] = self.install_data + '/locale'
        else:
            self.substitutions['@DATADIR@'] = '%(top_level_dir)s'
            self.substitutions['@LOCALEDIR@'] = '%(top_level_dir)s/../locale'
        super(Build, self).finalize_options()

    def run(self):
        '''Substitute special variables for our installation locations.'''
        for filename in SUBSTFILES:
            # Change files to reference the data directory in the proper
            # location
            infile = filename + '.in'
            if not os.path.exists(infile):
                continue
            try:
                f = file(infile, 'r')
            except IOError:
                if not self.dry_run:
                    raise
                f = None
            outf = file(filename, 'w')
            for line in f.readlines():
                matches = self.subRE.search(line)
                if matches:
                    for pattern in self.substitutions:
                        line = line.replace(pattern,
                                            self.substitutions[pattern])
                outf.writelines(line)
            outf.close()
            f.close()

        # Make empty en.po
        dirname = 'locale/'
        if not os.path.isdir(dirname):
            os.makedirs(dirname)
        #shutil.copy('po/LINGUAS', 'locale/')

        for pofile in poFiles:
            # Compile PO files
            lang = os.path.basename(pofile).rsplit('.', 1)[0]
            dirname = 'locale/%s/LC_MESSAGES/' % lang
            if not os.path.isdir(dirname):
                os.makedirs(dirname)
            # Hardcoded gettext domain: 'server'
            mofile = dirname + 'server' + '.mo'
            subprocess.call(['/usr/bin/msgfmt', pofile, '-o', mofile])
        super(Build, self).run()

# from http://trac.turbogears.org/changeset/6869
class build_py_and_kid(build_py):
    """Build pure Python modules and Kid templates."""

    def byte_compile(self, files):
        """Byte-compile all Python modules and all Kid templates."""
        build_py.byte_compile(self, files)
        kid_files = [f for f in files if f.endswith('.kid')]
        if not kid_files:
            return
        from distutils import log
        try:
            from kid.compiler import compile_file
        except ImportError:
            log.warn("Kid templates cannot be compiled,"
                " because Kid is not installed.")
            return
        if self.dry_run:
            return
        for kid_file in kid_files:
            if compile_file(kid_file, force=self.force):
                log.info("byte-compiling %s", kid_file)
            else:
                log.debug("skipping byte-compilation of %s", kid_file)

class Install(_install):
    sub_commands = _install.sub_commands + [
        ('install_assets', None),
    ]

class InstallAssets(Command):
    description = 'install web assets'
    user_options = []

    def initialize_options(self):
        self.install_data = None

    def finalize_options(self):
        self.set_undefined_options('install', ('install_data', 'install_data'))
        self.install_dir = os.path.join(self.install_data, 'bkr/server/assets')
        self.source_dir = 'assets'

    def run(self):
        from bkr.server import assets
        for filename in assets.list_asset_sources(self.source_dir):
            source_path = os.path.join(self.source_dir, filename)
            dest_path = os.path.join(self.install_dir, filename)
            self.mkpath(os.path.dirname(dest_path), mode=0755)
            self.copy_file(source_path, dest_path)


def find_data_recursive(dest_dir, src_dir, exclude=frozenset()):
    if src_dir[-1] != '/':
        src_dir = src_dir + '/'
    for dirpath, dirnames, filenames in os.walk(src_dir):
        assert dirpath.startswith(src_dir)
        yield (os.path.join(dest_dir, dirpath[len(src_dir):]),
               [os.path.join(dirpath, filename) for filename in filenames
                if filename not in exclude])

data_files = \
    list(find_data_recursive('bkr/server/static', 'bkr/server/static/')) + [
    ("/etc/beaker", ["server.cfg"]),
    ("/etc/httpd/conf.d", ["apache/beaker-server.conf"]),
    ("/etc/cron.d", ["cron.d/beaker"]),
    ("/etc/rsyslog.d", ["rsyslog.d/beaker-server.conf"]),
    ("/etc/logrotate.d", ["logrotate.d/beaker"]),
    ("/usr/share/bkr", filter(os.path.isfile, glob.glob("apache/*.wsgi"))),
    ("/var/log/beaker", []),
    ("/var/cache/beaker/assets", []),
    ("/var/www/beaker/logs", []),
    ("/var/www/beaker/rpms", []),
    ("/var/www/beaker/repos", []),
]
if systemd_unit_dir():
    data_files.extend([
        (systemd_unit_dir(), ['systemd/beakerd.service']),
        (systemd_tmpfiles_dir(), ['tmpfiles.d/beaker-server.conf']),
    ])
else:
    data_files.extend([
        ('/etc/init.d', ['init.d/beakerd']),
        ('/var/run/beaker', []),
    ])
setup(
    name='beaker-server',
    namespace_packages = ['bkr'],
<<<<<<< HEAD
    version='23.2',
    description='Beaker scheduler and web interface',
    long_description=
        'Beaker is a system for full stack software integration testing '
        '(including hardware compatibility testing).',
    author='Red Hat, Inc.',
    author_email='beaker-devel@lists.fedorahosted.org',
    url='https://beaker-project.org/',
=======
    version='23.3',
    # uncomment the following lines if you fill them out in release.py
    description=description,
    author=author,
    author_email=email,
    url=url,
    #download_url=download_url,
    license=license,
>>>>>>> 3657c26c
    cmdclass = {
        'build': Build,
        'build_py': build_py_and_kid,
        'install': Install,
        'install_assets': InstallAssets,
    },
    install_requires=[
        'TurboGears >= 1.1',
        'sqlalchemy >= 0.6',
        'Flask',
    ],
    scripts=[],
    zip_safe=False,
    data_files = data_files,
    packages = find_packages(),
    package_data={
        'bkr.server.tests': ['unit-test.cfg', '*.rpm'],
        'bkr.server.config': ['*.cfg'],
        'bkr.server.templates': ['*.kid'],
        'bkr.server': [
            'data-migrations/*',
            'kickstarts/*',
            'snippets/*',
            'reporting-queries/*/*.sql',
            'reporting-queries/*.sql',
            'mail-templates/*',
        ],
        'bkr.server.alembic': ['versions/*.py', 'env.py'],
    },
    keywords=[
        'turbogears.app',
    ],
    classifiers=[
        'Development Status :: 5 - Production/Stable',
        'Operating System :: POSIX :: Linux',
        'Programming Language :: Python',
        'Framework :: TurboGears',
        'Framework :: TurboGears :: Applications',
        'License :: OSI Approved :: GNU General Public License (GPL)',
    ],
    test_suite='nose.collector',
    entry_points = {
        'console_scripts': (
            'beaker-init = bkr.server.tools.init:main',
            'product-update = bkr.server.tools.product_update:main',
            'beakerd = bkr.server.tools.beakerd:main',
            'beaker-usage-reminder = bkr.server.tools.usage_reminder:main',
            'beaker-log-delete = bkr.server.tools.log_delete:main',
            'beaker-create-ipxe-image = bkr.server.tools.ipxe_image:main',
            'beaker-refresh-ldap = bkr.server.tools.refresh_ldap:main',
            'beaker-repo-update = bkr.server.tools.repo_update:main',
            'beaker-sync-tasks = bkr.server.tools.sync_tasks:main',
            'beaker-create-kickstart = bkr.server.tools.create_kickstart:main'
        ),
    }
    )
<|MERGE_RESOLUTION|>--- conflicted
+++ resolved
@@ -185,8 +185,7 @@
 setup(
     name='beaker-server',
     namespace_packages = ['bkr'],
-<<<<<<< HEAD
-    version='23.2',
+    version='23.3',
     description='Beaker scheduler and web interface',
     long_description=
         'Beaker is a system for full stack software integration testing '
@@ -194,16 +193,6 @@
     author='Red Hat, Inc.',
     author_email='beaker-devel@lists.fedorahosted.org',
     url='https://beaker-project.org/',
-=======
-    version='23.3',
-    # uncomment the following lines if you fill them out in release.py
-    description=description,
-    author=author,
-    author_email=email,
-    url=url,
-    #download_url=download_url,
-    license=license,
->>>>>>> 3657c26c
     cmdclass = {
         'build': Build,
         'build_py': build_py_and_kid,
