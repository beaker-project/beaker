<<<<<<< HEAD
// These are all the LESS files making up Bootstrap, in the order they are 
// defined in boostrap.less and responsive.less. Unneeded bits are commented out 
// as an optimisation.
@import "bootstrap/less/variables.less";
@import "bootstrap/less/mixins.less";
// CSS Reset
@import "bootstrap/less/reset.less";
// Grid system and page structure
@import "bootstrap/less/scaffolding.less";
@import "bootstrap/less/grid.less";
@import "bootstrap/less/layouts.less";
// Base CSS
@import "bootstrap/less/type.less";
@import "bootstrap/less/code.less";
@import "bootstrap/less/forms.less";
@import "bootstrap/less/tables.less";
// Components: common
//@import "bootstrap/less/sprites.less";
@import "bootstrap/less/dropdowns.less";
@import "bootstrap/less/wells.less";
@import "bootstrap/less/component-animations.less";
@import "bootstrap/less/close.less";
// Components: Buttons & Alerts
@import "bootstrap/less/buttons.less";
@import "bootstrap/less/button-groups.less";
@import "bootstrap/less/alerts.less"; // Note: alerts share common CSS with buttons and thus have styles in buttons.less
// Components: Nav
@import "bootstrap/less/navs.less";
@import "bootstrap/less/navbar.less";
//@import "bootstrap/less/breadcrumbs.less";
@import "bootstrap/less/pagination.less";
//@import "bootstrap/less/pager.less";
// Components: Popovers
@import "bootstrap/less/modals.less";
//@import "bootstrap/less/tooltip.less";
//@import "bootstrap/less/popovers.less";
// Components: Misc
//@import "bootstrap/less/thumbnails.less";
@import "bootstrap/less/media.less";
@import "bootstrap/less/labels-badges.less";
@import "bootstrap/less/progress-bars.less";
//@import "bootstrap/less/accordion.less";
//@import "bootstrap/less/carousel.less";
//@import "bootstrap/less/hero-unit.less";
// Utility classes
@import "bootstrap/less/utilities.less"; // Has to be last to override when necessary
// Responsive classes
@import "bootstrap/less/responsive-utilities.less";
// Media queries
@import "bootstrap/less/responsive-1200px-min.less";
@import "bootstrap/less/responsive-768px-979px.less";
@import "bootstrap/less/responsive-767px-max.less";
// Responsive navbar
@import "bootstrap/less/responsive-navbar.less";

=======

// This program is free software; you can redistribute it and/or modify
// it under the terms of the GNU General Public License as published by
// the Free Software Foundation; either version 2 of the License, or
// (at your option) any later version.

@import "bootstrap/less/bootstrap.less";
@import "bootstrap/less/responsive.less";
>>>>>>> 7cae0038
@import "font-awesome/less/font-awesome.less";
@import "typeahead.js-bootstrap.less";
@import (less) "bootstrap-select/bootstrap-select.css";
@import "datatables-bootstrap.less";
@import "backgrid.less";

// overrides for Bootstrap variables
@sansFontFamily:  "Liberation Sans", "Helvetica Neue", Helvetica, Arial, sans-serif;
@serifFontFamily: Georgia, "Times New Roman", Times, serif;
@monoFontFamily:  "Source Code Pro", "DejaVu Sans Mono", Monaco, Menlo, Consolas, "Courier New", monospace;
// Bootstrap sets a global font size of 14px and line height of 20px, which is 
// not very nice. It would be better to use 1em as the base font-size and use 
// relative units for line height, so that we obey the font sizes configured in 
// the browser. Unfortunately this won't work because Bootstrap assumes throughout 
// that @baseLineHeight is an absolute size, not using relative units. :-(
//@baseFontSize:          1em;
//@baseLineHeight:        3ex;

// overrides for FontAwesome variables
@FontAwesomePath: "generated/font-awesome-3.2.1";

// workaround for https://github.com/twitter/typeahead.js/issues/147
.modal-body {
    overflow: visible;
}

// workaround for missing margin above help-block with bootstrap-select
.form-horizontal .bootstrap-select + .help-block {
    margin-top: @baseLineHeight / 2;
}

// heading sizes (Bootstrap's are too generous)
h1, h2, h3 { line-height: @baseLineHeight * 2; }
h1 { font-size: @baseFontSize * 2.25; }
h2 { font-size: @baseFontSize * 1.75; }
h3 { font-size: @baseFontSize * 1.5; }
h4 { font-size: @baseFontSize * 1.25; }
h5 { font-size: @baseFontSize; }
h6 { font-size: @baseFontSize; }
h1 small { font-size: @baseFontSize * 1.5; }
h2 small { font-size: @baseFontSize * 1.25; }
h3 small { font-size: @baseFontSize * 1.25; }

// Friendly datetimes with the real timestamp in title.
time[title] {
    border-bottom: 1px dashed @gray;
}

// We have some forms in table cells, and the bottom margin (from Bootstrap) 
// ruins the row height.
td form, td input, td select, td .input-append, td .input-prepend {
    margin-bottom: 0 !important;
}
// Same for forms in modals.
.modal form {
    margin-bottom: 0 !important;
}

// By default, table cells are top-aligned. If every cell in a row has only one 
// (notional) line, it makes more sense to middle-align them.
.table-one-line-per-row td {
    vertical-align: middle;
}

// To put stuff inline beside the pagination doodads
// Use <div class="pagination-beside"><span>Extra stuff</span></div>
.pagination-beside {
    display: inline-block;
    span {
        // matches .pagination ul li a
        float: left;
        padding: 4px 12px;
    }
}

// Use <span class="form-control-static"> instead of an <input/>, if you just 
// have a static value.
// This is in Bootstrap 3.
.form-control-static {
    display: inline-block;
    padding-top: 5px; // corresponds to .control-label
}

// Text inside btn-toolbars
// Use <span class="btn-group btn-group-text">Some text</span>
.btn-group-text {
    font-size: @baseFontSize;
}

// buttons in grid cells
.table .btn {
    white-space: nowrap;
    padding: @paddingSmall;
}

// progress bars in grid cells
.table td .progress {
    min-width: 100px;
    height: 12px;
    margin-bottom: 0;
}

// dirty rows in editable tables
.table > tbody > tr.dirty {
    & > td, & > th {
        background-color: @warningBackground;
        font-style: italic;
    }
}

@resultPassColor: @green;
@resultFailColor: @red;
@resultWarnColor: @orange;
@resultNewColor: @blue;
@resultPanicColor: @black;

// XXX The above colours are used in the job matrix and are carried over
// from our pre Bootstrap styling.
// We  should probably resolve the above colours with the below at some
// point.

// colour-coded status and result in jobs/recipes grid
.statusCompleted, .resultPass { color: @green; }
.statusAborted, .resultFail { color: @red; }
.statusCancelled, .resultWarn { color: @orange; }
.statusRunning { color: @blueDark; }
.statusDirty { font-style: italic; }

// typeaheads
.tt-dropdown-menu {
    min-width: 240px;
}
.tt-suggestion small {
    .muted;
    margin-left: 0.5em;
}
input.tt-hint {
    .muted;
}
// https://github.com/twitter/typeahead.js/issues/88
.input-append .tt-suggestion, .input-prepend .tt-suggestion {
    font-size: @baseFontSize;
}

// "Growl-like" notifications
.alert.bootstrap-growl {
    box-shadow: 0px 2px 14px rgba(50, 50, 50, 0.5);
}

@import "master.less";
@import "system.less";
@import "job.less";
@import "recipe-tasks.less";
@import "job-matrix.less";
@import "system.less";<|MERGE_RESOLUTION|>--- conflicted
+++ resolved
@@ -1,4 +1,9 @@
-<<<<<<< HEAD
+
+// This program is free software; you can redistribute it and/or modify
+// it under the terms of the GNU General Public License as published by
+// the Free Software Foundation; either version 2 of the License, or
+// (at your option) any later version.
+
 // These are all the LESS files making up Bootstrap, in the order they are 
 // defined in boostrap.less and responsive.less. Unneeded bits are commented out 
 // as an optimisation.
@@ -54,16 +59,6 @@
 // Responsive navbar
 @import "bootstrap/less/responsive-navbar.less";
 
-=======
-
-// This program is free software; you can redistribute it and/or modify
-// it under the terms of the GNU General Public License as published by
-// the Free Software Foundation; either version 2 of the License, or
-// (at your option) any later version.
-
-@import "bootstrap/less/bootstrap.less";
-@import "bootstrap/less/responsive.less";
->>>>>>> 7cae0038
 @import "font-awesome/less/font-awesome.less";
 @import "typeahead.js-bootstrap.less";
 @import (less) "bootstrap-select/bootstrap-select.css";
