--- conflicted
+++ resolved
@@ -927,18 +927,11 @@
         display_name = class_field_list[0]
         field      = class_field_list[1] 
         return (display_name,field) 
-<<<<<<< HEAD
 
     @classmethod 
     def field_type(cls,class_field): 
        """ Takes a class/field string (ie'CPU/Processor') and returns the sqlalchemy type of the field"""
        returned_class_field = cls.split_class_field(class_field) 
-=======
- 
-    def field_type(self,class_field): 
-       """ Takes a class/field string (ie'CPU/Processor') and returns the sqlalchemy type of the field"""
-       returned_class_field = self.split_class_field(class_field) 
->>>>>>> 5e23ca2b
        display_name = returned_class_field[0]
        field      = returned_class_field[1]        
       
@@ -947,7 +940,6 @@
        class_field_type = "%s" % type(field_type)
        match_obj = self.strip_field_type(class_field_type)
        return match_obj.group(1)
-<<<<<<< HEAD
 
     @classmethod
     def search_on_keyvalue(cls,key_name):
@@ -969,19 +961,11 @@
              
     @classmethod 
     def search_on(cls,class_field): 
-=======
- 
-    def search_on(self,class_field): 
->>>>>>> 5e23ca2b
         """
         search_on() takes a combination of class name and field name (i.e 'Cpu/vendor') and
         returns the oeprations suitable for the field type it represents
         """ 
-<<<<<<< HEAD
         returned_class_field = cls.split_class_field(class_field) 
-=======
-        returned_class_field = self.split_class_field(class_field) 
->>>>>>> 5e23ca2b
         display_name = returned_class_field[0]
         field      = returned_class_field[1]        
         class_ref = self.translate_name(display_name)
@@ -1107,13 +1091,8 @@
         #inadequate. 
         #If we are looking at the System class and column 'arch' with the 'is not' operation, it will try and get
         # System.arch_is_not_filter
-<<<<<<< HEAD
-        log.debug('column is %s' % column)
-        underscored_operation = re.sub(' ','_',operation)
-=======
         underscored_operation = re.sub(' ','_',operation) 
         col_op_filter = getattr(cls_ref,'%s_%s_filter' % (column.lower(),underscored_operation),None)
->>>>>>> 5e23ca2b
         
         col_op_filter = getattr(cls_ref,'%s_%s_filter' % (column.lower(),underscored_operation),None)
        
@@ -1182,10 +1161,6 @@
         else:
             pass
 
-<<<<<<< HEAD
-
-=======
->>>>>>> 5e23ca2b
     def __add_columns(self,queri): 
         if self.result_columns is not None:
             for elem in self.result_columns: 
@@ -1198,10 +1173,6 @@
                     self.system_columns_desc.append(elem)
                     continue
                 elif col_ref is not None: 
-<<<<<<< HEAD
-=======
-                    log.debug('Adding columns %s' % col_ref)   
->>>>>>> 5e23ca2b
                     self.extra_columns_desc.append(elem)
                     self.adding_columns = True
                     queri = queri.add_column(col_ref)         
@@ -1224,10 +1195,8 @@
             queri = self.__add_columns(queri)
             
         #Execute filter on query object  
-<<<<<<< HEAD
         for filter_func in self.filter_funcs:           
             queri = queri.filter(filter_func()) 
-        log.debug(queri.statement)
         return queri        
 
 class System(SystemObject):
@@ -1237,22 +1206,6 @@
     joins.add_conditional('arch', [{system_arch_map: system_table.c.id == system_arch_map.c.system_id}, 
                                    {arch_table: arch_table.c.id == system_arch_map.c.arch_id}]) 
 
-=======
-        for filter_func in self.filter_funcs:
-            queri = queri.filter(filter_func())
-        return queri
-
-class System(SystemObject):
-    table = system_table
-    search_by = {'includes' : ['Arch','Name','Status','Type','Vendor','Lender','Model','Memory','Serial','Owner','User','LabController'] }
-    search_table = []  
-    # join_system_keys enforces order over join_system 
-    join_system_keys = [system_arch_map,arch_table]
-    join_system = { 
-                   system_arch_map: system_table.c.id == system_arch_map.c.system_id, 
-                   arch_table: arch_table.c.id == system_arch_map.c.arch_id
-                  }
->>>>>>> 5e23ca2b
     #If we have a set of predefined values that a column can be searched on, put them in the 
     # search_values_dict of the corresponding class
     search_values_dict =     { 'Status' : lambda: SystemStatus.get_all_status_name(),
@@ -2175,16 +2128,9 @@
 class Cpu(SystemObject): 
     table = cpu_table      
     display_name = 'CPU'
-<<<<<<< HEAD
-
     joins = JoinContainer()
     joins.add_unconditional({ cpu_table : system_table.c.id == cpu_table.c.system_id })
     joins.add_conditional('flags',  { cpu_flag_table : cpu_flag_table.c.cpu_id == cpu_table.c.id})   
-=======
-    search_table = []
-    join_system_keys = [cpu_table]
-    join_system = { cpu_table : system_table.c.id == cpu_table.c.system_id }
->>>>>>> 5e23ca2b
     search_values_dict = { 'Hyper' : ['True','False'] }
 
     def __init__(self, vendor=None, model=None, model_name=None, family=None, stepping=None,speed=None,processors=None,cores=None,sockets=None,flags=None):
@@ -2274,11 +2220,7 @@
 
 class Device(SystemObject):
     table = device_table
-<<<<<<< HEAD
-
-=======
     search_table = []
->>>>>>> 5e23ca2b
     display_name = 'Devices' 
     joins = JoinContainer()
     joins.add_unconditional([{system_device_map : system_table.c.id  == system_device_map.c.system_id},
