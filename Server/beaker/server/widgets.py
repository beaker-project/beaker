from turbogears import validators, url, config
import turbogears as tg
from turbojson import jsonify
from turbogears.widgets.rpc import RPC
import model
from decimal import Decimal
from turbogears.widgets import (Form, TextField, SubmitButton, TextArea,
                                AutoCompleteField, SingleSelectField, CheckBox,
                                HiddenField, RemoteForm, CheckBoxList, JSLink,
                                Widget, TableForm, FormField, CompoundFormField,
                                static, PaginateDataGrid, RepeatingFormField,
                                CompoundWidget, AjaxGrid, Tabber, 
                                RadioButtonList,
                                RepeatingFieldSet, SelectionField)
import logging
log = logging.getLogger(__name__)
<<<<<<< HEAD

import logging
log = logging.getLogger('beaker.server')

class UtilJSON:
     @classmethod
     def dynamic_json(cls):
         return lambda param: cls.__return_array_of_json(param)

     @classmethod
     def __return_array_of_json(cls,x):
         if x:
             jsonified_fields = [jsonify.encode(elem) for elem in x]
             return ','.join(jsonified_fields) 
                   
=======
>>>>>>> 5e23ca2b

class LocalJSLink(JSLink):
    """
    Link to local Javascript files
    """
    def update_params(self, d):
        super(JSLink, self).update_params(d)
        d["link"] = url(self.name)

class PowerTypeForm(CompoundFormField):
    """Dynmaically modifies power arguments based on Power Type Selection"""

    javascript = [LocalJSLink('beaker', '/static/javascript/power.js')]
    template = """
    <div xmlns:py="http://purl.org/kid/ns#" id="${field_id}">
    <script language="JavaScript" type="text/JavaScript">
        PowerManager${field_id} = new PowerManager(
        '${field_id}', '${key_field.field_id}', 
        '${powercontroller_field.field_id}',  
        '${search_controller}', '${system_id}');
        addLoadEvent(PowerManager${field_id}.initialize);
    </script>

    ${key_field.display(value_for(key_field), **params_for(key_field))}
     <table class="powerControlArgs">
      <tr>
       <td><label class="fieldlabel"
                  for="${powercontroller_field.field_id}"
                  py:content="powercontroller_field.label"/>
       </td>
       <td>
        <font color="red">
         <span py:if="error_for(powercontroller_field)"
               class="fielderror"
               py:content="error_for(powercontroller_field)" />
        </font>
        ${powercontroller_field.display(value_for(powercontroller_field), **params_for(powercontroller_field))}
        <span py:if="powercontroller_field.help_text"
              class="fieldhelp"
              py:content="powercontroller_field.help_text" />
       </td>
      </tr>
      <tr>
       <td colspan="2">
        <div class="powerControlArgs" id="powerControlArgs${field_id}"/>
       </td>
      </tr>
     </table>
    </div>
    """
    member_widgets = ["powercontroller_field", "key_field"]
    params = ['search_controller', 'system_id']
    params_doc = {'powertypes_callback' : ''}

    def __init__(self, callback, search_controller, *args, **kw):
        super(PowerTypeForm,self).__init__(*args, **kw)

        self.search_controller=search_controller
        self.powercontroller_field = SingleSelectField(name="powercontroller", options=callback)
	self.key_field = HiddenField(name="key")

class myPaginateDataGrid(PaginateDataGrid):
    template = "beaker.server.templates.my_paginate_datagrid"

<<<<<<< HEAD
class SingleSelectFieldJSON(SingleSelectField):
    def __init__(self,*args,**kw):  
        super(SingleSelectField,self).__init__(*args,**kw)

        if kw.has_key('for_column'):
            self.for_column = kw['for_column']
       
    def __json__(self):
        return_dict = {}
        return_dict['field_id'] = self.field_id
        return_dict['name'] = self.name
        if hasattr(self,'for_column'):
            return_dict['column'] = self.for_column
      
        return return_dict   
    
   
class TextFieldJSON(TextField):
    def __init__(self,*args,**kw):
        super(TextField,self).__init__(*args,**kw)
    def __json__(self):
        return {
                'field_id' : self.field_id,
             
               } 

=======
  
>>>>>>> 5e23ca2b
class SearchBar(RepeatingFormField):
    """Search Bar"""

    javascript = [LocalJSLink('beaker', '/static/javascript/searchbar_v4.js')]
    template = """
    <div xmlns:py="http://purl.org/kid/ns#">
    <a id="advancedsearch" href="#">Toggle Search</a>
    <form
      id="simpleform"
      name="${name}_simple"
      action="${action}"
      method="${method}"
      class="searchbar_form"
      py:attrs="form_attrs" 
      style="display:${simple}"
    >
    <table>
     <tr>
      <td><input type="text" name="simplesearch" value="${simplesearch}" class="textfield"/>
      </td>
    <td><input type="submit" name="search" value="Search"/>
      </td>

   
     </tr>
    </table>
    </form>
    <form 
      id="searchform"
      name="${name}"
      action="${action}"
      method="${method}"
      class="searchbar_form"
      py:attrs="form_attrs"
      style="display:${advanced}"
    >
    <fieldset>
     <legend>Search</legend>
     <table>
     <tr>
     <td>
     <table id="${field_id}">
      <thead>
       <tr> 
        <th  py:for="field in fields"> 
         <span class="fieldlabel" py:content="field.label" />
        </th>
       </tr>
      </thead> 
      <tbody>
       <tr py:for="repetition in repetitions"
           class="${field_class}"
           id="${field_id}_${repetition}">
        <script language="JavaScript" type="text/JavaScript">
            
            ${field_id}_${repetition} = new SearchBar([${to_json(fields)}],'${search_controller}','${value_for(this_operations_field)}',${extra_callbacks_stringified},${table_search_controllers_stringified},'${value_for(this_searchvalue_field)}','${value_for(keyvaluevalue)}');
            addLoadEvent(${field_id}_${repetition}.initialize);
        </script>
        <td py:for="field in fields">
                <span py:content="field.display(value_for(field),
                      **params_for(field))" />
                <span py:if="error_for(field)" class="fielderror"
                      py:content="error_for(field)" />
                <span py:if="field.help_text" class="fieldhelp"
                      py:content="field_help_text" />
        </td>
        <td>
           <a 
           href="javascript:SearchBarForm.removeItem('${field_id}_${repetition}')">Remove (-)</a>
        </td>
       </tr>
      </tbody>
     </table></td><td>
     <input type="submit" name="Search" value="Search"/>
     </td>
    
   
     </tr>
     <tr>
     <td colspan="2">
     <a id="doclink" href="javascript:SearchBarForm.addItem('${field_id}');">Add ( + )</a>
     </td>
     </tr>
     </table>
    
    <a id="customcolumns" href="#">Toggle Result Columns</a>
    <a style='margin-left:10px' id="clearcolumns" href="#">Clear Result Columns</a>
    <input py:if="custom_column_checked is False" style='checkbox' id='disable_customcolumns' name='disable_customcolumns' type='checkbox' checked='checked' />
    <input py:if="custom_column_checked is True" style='checkbox' id='disable_customcolumns' name='disable_customcolumns' type='checkbox'  />
    <label for='disable_customcolumns'>Disable Custom Result Columns</label>
    <div style='display:none'  id='selectablecolumns'>
      <ul class="${field_class}" id="${field_id}">
        <li py:for="value,desc in col_options">
          <input py:if="col_defaults.get(value)" type="checkbox" name = "${field_id}_column_${value}" id="${field_id}_column_${value}" value="${value}" checked='checked' />
          <input py:if="not col_defaults.get(value)" type="checkbox" name = "${field_id}_column_${value}" id="${field_id}_column_${value}" value="${value}" />
          <label for="${field_id}_${value}" py:content="desc" />
        </li>  
      </ul>
    </div>
 
     </fieldset>
    </form>
    <script type="text/javascript">
    $(document).ready(function() {
        $('#advancedsearch').click( function() { $('#searchform').toggle('slow');
                                                 $('#simpleform').toggle('slow');});
   

  
        $('#customcolumns').click( function() { $('#selectablecolumns').toggle('slow'); });
        
        $('#clearcolumns').click( function() { $("input[name *= 'systemsearch_column_']").removeAttr('checked'); }); 
     });
    </script>
    </div>
    """

    params = ['repetitions', 'form_attrs', 'search_controller', 'simplesearch',
<<<<<<< HEAD
              'advanced', 'simple','to_json','this_operations_field','this_searchvalue_field','extra_callbacks_stringified','table_search_controllers_stringified','keyvaluevalue','result_columns','col_options','col_defaults','custom_column_checked']
    form_attrs = {}
    simplesearch = None

    def __init__(self, table,search_controller,extra_selects = None,extra_inputs = None, *args, **kw):
        super(SearchBar,self).__init__(*args, **kw)
        self.search_controller=search_controller
        self.repetitions = 1 
       
        table_field = SingleSelectFieldJSON(name="table", options=table, validator=validators.NotEmpty()) 
        operation_field = SingleSelectFieldJSON(name="operation", options=[None], validator=validators.NotEmpty())
        value_field = TextFieldJSON(name="value") 
        # We don't know where in the fields array the operation array will be, so we will put it here
        # to access in the template
        self.this_operations_field = operation_field
        self.this_searchvalue_field = value_field
        self.fields = [table_field,operation_field,value_field] 
         
        new_selects = []
        self.extra_callbacks = {}
        if extra_selects is not None: 
            new_class = [] 
            for elem in extra_selects:
                if elem.has_key('display'):
                    if elem['display'] == 'none':
                        new_class.append('hide_parent') 
                callback = elem.get('callback',None)
                if callback:
                    self.extra_callbacks[elem['name']] = callback    
                new_select = SingleSelectFieldJSON(name=elem['name'],options=[None], css_classes = new_class, validator=validators.NotEmpty(),for_column=elem['column'] )
                if elem['name'] == 'keyvalue':
                    self.keyvaluevalue = new_select
 
                if elem.has_key('pos'):
                    self.fields.insert(elem['pos'] - 1,new_select)
                else:
                    self.fields.append(new_select) 

        new_inputs = []
        if extra_inputs is not None:
            for the_name in extra_inputs:
                new_input = TextField(name=the_name,display='none')
                new_inputs.append(new_input)   

        controllers = kw.get('table_search_controllers','') 
        
        self.table_search_controllers_stringified = str(controllers)
        self.to_json = UtilJSON.dynamic_json() 
        
        self.extra_callbacks_stringified = str(self.extra_callbacks)
        self.fields.extend(new_inputs)
        self.fields.extend(new_selects)
 

    def display(self, value=None, **params):   
        if 'options' in params and 'columns' in params['options']:
	    params['columns'] = params['options']['columns']
=======
              'advanced', 'simple','col_options','col_defaults','custom_column_checked']
    form_attrs = {}
    simplesearch = None

    def __init__(self, table_callback,search_controller, *args, **kw):
        super(SearchBar,self).__init__(*args, **kw)
        self.search_controller=search_controller
        self.repetitions = 1

        table_field = SingleSelectField(name="table", options=table_callback, validator=validators.NotEmpty()) 
        operation_field = SingleSelectField(name="operation", options=[None], validator=validators.NotEmpty())
        value_field = TextField(name="value")
        self.fields = [ table_field, operation_field, value_field]

    def display(self, value=None, **params): 
>>>>>>> 5e23ca2b
        if 'options' in params and 'simplesearch' in params['options']:
            params['simplesearch'] = params['options']['simplesearch']

             
        if value and not 'simplesearch' in params:
            params['advanced'] = 'True'
            params['simple'] = 'none'
        elif value and params['simplesearch'] is None:
            params['advanced'] = 'True'
            params['simple'] = 'none'
        else:
            params['advanced'] = 'none'
            params['simple'] = 'True'
        if value and isinstance(value, list) and len(value) > 1:
            params['repetitions'] = len(value)
        return super(SearchBar, self).display(value, **params)
      
     

class ProvisionForm(RepeatingFormField):
    pass

class PowerActionForm(Form):
    template = "beaker.server.templates.system_power_action"
    member_widgets = ["id", "power", "lab_controller"]
    params = ['options', 'action', 'enabled']
    
    def __init__(self, *args, **kw):
        super(PowerActionForm, self).__init__(*args, **kw)
	self.id = HiddenField(name="id")
        self.power = HiddenField(name="power")
        self.lab_controller = HiddenField(name="lab_controller")

    def update_params(self, d):
        super(PowerActionForm, self).update_params(d)
        if 'power' in d['value'] and 'lab_controller' in d['value']:
            if d['value']['power']:
                d['enabled'] = True

class LabInfoForm(Form):
    template = "beaker.server.templates.system_labinfo"
    member_widgets = ["id", "labinfo", "orig_cost", "curr_cost", "dimensions",
                      "weight", "wattage", "cooling"]
    params = ['options']

    def __init__(self, *args, **kw):
        super(LabInfoForm, self).__init__(*args, **kw)
	self.id = HiddenField(name="id")
        self.labinfo = HiddenField(name="labinfo")
        self.orig_cost = TextField(name='orig_cost', label=_(u'Original Cost'),
                                   validator=validators.Money())
        self.curr_cost = TextField(name='curr_cost', label=_(u'Current Cost'),
                                   validator=validators.Money())
        self.dimensions = TextField(name='dimensions', label=_(u'Dimensions'))
        self.weight = TextField(name='weight', label=_(u'Weight'),
                                   validator=validators.Int())
        self.wattage = TextField(name='wattage', label=_(u'Wattage'),
                                   validator=validators.Int())
        self.cooling = TextField(name='cooling', label=_(u'Cooling'),
                                   validator=validators.Int())

    def update_params(self, d):
        super(LabInfoForm, self).update_params(d)
        if 'labinfo' in d['value']:
            if d['value']['labinfo']:
                labinfo = d['value']['labinfo']
                d['value']['orig_cost'] = labinfo.orig_cost
                d['value']['curr_cost'] = labinfo.curr_cost
                d['value']['dimensions'] = labinfo.dimensions
                d['value']['weight'] = labinfo.weight
                d['value']['wattage'] = labinfo.wattage
                d['value']['cooling'] = labinfo.cooling

class PowerForm(Form):
    template = "beaker.server.templates.system_power"
    member_widgets = ["id", "power", "power_type_id", "power_address", 
                      "power_user", "power_passwd", "power_id",
                       "release_action_id", "reprovision_distro_id"]
    params = []
    params_doc = {}

    def __init__(self, *args, **kw):
        super(PowerForm, self).__init__(*args, **kw)
	self.id = HiddenField(name="id")
        self.power = HiddenField(name="power")
        self.power_type_id = SingleSelectField(name='power_type_id',
                                           label=_(u'Power Type'),
                                           options=model.PowerType.get_all)
        self.power_address = TextField(name='power_address', label=_(u'Power Address'))
        self.power_user = TextField(name='power_user', label=_(u'Power Login'))
        self.power_passwd = TextField(name='power_passwd', label=_(u'Power Password'))
        self.power_id = TextField(name='power_id', label=_(u'Power Port/Plug/etc'))
        self.release_action_id = RadioButtonList(name='release_action_id',
                                             label=_(u'Release Action'),
                                           options=model.ReleaseAction.get_all,
                                             validator=validators.NotEmpty())
        self.reprovision_distro_id = SingleSelectField(name='reprovision_distro_id',
                                                label=_(u'Reprovision Distro'),
                                                options=[],
                                             validator=validators.NotEmpty())

    def update_params(self, d):
        super(PowerForm, self).update_params(d)
        if 'release_action' in d['value']:
            release_action = d['value']['release_action']
            d['value']['release_action_id'] = release_action.id
        if 'reprovision_distro' in d['value']:
            reprovision_distro = d['value']['reprovision_distro']
            d['value']['reprovision_distro_id'] = reprovision_distro.id
        if 'power' in d['value']:
            if d['value']['power']:
                power = d['value']['power']
                d['value']['power_type_id'] = power.power_type_id
                d['value']['power_address'] = power.power_address
                d['value']['power_user'] = power.power_user
                d['value']['power_passwd'] = power.power_passwd
                d['value']['power_id'] = power.power_id


class ExcludedFamilies(FormField):
    template = """
    <ul xmlns:py="http://purl.org/kid/ns#"
        class="${field_class}"
        id="${field_id}"
        py:attrs="list_attrs"
    >
     <li py:for="arch, a_options in options">
      <label for="${field_id}_${arch}" py:content="arch" />
      <ul xmlns:py="http://purl.org/kid/ns#"
          class="${field_class}"
          id="${field_id}_${arch}"
          py:attrs="list_attrs"
      >
       <li py:for="value, desc, subsection, attrs in a_options">
        <input type="checkbox"
               name="${name}.${arch}"
               id="${field_id}_${value}"
               value="${value}"
               py:attrs="attrs"
        />
        <label for="${field_id}_${value}" py:content="desc" />
        <ul xmlns:py="http://purl.org/kid/ns#"
            class="${field_class}"
            id="${field_id}_${value}_sub"
            py:attrs="list_attrs"
        >
         <li py:for="subvalue, subdesc, attrs  in subsection">
          <input type="checkbox"
                 name="${name}_subsection.${arch}"
                 id="${field_id}_${value}_sub_${subvalue}"
                 value="${subvalue}"
                 py:attrs="attrs"
          />
          <label for="${field_id}_${value}_sub_${subvalue}" py:content="subdesc" />
         </li>
        </ul>
       </li>
      </ul>
     </li>
    </ul>
    """
    _multiple_selection = True
    _selected_verb = 'checked'
    params = ["attrs", "options", "list_attrs"]
    params_doc = {'list_attrs' : 'Extra (X)HTML attributes for the ul tag'}
    list_attrs = {}
    attrs = {}
    options = []

    def __init__(self, *args, **kw):
        super(ExcludedFamilies, self).__init__(*args, **kw)

    def update_params(self, d):
        super(ExcludedFamilies, self).update_params(d)
        a_options = []
        for arch,arch_options in d["options"]:
            options = []
            for optgroup in arch_options:
                optlist = [optgroup]
                soptions = []
                for i, option in enumerate(optlist):
                    if len(option) is 3:
                        option_attrs = {}
                    elif len(option) is 4:
                        option_attrs = dict(option[3])
                    if d['attrs'].has_key('readonly'):
                        option_attrs['readonly'] = 'True'
                    if self._is_selected(option[0], d['value'][0][arch]):
                        option_attrs[self._selected_verb] = self._selected_verb
                    for soptgroup in option[2]:
                        soptlist = [soptgroup]
                        for j, soption in enumerate(soptlist):
                            if len(soption) is 2:
                                soption_attrs = {}
                            elif len(soption) is 3:
                                soption_attrs = dict(soption[2])
                            if d['attrs'].has_key('readonly'):
                                soption_attrs['readonly'] = 'True'
                            if self._is_selected(soption[0], d['value'][1][arch]):
                                soption_attrs[self._selected_verb] = self._selected_verb
                            soptlist[j]=(soption[0], soption[1], soption_attrs)
                        soptions.extend(soptlist)
                    optlist[i] = (option[0], option[1], soptions, option_attrs)
                options.extend(optlist)
            a_options.append((arch,options))
        d["options"] = a_options

    def _is_selected(self, option_value, value):
        if value is not None:
            if self._multiple_selection:
                if option_value in value:
                    return True
            else:
                if option_value == value:
                    return True
        return False

class SystemKeys(Form):
    template = "beaker.server.templates.system_keys"
    member_widgets = ["id", "key_name", "key_value"]
    params = ['options', 'readonly', 'key_values_int', 'key_values_string']

    def __init__(self, *args, **kw):
        super(SystemKeys, self).__init__(*args, **kw)
	self.id = HiddenField(name="id")
        self.key_name = TextField(name='key_name', label=_(u'Key'))
        self.key_value = TextField(name='key_value', label=_(u'Value'))

    def update_params(self, d):
        super(SystemKeys, self).update_params(d)
        if 'readonly' in d['options']:
            d['readonly'] = d['options']['readonly']
        if 'key_values_int' in d['options']:
            d['key_values_int'] = d['options']['key_values_int']
        if 'key_values_string' in d['options']:
            d['key_values_string'] = d['options']['key_values_string']

class SystemArches(Form):
    template = "beaker.server.templates.system_arches"
    member_widgets = ["id", "arch"]
    params = ['options', 'readonly', 'arches']

    def __init__(self, *args, **kw):
        super(SystemArches, self).__init__(*args, **kw)
	self.id    = HiddenField(name="id")
        self.arch  = AutoCompleteField(name='arch',
                                      search_controller=url("/arches/by_name"),
                                      search_param="name",
                                      result_name="arches")

    def update_params(self, d):
        super(SystemArches, self).update_params(d)
        if 'readonly' in d['options']:
            d['readonly'] = d['options']['readonly']
        if 'arches' in d['options']:
            d['arches'] = d['options']['arches']
        
class DistroTags(Form):
    template = "beaker.server.templates.distro_tags"
    member_widgets = ["id", "tag"]
    params = ['options', 'readonly', 'tags']

    def __init__(self, *args, **kw):
        super(DistroTags, self).__init__(*args, **kw)
	self.id    = HiddenField(name="id")
        self.tag = AutoCompleteField(name='tag',
                                      search_controller=url("/tags/by_tag"),
                                      search_param="tag",
                                      result_name="tags")

    def update_params(self, d):
        super(DistroTags, self).update_params(d)
        if 'readonly' in d['options']:
            d['readonly'] = d['options']['readonly']
        if 'tags' in d['options']:
            d['tags'] = d['options']['tags']

class SystemGroups(Form):
    template = "beaker.server.templates.system_groups"
    member_widgets = ["id", "group"]
    params = ['options', 'readonly', 'groups']
    
    def __init__(self, *args, **kw):
        super(SystemGroups, self).__init__(*args, **kw)
	self.id    = HiddenField(name="id")
        self.group = AutoCompleteField(name='group',
                                      search_controller=url("/groups/by_name"),
                                      search_param="name",
                                      result_name="groups")

    def update_params(self, d):
        super(SystemGroups, self).update_params(d)
        if 'readonly' in d['options']:
            d['readonly'] = d['options']['readonly']
        if 'groups' in d['options']:
            d['groups'] = d['options']['groups']

class SystemProvision(Form):
    javascript = [LocalJSLink('beaker', '/static/javascript/provision.js')]
    template = "beaker.server.templates.system_provision"
    member_widgets = ["id", "prov_install", "ks_meta", "power",
                      "koptions", "koptions_post", "reboot"]
    params = ['options', 'is_user', 'lab_controller', 'power_enabled']
    
    def __init__(self, *args, **kw):
        super(SystemProvision, self).__init__(*args, **kw)
	self.id           = HiddenField(name="id")
	self.power        = HiddenField(name="power")
        self.prov_install = SingleSelectField(name='prov_install',
                                             label=_(u'Distro'),
                                             options=[],
                                             attrs=dict(size=10),
                                             validator=validators.NotEmpty())
        self.ks_meta       = TextField(name='ks_meta', attrs=dict(size=50),
                                       label=_(u'KickStart MetaData'))
        self.koptions      = TextField(name='koptions', attrs=dict(size=50),
                                       label=_(u'Kernel Options (Install)'))
        self.koptions_post = TextField(name='koptions_post', 
                                       attrs=dict(size=50),
                                       label=_(u'Kernel Options (Post)'))
        self.reboot        = CheckBox(name='reboot',
                                       label=_(u'Reboot System?'),
                                       default=True)

    def update_params(self, d):
        super(SystemProvision, self).update_params(d)
        if 'is_user' in d['options']:
            d['is_user'] = d['options']['is_user']
        if 'lab_controller' in d['options']:
            d['lab_controller'] = d['options']['lab_controller']
        if 'power' in d['value']:
            if d['value']['power']:
                d['power_enabled'] = True

class SystemInstallOptions(Form):
    template = "beaker.server.templates.system_installoptions"
    member_widgets = ["id", "prov_arch", "prov_osmajor", "prov_osversion",
                       "prov_ksmeta", "prov_koptions", "prov_koptionspost"]
    params = ['options', 'readonly', 'provisions']
    
    def __init__(self, *args, **kw):
        super(SystemInstallOptions, self).__init__(*args, **kw)
	self.id                = HiddenField(name="id")
        self.prov_arch         = SingleSelectField(name='prov_arch',
                                 label=_(u'Arch'),
                                 options=[],
                                 validator=validators.NotEmpty())
        self.prov_osmajor      = SingleSelectField(name='prov_osmajor',
                                 label=_(u'Family'),
                                 options=model.OSMajor.get_all)
        self.prov_osversion    = SingleSelectField(name='prov_osversion',
                                 label=_(u'Update'),
                                 options=model.OSVersion.get_all)
        self.prov_ksmeta       = TextField(name='prov_ksmeta', 
                                     label=_(u'Kickstart Metadata'))
        self.prov_koptions     = TextField(name='prov_koptions', 
                                       label=_(u'Kernel Options'))
        self.prov_koptionspost = TextField(name='prov_koptionspost',
                                           label=_(u'Kernel Options Post'))

    def update_params(self, d):
        super(SystemInstallOptions, self).update_params(d)
        if 'readonly' in d['options']:
            d['readonly'] = d['options']['readonly']
        if 'provisions' in d['options']:
            d['provisions'] = d['options']['provisions']

class SystemNotes(Form):
    template = "beaker.server.templates.system_notes"
    member_widgets = ["id", "note"]
    params = ['options', 'readonly', 'notes']

    def __init__(self, *args, **kw):
        super(SystemNotes, self).__init__(*args, **kw)
	self.id = HiddenField(name="id")
        self.note = TextArea(name='note', label=_(u'Note'))

    def update_params(self, d):
        super(SystemNotes, self).update_params(d)
        if 'readonly' in d['options']:
            d['readonly'] = d['options']['readonly']
        if 'notes' in d['options']:
            d['notes'] = d['options']['notes']

class SystemExclude(Form):
    template = """
    <form xmlns:py="http://purl.org/kid/ns#"
          name="${name}"
          action="${tg.url(action)}"
          method="${method}" width="100%">
     ${display_field_for("id")}
     ${display_field_for("excluded_families")}
     <a py:if="not readonly" class="button" href="javascript:document.${name}.submit();">Save Exclude Changes</a>
    </form>
    """
    member_widgets = ["id", "excluded_families"]
    params = ['options', 'readonly']
    params_doc = {}

    def __init__(self, *args, **kw):
        super(SystemExclude, self).__init__(*args, **kw)
	self.id = HiddenField(name="id")
        self.excluded_families = ExcludedFamilies(name="excluded_families")

    def update_params(self, d):
        super(SystemExclude, self).update_params(d)
        if 'readonly' in d['options']:
            d['readonly'] = d['options']['readonly']

class SystemDetails(Widget):
    template = "beaker.server.templates.system_details"
    params = ['system']

class SystemHistory(Widget):
    template = "beaker.server.templates.system_activity"
    params = ['system']

class SystemForm(Form):
    javascript = [LocalJSLink('beaker', '/static/javascript/provision.js')]
    template = "beaker.server.templates.system_form"
    params = ['id','readonly',
              'user_change','user_change_text',
              'loan_change', 'loan_text',
              'owner_change', 'owner_change_text']
    user_change = '/user_change'
    owner_change = '/owner_change'
    loan_change = '/loan_change'
    fields = [
               HiddenField(name='id'),
               TextField(name='fqdn', 
                         label=_(u'FQDN'), 
                         validator=validators.NotEmpty(),
                         attrs={'maxlength':'255',
                                'size':'60'}),
               SingleSelectField(name='status_id',
                                 label=_(u'Status'),
                                 options=model.SystemStatus.get_all_status,
                                 validator=validators.NotEmpty()),
               SingleSelectField(name='lab_controller_id',
                                 label=_(u'Lab Controller'),
                                 options=model.LabController.get_all),
               TextField(name='vendor', label=_(u'Vendor')),
               TextField(name='model', label=_(u'Model')),
               TextField(name='date_added', label=_(u'Date Added')),
               TextField(name='date_modified', label=_(u'Date Modified')),
               TextField(name='date_lastcheckin', label=_(u'Last Checkin')),
               TextField(name='serial', label=_(u'Serial Number')),
               SingleSelectField(name='type_id',
                                 label=_(u'Type'),
                                 options=model.SystemType.get_all_types,
                                 validator=validators.NotEmpty()),
               TextField(name='location', label=_(u'Location')),
               TextField(name='lender', label=_(u'Lender')),
               TextField(name='user', label=_(u'User')),
               TextField(name='owner', label=_(u'Owner')),
               TextField(name='loaned', label=_(u'Loaned To')),
               TextField(name='contact', label=_(u'Contact')),
               CheckBox(name='shared', label=_(u'Shared')),
               CheckBox(name='private', label=_(u'Secret (NDA)')),
               Tabber(use_cookie=True),
               AutoCompleteField(name='group',
                                      search_controller=url("/groups/by_name"),
                                      search_param="name",
                                      result_name="groups"),
               TextField(name='mac_address', label=_(u'Mac Address')),
    ]

    def display_value(self, item, hidden_fields, value=None):
        if item not in [hfield.name for hfield in hidden_fields]:
            return value

    def update_params(self, d):
        super(SystemForm, self).update_params(d)
        if d["options"].has_key("owner_change"):
            d["owner_change"] = d["options"]["owner_change"]
        if d["options"].has_key("user_change"):
            d["user_change"] = d["options"]["user_change"]
        if d["options"].has_key("owner_change_text"):
            d["owner_change_text"] = d["options"]["owner_change_text"]
        if d["options"].has_key("user_change_text"):
            d["user_change_text"] = d["options"]["user_change_text"]
        if d["options"].has_key("loan_change"):
            d["loan_change"] = d["options"]["loan_change"]
        if d["options"].has_key("loan_text"):
            d["loan_text"] = d["options"]["loan_text"]
        d["id"] = d["value_for"]("id")

        if d["options"]["readonly"]:
	    d["readonly"] = True
 	    attrs = {'attrs':{'readonly':'True'}}
 	    d["display_field_for"] = lambda f: self.display_field_for(f,
                                                          d["value_for"](f),
                                                                  **attrs)<|MERGE_RESOLUTION|>--- conflicted
+++ resolved
@@ -14,7 +14,6 @@
                                 RepeatingFieldSet, SelectionField)
 import logging
 log = logging.getLogger(__name__)
-<<<<<<< HEAD
 
 import logging
 log = logging.getLogger('beaker.server')
@@ -30,8 +29,6 @@
              jsonified_fields = [jsonify.encode(elem) for elem in x]
              return ','.join(jsonified_fields) 
                    
-=======
->>>>>>> 5e23ca2b
 
 class LocalJSLink(JSLink):
     """
@@ -96,7 +93,6 @@
 class myPaginateDataGrid(PaginateDataGrid):
     template = "beaker.server.templates.my_paginate_datagrid"
 
-<<<<<<< HEAD
 class SingleSelectFieldJSON(SingleSelectField):
     def __init__(self,*args,**kw):  
         super(SingleSelectField,self).__init__(*args,**kw)
@@ -119,13 +115,9 @@
         super(TextField,self).__init__(*args,**kw)
     def __json__(self):
         return {
-                'field_id' : self.field_id,
-             
+                'field_id' : self.field_id,             
                } 
 
-=======
-  
->>>>>>> 5e23ca2b
 class SearchBar(RepeatingFormField):
     """Search Bar"""
 
@@ -244,7 +236,6 @@
     """
 
     params = ['repetitions', 'form_attrs', 'search_controller', 'simplesearch',
-<<<<<<< HEAD
               'advanced', 'simple','to_json','this_operations_field','this_searchvalue_field','extra_callbacks_stringified','table_search_controllers_stringified','keyvaluevalue','result_columns','col_options','col_defaults','custom_column_checked']
     form_attrs = {}
     simplesearch = None
@@ -302,27 +293,8 @@
     def display(self, value=None, **params):   
         if 'options' in params and 'columns' in params['options']:
 	    params['columns'] = params['options']['columns']
-=======
-              'advanced', 'simple','col_options','col_defaults','custom_column_checked']
-    form_attrs = {}
-    simplesearch = None
-
-    def __init__(self, table_callback,search_controller, *args, **kw):
-        super(SearchBar,self).__init__(*args, **kw)
-        self.search_controller=search_controller
-        self.repetitions = 1
-
-        table_field = SingleSelectField(name="table", options=table_callback, validator=validators.NotEmpty()) 
-        operation_field = SingleSelectField(name="operation", options=[None], validator=validators.NotEmpty())
-        value_field = TextField(name="value")
-        self.fields = [ table_field, operation_field, value_field]
-
-    def display(self, value=None, **params): 
->>>>>>> 5e23ca2b
         if 'options' in params and 'simplesearch' in params['options']:
-            params['simplesearch'] = params['options']['simplesearch']
-
-             
+            params['simplesearch'] = params['options']['simplesearch']     
         if value and not 'simplesearch' in params:
             params['advanced'] = 'True'
             params['simple'] = 'none'
