from turbogears import validators, url, config
import turbogears as tg
from turbojson import jsonify
from turbogears.widgets.rpc import RPC
from sqlalchemy import distinct
import model
import search_utility
from decimal import Decimal
from turbogears.widgets import (Form, TextField, SubmitButton, TextArea,
                                AutoCompleteField, SingleSelectField, CheckBox,
                                HiddenField, RemoteForm, LinkRemoteFunction, CheckBoxList, JSLink,
                                Widget, TableForm, FormField, CompoundFormField,
                                static, PaginateDataGrid, DataGrid, RepeatingFormField,
                                CompoundWidget, AjaxGrid, Tabber, CSSLink,
<<<<<<< HEAD
                                RadioButtonList, MultipleSelectField, Button,
                                RepeatingFieldSet, SelectionField,WidgetsList)
import logging
log = logging.getLogger(__name__)
=======
                                RadioButtonList,
                                RepeatingFieldSet, SelectionField)
>>>>>>> bb3a5bf1

import logging
log = logging.getLogger(__name__)

class UtilJSON:
     @classmethod
     def dynamic_json(cls):
         return lambda param: cls.__return_array_of_json(param)

     @classmethod
     def __return_array_of_json(cls,x):
         if x:
             jsonified_fields = [jsonify.encode(elem) for elem in x]
             return ','.join(jsonified_fields) 
                   

class LocalJSLink(JSLink):
    """
    Link to local Javascript files
    """
<<<<<<< HEAD
    def update_params(self,d): 
=======
    def update_params(self, d): 
>>>>>>> bb3a5bf1
        super(JSLink, self).update_params(d)
        d["link"] = url(self.name)


class LocalCSSLink(CSSLink):
    """
    Link to local CSS files
    """
    def update_params(self, d):
        super(CSSLink, self).update_params(d)
        d["link"] = url(self.name)


class PowerTypeForm(CompoundFormField):
    """Dynmaically modifies power arguments based on Power Type Selection"""
    javascript = [LocalJSLink('beaker', '/static/javascript/power.js')]
    template = """
    <div xmlns:py="http://purl.org/kid/ns#" id="${field_id}">
    <script language="JavaScript" type="text/JavaScript">
        PowerManager${field_id} = new PowerManager(
        '${field_id}', '${key_field.field_id}', 
        '${powercontroller_field.field_id}',  
        '${search_controller}', '${system_id}');
        addLoadEvent(PowerManager${field_id}.initialize);
    </script>

    ${key_field.display(value_for(key_field), **params_for(key_field))}
     <table class="powerControlArgs">
      <tr>
       <td><label class="fieldlabel"
                  for="${powercontroller_field.field_id}"
                  py:content="powercontroller_field.label"/>
       </td>
       <td>
        <font color="red">
         <span py:if="error_for(powercontroller_field)"
               class="fielderror"
               py:content="error_for(powercontroller_field)" />
        </font>
        ${powercontroller_field.display(value_for(powercontroller_field), **params_for(powercontroller_field))}
        <span py:if="powercontroller_field.help_text"
              class="fieldhelp"
              py:content="powercontroller_field.help_text" />
       </td>
      </tr>
      <tr>
       <td colspan="2">
        <div class="powerControlArgs" id="powerControlArgs${field_id}"/>
       </td>
      </tr>
     </table>
    </div>
    """
    member_widgets = ["powercontroller_field", "key_field"]
    params = ['search_controller', 'system_id']
    params_doc = {'powertypes_callback' : ''}

    def __init__(self, callback, search_controller, *args, **kw):
        super(PowerTypeForm,self).__init__(*args, **kw)
        self.search_controller=search_controller
        self.powercontroller_field = SingleSelectField(name="powercontroller", options=callback)
	self.key_field = HiddenField(name="key")

class ReserveWorkflow(Form): 
    javascript = [LocalJSLink('beaker', '/static/javascript/reserve_workflow.js')] 
    template="beaker.server.templates.reserve_workflow"
    css = [LocalCSSLink('beaker','/static/css/reserve_workflow.css')] 
    member_widgets = ['arch','distro','distro_family','method_','tag'] 
    params = ['arch_value','method_value','tag_value','distro_family_value','all_arches',
              'all_tags','all_methods','all_distro_familys','to_json'] 

    def __init__(self,*args,**kw):
        super(ReserveWorkflow,self).__init__(*args, **kw)  
        self.all_arches = [['','None Selected']] + [[elem.arch,elem.arch] for elem in model.Arch.query()]
        self.all_tags = [['','None Selected']] + [[elem.tag,elem.tag] for elem in model.DistroTag.query()]  
        self.all_methods = [('','None Selected')] + [[elem,elem] for elem in model.Distro.all_methods()]
        self.all_distro_familys = [('','None Selected')] + [[elem.osmajor,elem.osmajor] for elem in model.OSMajor.query()] 

        self.method_ = SingleSelectField(name='method', label='Method', options=[None],validator=validators.NotEmpty())
        self.distro = SingleSelectField(name='distro', label='Distro', 
                                        options=[('','None available')],validator=validators.NotEmpty())
        self.distro_family = SingleSelectField(name='distro_family', label='Distro Family', 
                                               options=[None],validator=validators.NotEmpty())
        self.tag = SingleSelectField(name='tag', label='Tag', options=[None],validator=validators.NotEmpty())
        self.arch = SingleSelectField(name='arch', label='Arch', options=[None],validator=validators.NotEmpty())

        self.to_json = UtilJSON.dynamic_json()
        self.name = 'reserveworkflow_form'
        self.action = '/reserve_system'
        self.submit = SubmitButton(name='search',attrs={'value':'Show Systems'})
                                                                
    def display(self,value=None,**params):
        if 'options' in params:
            for k in params['options'].keys():
                params[k] = params['options'][k]
                del params['options'][k]
        return super(ReserveWorkflow,self).display(value,**params)

    def update_params(self,d):
        super(ReserveWorkflow,self).update_params(d) 
        if 'values' in d:
            if d['values']:
                d['arch_value'] = d['values']['arch'] 
                d['distro_family_value'] = d['values']['distro_family']
                d['tag_value'] = d['values']['tag']
                d['method_value'] = d['values']['method']

class myDataGrid(DataGrid):
    template = "beaker.server.templates.my_datagrid"
    
class InnerGrid(DataGrid):
    template = "beaker.server.templates.inner_grid" 
    params = ['show_headers']
    
    def display(self,value=None,**params):
        if 'options' in params:
            if 'show_headers' in params['options']:
                params['show_headers'] = params['options']['show_headers']
        return super(InnerGrid,self).display(value,**params)

class myPaginateDataGrid(PaginateDataGrid):
    template = "beaker.server.templates.my_paginate_datagrid"


class SingleSelectFieldJSON(SingleSelectField):
    def __init__(self,*args,**kw):  
        super(SingleSelectField,self).__init__(*args,**kw)

        if kw.has_key('for_column'):
            self.for_column = kw['for_column']
       
    def __json__(self):
        return_dict = {}
        return_dict['field_id'] = self.field_id
        return_dict['name'] = self.name
        if hasattr(self,'for_column'):
            return_dict['column'] = self.for_column
      
        return return_dict   
    
   
class TextFieldJSON(TextField):
    def __init__(self,*args,**kw):
        super(TextField,self).__init__(*args,**kw)
    def __json__(self):
        return {
                'field_id' : self.field_id,             
               }

class NestedGrid(CompoundWidget):
    template = "beaker.server.templates.inner_grid" 
    params = ['inner_list']


class JobMatrixReport(Form):     
    javascript = [LocalJSLink('beaker', '/static/javascript/job_matrix.js')]
    css = [LocalCSSLink('beaker','/static/css/job_matrix.css')] 
    template = 'beaker.server.templates.job_matrix' 
    member_widgets = ['whiteboard','job_ids','generate_button'] 
    params = ['list','whiteboard_filter','whiteboard_options','job_ids_vals']
    default_validator = validators.NotEmpty() 
    def __init__(self,*args,**kw): 
        super(JobMatrixReport,self).__init__(*args, **kw)       
        self.class_name = self.__class__.__name__
        if 'whiteboard_options' in kw:
            whiteboard_options = kw['whiteboard_options']
        else:
            whiteboard_options = []

        self.whiteboard_options = whiteboard_options or []
      
        self.whiteboard = SingleSelectField('whiteboard',label='Whiteboard',attrs={'size':5}, options=whiteboard_options, validator=self.default_validator) 
        self.job_ids = TextArea('job_ids',label='Job ID', rows=7,cols=7, validator=self.default_validator) 
        self.whiteboard_filter = TextField('whiteboard_filter', label='Filter Whiteboard') 

        self.name='remote_form' 
        self.action = '.'   
    
    def display(self,**params):     
        if 'options' in params:
            if 'whiteboard_options' in params['options']:
                params['whiteboard_options'] = params['options']['whiteboard_options'] 
            if 'job_ids_vals' in params['options']:
                params['job_ids_vals'] = params['options']['job_ids_vals']
            if 'grid' in params['options']:              
                params['grid'] = params['options']['grid'] 
            if 'list' in params['options']: 
                params['list'] = params['options']['list']
        return super(JobMatrixReport,self).display(value=None,**params)

class TaskList(Widget):
    template = 'beaker.server.templates.task_list'
    css = [LocalCSSLink('beaker','/static/css/task_list.css')] 
    params = ['data']
    
    def display(self,value=None,**params):
        if 'options' in params:
            params['data'] = params['options'] #this is temp, ned to figure out how to paginate elements of a dict
            #if 'data' in params['options']:
            #    if params['options']['data']:
            #        params['data'] = params['options']['data']
        return super(TaskList,self).display(value,**params)   

class SearchBar(RepeatingFormField):
    """Search Bar""" 
    javascript = [LocalJSLink('beaker', '/static/javascript/searchbar_v4.js')]
    template = """
    <div xmlns:py="http://purl.org/kid/ns#">
    <a id="advancedsearch" href="#">Toggle Search</a>
    <form
      id="simpleform"
      name="${name}_simple"
      action="${action}"
      method="${method}"
      class="searchbar_form"
      py:attrs="form_attrs" 
      style="display:${simple}"
    >
    <span py:for="hidden in extra_hiddens or []">
        <input type='hidden' id='${hidden[0]}' name='${hidden[0]}' value='${hidden[1]}' />
    </span> 
    <table>
     <tr>
      <td><input type="text" name="simplesearch" value="${simplesearch}" class="textfield"/>
      </td>
    <td><input type="submit" name="search" value="Search"/>
      </td>

   
     </tr>
    </table>
    </form>
    <form 
      id="searchform"
      name="${name}"
      action="${action}"
      method="${method}"
      class="searchbar_form"
      py:attrs="form_attrs"
      style="display:${advanced}"
    >

    <span py:for="hidden in extra_hiddens or []">
        <input type='hidden' id='${hidden[0]}' name='${hidden[0]}' value='${hidden[1]}' />
    </span> 
    <fieldset>
     <legend>Search</legend>
     <table>
     <tr>
     <td>
     <table id="${field_id}">
      <thead>
       <tr> 
        <th  py:for="field in fields"> 
         <span class="fieldlabel" py:content="field.label" />
        </th>
       </tr>
      </thead> 
      <tbody>
       <tr py:for="repetition in repetitions"
           class="${field_class}"
           id="${field_id}_${repetition}">
        <script language="JavaScript" type="text/JavaScript">
            
            ${field_id}_${repetition} = new SearchBar([${to_json(fields)}],'${search_controller}','${value_for(this_operations_field)}',${extra_callbacks_stringified},${table_search_controllers_stringified},'${value_for(this_searchvalue_field)}','${value_for(keyvaluevalue)}');
            addLoadEvent(${field_id}_${repetition}.initialize);
        </script>
        <td py:for="field in fields">
                <span py:content="field.display(value_for(field),
                      **params_for(field))" />
                <span py:if="error_for(field)" class="fielderror"
                      py:content="error_for(field)" />
                <span py:if="field.help_text" class="fieldhelp"
                      py:content="field_help_text" />
        </td>
        <td>
           <a 
           href="javascript:SearchBarForm.removeItem('${field_id}_${repetition}')">Remove (-)</a>
        </td>
       </tr>
      </tbody>
     </table></td><td>
     <input type="submit" name="Search" value="Search"/>
     </td>
    
   
     </tr>
     <tr>
     <td colspan="2">
     <a id="doclink" href="javascript:SearchBarForm.addItem('${field_id}');">Add ( + )</a>
     </td>
     </tr>
     </table>
    
    <a id="customcolumns" href="#">Toggle Result Columns</a> 
    <div style='display:none'  id='selectablecolumns'>
      <ul class="${field_class}" id="${field_id}">
        <li py:if="col_options" py:for="value,desc in col_options">
          <input py:if="col_defaults.get(value)" type="checkbox" name = "${field_id}_column_${value}" id="${field_id}_column_${value}" value="${value}" checked='checked' />
          <input py:if="not col_defaults.get(value)" type="checkbox" name = "${field_id}_column_${value}" id="${field_id}_column_${value}" value="${value}" />
          <label for="${field_id}_${value}" py:content="desc" />
        </li>  
      </ul>
    <a style='margin-left:10px' id="selectnone" href="#">Select None</a>
    <a style='margin-left:10px' id="selectall" href="#">Select All</a>
    <a style='margin-left:10px' id="selectdefault" href="#">Select Default</a>
    </div> 
     </fieldset>  
    </form>
    <script type="text/javascript">
    $(document).ready(function() {
        $('#advancedsearch').click( function() { $('#searchform').toggle('slow');
                                                 $('#simpleform').toggle('slow');});
   

  
        $('#customcolumns').click( function() { $('#selectablecolumns').toggle('slow'); });
        
        $('#selectnone').click( function() { $("input[name *= 'systemsearch_column_']").removeAttr('checked'); }); 
        $('#selectall').click( function() { $("input[name *= 'systemsearch_column_']").attr('checked',1); });
        $('#selectdefault').click( function() { $("input[name *= 'systemsearch_column_']").each( function() { select_only_default($(this))}) });

        function select_only_default(obj) {
            var defaults = ${default_result_columns}
            var current_item = obj.val()
            var the_name = 'systemsearch_column_'+current_item
             if (defaults[current_item] == 1) {
                 $("input[name = '"+the_name+"']").attr('checked',1); 
             } else {
                 $("input[name = '"+the_name+"']").removeAttr('checked');  
             }
         }
     });


    </script>
    </div>
    """

    params = ['repetitions', 'form_attrs', 'search_controller', 'simplesearch',
              'advanced', 'simple','to_json','this_operations_field','this_searchvalue_field','extra_hiddens',
              'extra_callbacks_stringified','table_search_controllers_stringified','keyvaluevalue',
              'result_columns','col_options','col_defaults','custom_column_checked','default_result_columns']
    form_attrs = {}
    simplesearch = None

    def __init__(self, table,search_controller,extra_selects = None,extra_inputs = None, *args, **kw): 
        super(SearchBar,self).__init__(*args, **kw)
        self.search_controller=search_controller
        self.repetitions = 1            
        self.default_result_columns = {}
        table_field = SingleSelectFieldJSON(name="table", options=table, validator=validators.NotEmpty()) 
        operation_field = SingleSelectFieldJSON(name="operation", options=[None], validator=validators.NotEmpty())
        value_field = TextFieldJSON(name="value") 
        # We don't know where in the fields array the operation array will be, so we will put it here
        # to access in the template
        self.this_operations_field = operation_field
        self.this_searchvalue_field = value_field
<<<<<<< HEAD
        self.fields = [table_field,operation_field,value_field]
       
=======
        self.fields = [table_field,operation_field,value_field] 

>>>>>>> bb3a5bf1
        new_selects = []
        self.extra_callbacks = {}
        if extra_selects is not None: 
            new_class = [] 
            for elem in extra_selects:
                if elem.has_key('display'):
                    if elem['display'] == 'none':
                        new_class.append('hide_parent') 
                callback = elem.get('callback',None)
                if callback:
                    self.extra_callbacks[elem['name']] = callback    
                new_select = SingleSelectFieldJSON(name=elem['name'],options=[None], css_classes = new_class, validator=validators.NotEmpty(),for_column=elem['column'] )
                if elem['name'] == 'keyvalue':
                    self.keyvaluevalue = new_select
 
                if elem.has_key('pos'):
                    self.fields.insert(elem['pos'] - 1,new_select)
                else:
                    self.fields.append(new_select) 

        new_inputs = []
        if extra_inputs is not None:
            for the_name in extra_inputs:
                new_input = TextField(name=the_name,display='none')
                new_inputs.append(new_input)   

        controllers = kw.get('table_search_controllers',dict()) 
         
        self.table_search_controllers_stringified = str(controllers)
        self.to_json = UtilJSON.dynamic_json()
        
        self.extra_callbacks_stringified = str(self.extra_callbacks)
        self.fields.extend(new_inputs)
        self.fields.extend(new_selects)
 
    def display(self, value=None, **params): 
        if 'options' in params: 
            if 'columns' in params['options']:
	        params['columns'] = params['options']['columns']
            if 'simplesearch' in params['options']:
                params['simplesearch'] = params['options']['simplesearch']     
            if 'result_columns' in params['options']:
                json_this = {} 
                for elem in params['options']['result_columns']: 
                    json_this.update({elem : 1})
                params['default_result_columns'] = jsonify.encode(json_this)     
<<<<<<< HEAD
            if 'extra_hiddens' in params['options']:
                params['extra_hiddens'] = [(k,v) for k,v in params['options']['extra_hiddens'].iteritems()] 
=======
            else:
                params['default_result_columns'] = 'null'
            if 'col_options' in params['options']:
                params['col_options'] = params['options']['col_options']
            else:
                params['col_options'] = []
            if 'col_defaults' in params['options']:
                params['col_defaults'] = params['options']['col_defaults']
            if 'custom_column_checked' in params['options']:
                params['custom_column_checked'] = params['options']['custom_column_checked']
>>>>>>> bb3a5bf1

        if value and not 'simplesearch' in params:
            params['advanced'] = 'True'
            params['simple'] = 'none'
        elif value and params['simplesearch'] is None: 
            params['advanced'] = 'True'
            params['simple'] = 'none'
        else:  
            params['advanced'] = 'none'
            params['simple'] = 'True'
        if value and isinstance(value, list) and len(value) > 1:
            params['repetitions'] = len(value)
        return super(SearchBar, self).display(value, **params)
      
     

class ProvisionForm(RepeatingFormField):
    pass

class PowerActionForm(Form):
    template = "beaker.server.templates.system_power_action"
    member_widgets = ["id", "power", "lab_controller"]
    params = ['options', 'action', 'enabled']
    
    def __init__(self, *args, **kw):
        super(PowerActionForm, self).__init__(*args, **kw)
	self.id = HiddenField(name="id")
        self.power = HiddenField(name="power")
        self.lab_controller = HiddenField(name="lab_controller")

    def update_params(self, d):
        super(PowerActionForm, self).update_params(d)
        if 'power' in d['value'] and 'lab_controller' in d['value']:
            if d['value']['power']:
                d['enabled'] = True

class TaskSearchForm(RemoteForm):
    template = "beaker.server.templates.task_search_form"
    member_widgets = ['system_id', 'system', 'task', 'distro', 'family', 'arch', 'start', 'finish', 'status', 'result']
    params = ['options','hidden']
    fields = [HiddenField(name='system_id', validator=validators.Int()),
              HiddenField(name='distro_id', validator=validators.Int()),
              HiddenField(name='task_id', validator=validators.Int()),
              TextField(name='task', label=_(u'Task')),
#              AutoCompleteField(name='task',
#                                search_controller=url('/tasks/by_name'),
#                                search_param='task',
#                                result_name='tasks'),
              TextField(name='system', label=_(u'System')),
              SingleSelectField(name='arch_id', label=_(u'Arch'),validator=validators.Int(),
                                options=model.Arch.get_all),
              TextField(name='distro', label=_(u'Distro')),
              TextField(name='whiteboard', label=_(u'Recipe Whiteboard')),
#              AutoCompleteField(name='distro',
#                                search_controller=url('/distros/by_name'),
#                                search_param='distro',
#                                result_name='distros'),
              SingleSelectField(name='osmajor_id', label=_(u'Family'),validator=validators.Int(),
                                options=model.OSMajor.get_all),
              SingleSelectField(name='status_id', label=_(u'Status'),validator=validators.Int(),
                                options=model.TaskStatus.get_all),
              SingleSelectField(name='result_id', label=_(u'Result'),validator=validators.Int(),
                                options=model.TaskResult.get_all),
             ]

#    def__init__(self, *args, **kw):
#        super(TaskSearchForm, self).__init__(*args, **kw)
#        self.system_id = HiddenField(name='system_id')
#        self.system    = TextField(name='system', label=_(u'System'))
#        self.task      = TextField(name='task', label=_(u'Task'))

    def update_params(self, d):
        print "d=", d
        super(TaskSearchForm, self).update_params(d)
        if 'arch_id' in d['options']:
            d['arch_id'] = d['options']['arch_id']


class LabInfoForm(Form):
    template = "beaker.server.templates.system_labinfo"
    member_widgets = ["id", "labinfo", "orig_cost", "curr_cost", "dimensions",
                      "weight", "wattage", "cooling"]
    params = ['options']

    def __init__(self, *args, **kw):
        super(LabInfoForm, self).__init__(*args, **kw)
	self.id = HiddenField(name="id")
        self.labinfo = HiddenField(name="labinfo")
        self.orig_cost = TextField(name='orig_cost', label=_(u'Original Cost'),
                                   validator=validators.Money())
        self.curr_cost = TextField(name='curr_cost', label=_(u'Current Cost'),
                                   validator=validators.Money())
        self.dimensions = TextField(name='dimensions', label=_(u'Dimensions'))
        self.weight = TextField(name='weight', label=_(u'Weight'),
                                   validator=validators.Int())
        self.wattage = TextField(name='wattage', label=_(u'Wattage'),
                                   validator=validators.Int())
        self.cooling = TextField(name='cooling', label=_(u'Cooling'),
                                   validator=validators.Int())

    def update_params(self, d):
        super(LabInfoForm, self).update_params(d)
        if 'labinfo' in d['value']:
            if d['value']['labinfo']:
                labinfo = d['value']['labinfo']
                d['value']['orig_cost'] = labinfo.orig_cost
                d['value']['curr_cost'] = labinfo.curr_cost
                d['value']['dimensions'] = labinfo.dimensions
                d['value']['weight'] = labinfo.weight
                d['value']['wattage'] = labinfo.wattage
                d['value']['cooling'] = labinfo.cooling

class PowerForm(Form):
    template = "beaker.server.templates.system_power"
    member_widgets = ["id", "power", "power_type_id", "power_address", 
                      "power_user", "power_passwd", "power_id",
                       "release_action_id", "reprovision_distro_id"]
    params = []
    params_doc = {}

    def __init__(self, *args, **kw):
        super(PowerForm, self).__init__(*args, **kw)
	self.id = HiddenField(name="id")
        self.power = HiddenField(name="power")
        self.power_type_id = SingleSelectField(name='power_type_id',
                                           label=_(u'Power Type'),
                                           options=model.PowerType.get_all)
        self.power_address = TextField(name='power_address', label=_(u'Power Address'))
        self.power_user = TextField(name='power_user', label=_(u'Power Login'))
        self.power_passwd = TextField(name='power_passwd', label=_(u'Power Password'))
        self.power_id = TextField(name='power_id', label=_(u'Power Port/Plug/etc'))
        self.release_action_id = RadioButtonList(name='release_action_id',
                                             label=_(u'Release Action'),
                                           options=model.ReleaseAction.get_all,
                                            default=1,
                                             validator=validators.NotEmpty())
        self.reprovision_distro_id = SingleSelectField(name='reprovision_distro_id',
                                                label=_(u'Reprovision Distro'),
                                                options=[],
                                             validator=validators.NotEmpty())

    def update_params(self, d):
        super(PowerForm, self).update_params(d)
        if 'release_action' in d['value']:
            release_action = d['value']['release_action']
            d['value']['release_action_id'] = release_action.id
        if 'reprovision_distro' in d['value']:
            reprovision_distro = d['value']['reprovision_distro']
            d['value']['reprovision_distro_id'] = reprovision_distro.id
        if 'power' in d['value']:
            if d['value']['power']:
                power = d['value']['power']
                d['value']['power_type_id'] = power.power_type_id
                d['value']['power_address'] = power.power_address
                d['value']['power_user'] = power.power_user
                d['value']['power_passwd'] = power.power_passwd
                d['value']['power_id'] = power.power_id


class ExcludedFamilies(FormField):
    template = """
    <ul xmlns:py="http://purl.org/kid/ns#"
        class="${field_class}"
        id="${field_id}"
        py:attrs="list_attrs"
    >
     <li py:for="arch, a_options in options">
      <label for="${field_id}_${arch}" py:content="arch" />
      <ul xmlns:py="http://purl.org/kid/ns#"
          class="${field_class}"
          id="${field_id}_${arch}"
          py:attrs="list_attrs"
      >
       <li py:for="value, desc, subsection, attrs in a_options">
        <input type="checkbox"
               name="${name}.${arch}"
               id="${field_id}_${value}"
               value="${value}"
               py:attrs="attrs"
        />
        <label for="${field_id}_${value}" py:content="desc" />
        <ul xmlns:py="http://purl.org/kid/ns#"
            class="${field_class}"
            id="${field_id}_${value}_sub"
            py:attrs="list_attrs"
        >
         <li py:for="subvalue, subdesc, attrs  in subsection">
          <input type="checkbox"
                 name="${name}_subsection.${arch}"
                 id="${field_id}_${value}_sub_${subvalue}"
                 value="${subvalue}"
                 py:attrs="attrs"
          />
          <label for="${field_id}_${value}_sub_${subvalue}" py:content="subdesc" />
         </li>
        </ul>
       </li>
      </ul>
     </li>
    </ul>
    """
    _multiple_selection = True
    _selected_verb = 'checked'
    params = ["attrs", "options", "list_attrs"]
    params_doc = {'list_attrs' : 'Extra (X)HTML attributes for the ul tag'}
    list_attrs = {}
    attrs = {}
    options = []

    def __init__(self, *args, **kw):
        super(ExcludedFamilies, self).__init__(*args, **kw)

    def update_params(self, d):
        super(ExcludedFamilies, self).update_params(d)
        a_options = []
        for arch,arch_options in d["options"]:
            options = []
            for optgroup in arch_options:
                optlist = [optgroup]
                soptions = []
                for i, option in enumerate(optlist):
                    if len(option) is 3:
                        option_attrs = {}
                    elif len(option) is 4:
                        option_attrs = dict(option[3])
                    if d['attrs'].has_key('readonly'):
                        option_attrs['readonly'] = 'True'
                    if self._is_selected(option[0], d['value'][0][arch]):
                        option_attrs[self._selected_verb] = self._selected_verb
                    for soptgroup in option[2]:
                        soptlist = [soptgroup]
                        for j, soption in enumerate(soptlist):
                            if len(soption) is 2:
                                soption_attrs = {}
                            elif len(soption) is 3:
                                soption_attrs = dict(soption[2])
                            if d['attrs'].has_key('readonly'):
                                soption_attrs['readonly'] = 'True'
                            if self._is_selected(soption[0], d['value'][1][arch]):
                                soption_attrs[self._selected_verb] = self._selected_verb
                            soptlist[j]=(soption[0], soption[1], soption_attrs)
                        soptions.extend(soptlist)
                    optlist[i] = (option[0], option[1], soptions, option_attrs)
                options.extend(optlist)
            a_options.append((arch,options))
        d["options"] = a_options

    def _is_selected(self, option_value, value):
        if value is not None:
            if self._multiple_selection:
                if option_value in value:
                    return True
            else:
                if option_value == value:
                    return True
        return False

class SystemKeys(Form):
    template = "beaker.server.templates.system_keys"
    member_widgets = ["id", "key_name", "key_value"]
    params = ['options', 'readonly', 'key_values_int', 'key_values_string']

    def __init__(self, *args, **kw):
        super(SystemKeys, self).__init__(*args, **kw)
	self.id = HiddenField(name="id")
        self.key_name = TextField(name='key_name', label=_(u'Key'))
        self.key_value = TextField(name='key_value', label=_(u'Value'))

    def update_params(self, d):
        super(SystemKeys, self).update_params(d)
        if 'readonly' in d['options']:
            d['readonly'] = d['options']['readonly']
        if 'key_values_int' in d['options']:
            d['key_values_int'] = d['options']['key_values_int']
        if 'key_values_string' in d['options']:
            d['key_values_string'] = d['options']['key_values_string']

class SystemArches(Form):
    template = "beaker.server.templates.system_arches"
    member_widgets = ["id", "arch"]
    params = ['options', 'readonly', 'arches']

    def __init__(self, *args, **kw):
        super(SystemArches, self).__init__(*args, **kw)
	self.id    = HiddenField(name="id")
        self.arch  = AutoCompleteField(name='arch',
                                      search_controller=url("/arches/by_name"),
                                      search_param="name",
                                      result_name="arches")

    def update_params(self, d):
        super(SystemArches, self).update_params(d)
        if 'readonly' in d['options']:
            d['readonly'] = d['options']['readonly']
        if 'arches' in d['options']:
            d['arches'] = d['options']['arches']
        
class DistroTags(Form):
    template = "beaker.server.templates.distro_tags"
    member_widgets = ["id", "tag"]
    params = ['options', 'readonly', 'tags']

    def __init__(self, *args, **kw):
        super(DistroTags, self).__init__(*args, **kw)
	self.id    = HiddenField(name="id")
        self.tag = AutoCompleteField(name='tag',
                                      search_controller=url("/tags/by_tag"),
                                      search_param="tag",
                                      result_name="tags")

    def update_params(self, d):
        super(DistroTags, self).update_params(d)
        if 'readonly' in d['options']:
            d['readonly'] = d['options']['readonly']
        if 'tags' in d['options']:
            d['tags'] = d['options']['tags']

class SystemGroups(Form):
    template = "beaker.server.templates.system_groups"
    member_widgets = ["id", "group"]
    params = ['options', 'readonly', 'groups']
    
    def __init__(self, *args, **kw):
        super(SystemGroups, self).__init__(*args, **kw)
	self.id    = HiddenField(name="id")
        self.group = AutoCompleteField(name='group',
                                      search_controller=url("/groups/by_name"),
                                      search_param="name",
                                      result_name="groups")

    def update_params(self, d):
        super(SystemGroups, self).update_params(d)
        if 'readonly' in d['options']:
            d['readonly'] = d['options']['readonly']
        if 'groups' in d['options']:
            d['groups'] = d['options']['groups']

class SystemProvision(Form):
    javascript = [LocalJSLink('beaker', '/static/javascript/provision.js')]
    template = "beaker.server.templates.system_provision"
    member_widgets = ["id", "prov_install", "ks_meta", "power",
                      "koptions", "koptions_post", "reboot"]
    params = ['options', 'is_user', 'lab_controller', 'power_enabled']
    
    def __init__(self, *args, **kw):
        super(SystemProvision, self).__init__(*args, **kw)
	self.id           = HiddenField(name="id")
	self.power        = HiddenField(name="power")
        self.prov_install = SingleSelectField(name='prov_install',
                                             label=_(u'Distro'),
                                             options=[],
                                             attrs=dict(size=10),
                                             validator=validators.NotEmpty())
        self.ks_meta       = TextField(name='ks_meta', attrs=dict(size=50),
                                       label=_(u'KickStart MetaData'))
        self.koptions      = TextField(name='koptions', attrs=dict(size=50),
                                       label=_(u'Kernel Options (Install)'))
        self.koptions_post = TextField(name='koptions_post', 
                                       attrs=dict(size=50),
                                       label=_(u'Kernel Options (Post)'))
        self.reboot        = CheckBox(name='reboot',
                                       label=_(u'Reboot System?'),
                                       default=True)

    def update_params(self, d):
        super(SystemProvision, self).update_params(d)
        if 'is_user' in d['options']:
            d['is_user'] = d['options']['is_user']
        if 'lab_controller' in d['options']:
            d['lab_controller'] = d['options']['lab_controller']
        if 'power' in d['value']:
            if d['value']['power']:
                d['power_enabled'] = True

class SystemInstallOptions(Form):
    template = "beaker.server.templates.system_installoptions"
    member_widgets = ["id", "prov_arch", "prov_osmajor", "prov_osversion",
                       "prov_ksmeta", "prov_koptions", "prov_koptionspost"]
    params = ['options', 'readonly', 'provisions']
    
    def __init__(self, *args, **kw):
        super(SystemInstallOptions, self).__init__(*args, **kw)
	self.id                = HiddenField(name="id")
        self.prov_arch         = SingleSelectField(name='prov_arch',
                                 label=_(u'Arch'),
                                 options=[],
                                 validator=validators.NotEmpty())
        self.prov_osmajor      = SingleSelectField(name='prov_osmajor',
                                 label=_(u'Family'),
                                 options=model.OSMajor.get_all)
        self.prov_osversion    = SingleSelectField(name='prov_osversion',
                                 label=_(u'Update'),
                                 options=model.OSVersion.get_all)
        self.prov_ksmeta       = TextField(name='prov_ksmeta', 
                                     label=_(u'Kickstart Metadata'))
        self.prov_koptions     = TextField(name='prov_koptions', 
                                       label=_(u'Kernel Options'))
        self.prov_koptionspost = TextField(name='prov_koptionspost',
                                           label=_(u'Kernel Options Post'))

    def update_params(self, d):
        super(SystemInstallOptions, self).update_params(d)
        if 'readonly' in d['options']:
            d['readonly'] = d['options']['readonly']
        if 'provisions' in d['options']:
            d['provisions'] = d['options']['provisions']

class SystemNotes(Form):
    template = "beaker.server.templates.system_notes"
    member_widgets = ["id", "note"]
    params = ['options', 'readonly', 'notes']

    def __init__(self, *args, **kw):
        super(SystemNotes, self).__init__(*args, **kw)
	self.id = HiddenField(name="id")
        self.note = TextArea(name='note', label=_(u'Note'))

    def update_params(self, d):
        super(SystemNotes, self).update_params(d)
        if 'readonly' in d['options']:
            d['readonly'] = d['options']['readonly']
        if 'notes' in d['options']:
            d['notes'] = d['options']['notes']

class SystemExclude(Form):
    template = """
    <form xmlns:py="http://purl.org/kid/ns#"
          name="${name}"
          action="${tg.url(action)}"
          method="${method}" width="100%">
     ${display_field_for("id")}
     ${display_field_for("excluded_families")}
     <a py:if="not readonly" class="button" href="javascript:document.${name}.submit();">Save Exclude Changes</a>
    </form>
    """
    member_widgets = ["id", "excluded_families"]
    params = ['options', 'readonly']
    params_doc = {}

    def __init__(self, *args, **kw):
        super(SystemExclude, self).__init__(*args, **kw)
	self.id = HiddenField(name="id")
        self.excluded_families = ExcludedFamilies(name="excluded_families")

    def update_params(self, d):
        super(SystemExclude, self).update_params(d)
        if 'readonly' in d['options']:
            d['readonly'] = d['options']['readonly']

class SystemDetails(Widget):
    template = "beaker.server.templates.system_details"
    params = ['system']

class SystemHistory(CompoundWidget): 
    template = "beaker.server.templates.system_activity"
    params = ['list','grid','search_bar','searchvalue','all_history'] 
    
    def __init__(self):
        #filter_column_options = model.Activity.distinct_field_names() 
        self.grid  = myPaginateDataGrid(fields = [PaginateDataGrid.Column(name='user',title='PUser',getter=lambda x: x.user,options=dict(sortable=True)),
                                                  PaginateDataGrid.Column(name='service', title='Service', getter=lambda x: x.service, options=dict(sortable=True)),
                                                  PaginateDataGrid.Column(name='created', title='Created', getter=lambda x: x.created, options = dict(sortable=True)),
                                                  PaginateDataGrid.Column(name='field_name', title='Field Name', getter=lambda x: x.field_name, options=dict(sortable=True)),
                                                  PaginateDataGrid.Column(name='action', title='Action', getter=lambda x: x.action, options=dict(sortable=True)),
                                                  PaginateDataGrid.Column(name='old_value',title='Old Value', getter=lambda x: x.old_value,options=dict(sortable=True)), 
                                                  PaginateDataGrid.Column(name='new_value',title='New Value',getter=lambda x: x.new_value, options=dict(sortable=True))]) 

        self.search_bar = SearchBar(name='historysearch',
                           label=_(u'History Search'),    
                           table = search_utility.HistorySearch.create_search_table(search_utility.History),
                           search_controller=url("/get_search_options_history"), 
                           )

    def display(self,value=None,**params):
        if 'options' in params: 
            if 'searchvalue' in params['options']:
                params['searchvalue'] = params['options']['searchvalue'] 
        if 'action' in params:
            params['all_history'] = params['action']
        return super(SystemHistory, self).display(value,**params)
                
    

class SystemForm(Form):
<<<<<<< HEAD
    javascript = [LocalJSLink('beaker', '/static/javascript/provision.js'),
                  JSLink(static,'ajax.js')]
=======
    javascript = [LocalJSLink('beaker', '/static/javascript/provision.js'),LocalJSLink('beaker', '/static/javascript/searchbar_v4.js')]
>>>>>>> bb3a5bf1
    template = "beaker.server.templates.system_form"
    params = ['id','readonly',
              'user_change','user_change_text',
              'loan_change', 'loan_text',
              'owner_change', 'owner_change_text','show_creator_field']
    user_change = '/user_change'
    owner_change = '/owner_change'
    loan_change = '/loan_change'
    fields = [
               HiddenField(name='id'),
               TextField(name='fqdn', 
                         label=_(u'FQDN'), 
                         validator=validators.NotEmpty(),
                         attrs={'maxlength':'255',
                                'size':'60'}),
               SingleSelectField(name='status_id',
                                 label=_(u'Status'),
                                 options=model.SystemStatus.get_all_status,
                                 validator=validators.NotEmpty()),
               TextArea(name='status_reason', label=_(u'Condition Report'),attrs={'rows':3,'cols':27},validator=validators.MaxLength(255)),
               SingleSelectField(name='lab_controller_id',
                                 label=_(u'Lab Controller'),
                                 options=model.LabController.get_all),
               TextField(name='vendor', label=_(u'Vendor')),
               TextField(name='model', label=_(u'Model')),
               TextField(name='date_added', label=_(u'Date Added')),
               TextField(name='date_modified', label=_(u'Date Modified')),
               TextField(name='date_lastcheckin', label=_(u'Last Checkin')),
               TextField(name='serial', label=_(u'Serial Number')),
               TextField(name='creator', label=_(u'Creator')),
               SingleSelectField(name='type_id',
                                 label=_(u'Type'),
                                 options=model.SystemType.get_all_types,
                                 validator=validators.NotEmpty()),
               TextField(name='location', label=_(u'Location')),
               TextField(name='lender', label=_(u'Lender')),
               TextField(name='user', label=_(u'User')),
               TextField(name='owner', label=_(u'Owner')),
               TextField(name='loaned', label=_(u'Loaned To')),
               TextField(name='contact', label=_(u'Contact')),
               CheckBox(name='shared', label=_(u'Shared')),
               CheckBox(name='private', label=_(u'Secret (NDA)')),
               Tabber(use_cookie=True),
               AutoCompleteField(name='group',
                                      search_controller=url("/groups/by_name"),
                                      search_param="name",
                                      result_name="groups"),
               TextField(name='mac_address', label=_(u'Mac Address')),
    ]

    def display_value(self, item, hidden_fields, value=None):
        if item not in [hfield.name for hfield in hidden_fields]:
            return value

    def update_params(self, d):
        super(SystemForm, self).update_params(d)
        if d["options"].has_key("owner_change"):
            d["owner_change"] = d["options"]["owner_change"]
        if d["options"].has_key("user_change"):
            d["user_change"] = d["options"]["user_change"]
        if d["options"].has_key("owner_change_text"):
            d["owner_change_text"] = d["options"]["owner_change_text"]
        if d["options"].has_key("user_change_text"):
            d["user_change_text"] = d["options"]["user_change_text"]
        if d["options"].has_key("loan_change"):
            d["loan_change"] = d["options"]["loan_change"]
        if d["options"].has_key("loan_text"):
            d["loan_text"] = d["options"]["loan_text"]
        if d["options"].has_key("show_creator_field"):
            d["show_creator_field"] = d["options"]["show_creator_field"]
            
        d["id"] = d["value_for"]("id")

        if d["options"]["readonly"]:
	    d["readonly"] = True
 	    attrs = {'attrs':{'readonly':'True'}}
 	    d["display_field_for"] = lambda f: self.display_field_for(f,
                                                          d["value_for"](f),
                                                                  **attrs)

class TasksWidget(CompoundWidget):
    template = "beaker.server.templates.tasks_widget"
    params = ['tasks', 'hidden']
    member_widgets = ['link'] 
    link = LinkRemoteFunction(name='link', method='post')

class RecipeTasksWidget(Widget):
    template = "beaker.server.templates.tasks_widget"
    params = ['tasks', 'hidden']

    def update_params(self, d):
        d["hidden"] = dict(system  = 1,
                           arch    = 1,
                           distro  = 1,
                           osmajor = 1,
                          )

class RecipeWidget(CompoundWidget):
    javascript = []
    css = []
    template = "beaker.server.templates.recipe_widget"
    params = ['recipe']
    member_widgets = ['recipe_tasks_widget']
    recipe_tasks_widget = RecipeTasksWidget()<|MERGE_RESOLUTION|>--- conflicted
+++ resolved
@@ -12,16 +12,8 @@
                                 Widget, TableForm, FormField, CompoundFormField,
                                 static, PaginateDataGrid, DataGrid, RepeatingFormField,
                                 CompoundWidget, AjaxGrid, Tabber, CSSLink,
-<<<<<<< HEAD
                                 RadioButtonList, MultipleSelectField, Button,
                                 RepeatingFieldSet, SelectionField,WidgetsList)
-import logging
-log = logging.getLogger(__name__)
-=======
-                                RadioButtonList,
-                                RepeatingFieldSet, SelectionField)
->>>>>>> bb3a5bf1
-
 import logging
 log = logging.getLogger(__name__)
 
@@ -41,11 +33,7 @@
     """
     Link to local Javascript files
     """
-<<<<<<< HEAD
-    def update_params(self,d): 
-=======
     def update_params(self, d): 
->>>>>>> bb3a5bf1
         super(JSLink, self).update_params(d)
         d["link"] = url(self.name)
 
@@ -404,13 +392,7 @@
         # to access in the template
         self.this_operations_field = operation_field
         self.this_searchvalue_field = value_field
-<<<<<<< HEAD
         self.fields = [table_field,operation_field,value_field]
-       
-=======
-        self.fields = [table_field,operation_field,value_field] 
-
->>>>>>> bb3a5bf1
         new_selects = []
         self.extra_callbacks = {}
         if extra_selects is not None: 
@@ -457,10 +439,6 @@
                 for elem in params['options']['result_columns']: 
                     json_this.update({elem : 1})
                 params['default_result_columns'] = jsonify.encode(json_this)     
-<<<<<<< HEAD
-            if 'extra_hiddens' in params['options']:
-                params['extra_hiddens'] = [(k,v) for k,v in params['options']['extra_hiddens'].iteritems()] 
-=======
             else:
                 params['default_result_columns'] = 'null'
             if 'col_options' in params['options']:
@@ -471,7 +449,8 @@
                 params['col_defaults'] = params['options']['col_defaults']
             if 'custom_column_checked' in params['options']:
                 params['custom_column_checked'] = params['options']['custom_column_checked']
->>>>>>> bb3a5bf1
+            if 'extra_hiddens' in params['options']:
+                params['extra_hiddens'] = [(k,v) for k,v in params['options']['extra_hiddens'].iteritems()] 
 
         if value and not 'simplesearch' in params:
             params['advanced'] = 'True'
@@ -956,12 +935,10 @@
     
 
 class SystemForm(Form):
-<<<<<<< HEAD
     javascript = [LocalJSLink('beaker', '/static/javascript/provision.js'),
-                  JSLink(static,'ajax.js')]
-=======
-    javascript = [LocalJSLink('beaker', '/static/javascript/provision.js'),LocalJSLink('beaker', '/static/javascript/searchbar_v4.js')]
->>>>>>> bb3a5bf1
+                  LocalJSLink('beaker', '/static/javascript/searchbar_v4.js'),
+                  JSLink(static,'ajax.js'),
+                 ]
     template = "beaker.server.templates.system_form"
     params = ['id','readonly',
               'user_change','user_change_text',
