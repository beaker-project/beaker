--- conflicted
+++ resolved
@@ -9,12 +9,8 @@
                                 HiddenField, RemoteForm, CheckBoxList, JSLink,
                                 Widget, TableForm, FormField, CompoundFormField,
                                 static, PaginateDataGrid, RepeatingFormField,
-<<<<<<< HEAD
                                 CompoundWidget, AjaxGrid, Tabber, CSSLink,
-=======
-                                CompoundWidget, AjaxGrid, Tabber, 
                                 RadioButtonList,
->>>>>>> 087280bd
                                 RepeatingFieldSet, SelectionField)
 
 
