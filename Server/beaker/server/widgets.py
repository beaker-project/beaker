--- conflicted
+++ resolved
@@ -14,14 +14,9 @@
                                 CompoundWidget, AjaxGrid, Tabber, CSSLink,
                                 RadioButtonList,
                                 RepeatingFieldSet, SelectionField)
-<<<<<<< HEAD
+
 import logging
 log = logging.getLogger(__name__)
-=======
->>>>>>> e9bf6fbc
-
-import logging
-log = logging.getLogger("beaker.server.widgets")
 
 class UtilJSON:
      @classmethod
@@ -220,7 +215,7 @@
     <a id="customcolumns" href="#">Toggle Result Columns</a> 
     <div style='display:none'  id='selectablecolumns'>
       <ul class="${field_class}" id="${field_id}">
-        <li py:for="value,desc in col_options">
+        <li py:if="col_options" py:for="value,desc in col_options">
           <input py:if="col_defaults.get(value)" type="checkbox" name = "${field_id}_column_${value}" id="${field_id}_column_${value}" value="${value}" checked='checked' />
           <input py:if="not col_defaults.get(value)" type="checkbox" name = "${field_id}_column_${value}" id="${field_id}_column_${value}" value="${value}" />
           <label for="${field_id}_${value}" py:content="desc" />
@@ -269,7 +264,7 @@
     form_attrs = {}
     simplesearch = None
 
-    def __init__(self, table,search_controller,extra_selects = None,extra_inputs = None, *args, **kw):
+    def __init__(self, table,search_controller,extra_selects = None,extra_inputs = None, *args, **kw): 
         super(SearchBar,self).__init__(*args, **kw)
         self.search_controller=search_controller
         self.repetitions = 1            
@@ -282,12 +277,7 @@
         self.this_operations_field = operation_field
         self.this_searchvalue_field = value_field
         self.fields = [table_field,operation_field,value_field] 
-<<<<<<< HEAD
-
-         
-=======
-                     
->>>>>>> e9bf6fbc
+
         new_selects = []
         self.extra_callbacks = {}
         if extra_selects is not None: 
@@ -320,12 +310,10 @@
         self.to_json = UtilJSON.dynamic_json() 
         
         self.extra_callbacks_stringified = str(self.extra_callbacks)
-<<<<<<< HEAD
         self.fields.extend(new_inputs)
         self.fields.extend(new_selects)
  
-
-    def display(self, value=None, **params):   
+    def display(self, value=None, **params): 
         if 'options' in params: 
             if 'columns' in params['options']:
 	        params['columns'] = params['options']['columns']
@@ -336,14 +324,18 @@
                 for elem in params['options']['result_columns']: 
                     json_this.update({elem : 1})
                 params['default_result_columns'] = jsonify.encode(json_this)     
+            else:
+                params['default_result_columns'] = 'null'
+            if 'col_options' in params['options']:
+                params['col_options'] = params['options']['col_options']
+            else:
+                params['col_options'] = []
+            if 'col_defaults' in params['options']:
+                params['col_defaults'] = params['options']['col_defaults']
+            if 'custom_column_checked' in params['options']:
+                params['custom_column_checked'] = params['options']['custom_column_checked']
+
         if value and not 'simplesearch' in params:
-=======
-        
-    def display(self, value=None, **params): 
-        if 'options' in params and 'simplesearch' in params['options']:
-            params['simplesearch'] = params['options']['simplesearch'] 
-        if value and not 'simplesearch' in params: 
->>>>>>> e9bf6fbc
             params['advanced'] = 'True'
             params['simple'] = 'none'
         elif value and params['simplesearch'] is None: 
@@ -353,13 +345,7 @@
             params['advanced'] = 'none'
             params['simple'] = 'True'
         if value and isinstance(value, list) and len(value) > 1:
-<<<<<<< HEAD
             params['repetitions'] = len(value)
-
-
-=======
-            params['repetitions'] = len(value) 
->>>>>>> e9bf6fbc
         return super(SearchBar, self).display(value, **params)
       
      
@@ -759,7 +745,7 @@
     template = "beaker.server.templates.system_details"
     params = ['system']
 
-class SystemHistory(Widget): 
+class SystemHistory(CompoundWidget): 
     template = "beaker.server.templates.system_activity"
     params = ['list','grid','search_bar','searchvalue','all_history'] 
     
@@ -771,16 +757,16 @@
                                                   PaginateDataGrid.Column(name='field_name', title='Field Name', getter=lambda x: x.field_name, options=dict(sortable=True)),
                                                   PaginateDataGrid.Column(name='action', title='Action', getter=lambda x: x.action, options=dict(sortable=True)),
                                                   PaginateDataGrid.Column(name='old_value',title='Old Value', getter=lambda x: x.old_value,options=dict(sortable=True)), 
-                                                  PaginateDataGrid.Column(name='new_value',title='New Value',getter=lambda x: x.new_value, options=dict(sortable=True))])
-       
+                                                  PaginateDataGrid.Column(name='new_value',title='New Value',getter=lambda x: x.new_value, options=dict(sortable=True))]) 
+
         self.search_bar = SearchBar(name='historysearch',
                            label=_(u'History Search'),    
                            table = search_utility.HistorySearch.create_search_table(search_utility.History),
                            search_controller=url("/get_search_options_history"), 
                            )
 
-    def display(self,value=None,**params): 
-        if 'options' in params:
+    def display(self,value=None,**params):
+        if 'options' in params: 
             if 'searchvalue' in params['options']:
                 params['searchvalue'] = params['options']['searchvalue'] 
         if 'action' in params:
