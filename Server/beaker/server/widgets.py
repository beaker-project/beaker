--- conflicted
+++ resolved
@@ -955,14 +955,10 @@
     
 
 class SystemForm(Form):
-<<<<<<< HEAD
     javascript = [LocalJSLink('beaker', '/static/javascript/provision.js'),
-                  LocalJSLink('beaker', '/static/javascript/searchbar_v4.js'),
+                  LocalJSLink('beaker', '/static/javascript/searchbar_v5.js'),
                   JSLink(static,'ajax.js'),
                  ]
-=======
-    javascript = [LocalJSLink('beaker', '/static/javascript/provision.js'),LocalJSLink('beaker', '/static/javascript/searchbar_v5.js')]
->>>>>>> d22bdcda
     template = "beaker.server.templates.system_form"
     params = ['id','readonly',
               'user_change','user_change_text',
