--- conflicted
+++ resolved
@@ -444,12 +444,8 @@
                                 self.queri = self.queri.outerjoin(system_relations,aliased=is_alias,id=id)
                             self.queri = self.queri.outerjoin(system_relations,aliased=is_alias)
                             break     
-                        
-                    
-              
-
-       
-    def add_custom_columns(self,result_columns): 
+                         
+    def add_columns_desc(self,result_columns): 
         if result_columns is not None:
             for elem in result_columns: 
                 (display_name,col) = self.split_class_field(elem) 
@@ -519,18 +515,6 @@
     table = model.system_table
     search_table = []
 
-<<<<<<< HEAD
-    searchable_columns = {'Vendor' : myColumn(column=model.System.vendor,col_type='string'),
-                          'Name'   : myColumn(column=model.System.fqdn,col_type='string'),
-                          'Lender' : myColumn(column=model.System.lender,col_type='string'),
-                          'Model'  : myColumn(column=model.System.model,col_type='string'),
-                          'Memory' : myColumn(column=model.System.memory,col_type='numeric'),
-                          'User'   : myColumn(column=model.User.user_name, col_type='string', system_relation='user',has_alias=True),
-                          'Owner'  : myColumn(column=model.User.user_name, col_type='string', system_relation='owner',has_alias=True),
-                          'Status' : myColumn(column=model.SystemStatus.status, col_type='string', system_relation='status'),
-                          'Arch'   : myColumn(column=model.Arch.arch, col_type='string', system_relation='arch'),
-                          'Type'   : myColumn(column=model.SystemType.type, col_type='string', system_relation='type')
-=======
     searchable_columns = {'Vendor'    : myColumn(column=model.System.vendor,col_type='string'),
                           'Name'      : myColumn(column=model.System.fqdn,col_type='string'),
                           'Lender'    : myColumn(column=model.System.lender,col_type='string'),
@@ -542,7 +526,6 @@
                           'Arch'      : myColumn(column=model.Arch.arch, col_type='string', system_relation='arch'),
                           'Type'      : myColumn(column=model.SystemType.type, col_type='string', system_relation='type'),
                           'PowerType' : myColumn(column=model.PowerType.name, col_type='string', system_relation=['power','power_type'])
->>>>>>> 0b347ad5
                          }  
     
     search_values_dict = { 'Status' : lambda: model.SystemStatus.get_all_status_name(),
