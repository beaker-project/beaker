--- conflicted
+++ resolved
@@ -1,140 +1,136 @@
-<form xmlns:py="http://purl.org/kid/ns#"
- name="${name}"
- action="${tg.url(action)}"
- method="${method}" width="100%">
-<<<<<<< HEAD
- <p>All options should be separated by a comma.</p>
-=======
- <p>All options are space separated</p>
->>>>>>> 087280bd
- <p>Kickstart meta are variables passed to cobblers kickstart template engine.  You should check with cobbler for what variables are avialble</p>
- <p>Kernel options are passed at the command line for installations.  ksdevice=bootif is an example along with console=ttyS0.</p>
- <p>Kernel options Post are also command line options but they are for after the installtion has completed.</p>
- <p>Commands are inherited from least specific to most specific. ARCH->FAMILY->UPDATE</p>
- <table class="list" py:if="not readonly">
-  <tr>
-   <th>Arch</th><td>${display_field_for("prov_arch")}</td>
-   <th>Family</th><td>${display_field_for("prov_osmajor")}</td>
-   <th>Update</th><td>${display_field_for("prov_osversion")}</td>
-  </tr>
-  <tr>
-   <th>KickStart Metadata</th>
-   <td colspan="5">${display_field_for("prov_ksmeta")}</td>
-  </tr>
-  <tr>
-   <th>Kernel Options</th>
-   <td colspan="5">${display_field_for("prov_koptions")}</td>
-  </tr>
-  <tr>
-   <th>Kernel Options Post</th>
-   <td colspan="4">${display_field_for("prov_koptionspost")}</td>
-   <td>
-    ${display_field_for("id")}
-    <a class="button" href="javascript:document.${name}.submit();">Add ( + )</a>
-   </td>
-  </tr>
- </table>
- <table class="list">
-  <span py:for="arch in provisions.keys()">
-   <tr class="list" bgcolor="#F1F1F1">
-    <th colspan="3" class="list">Architecture</th><td class="list">${arch}</td>
-    <td>
-     <a py:if="not readonly" class="button" href="${tg.url('/remove_install', system_id=value_for('id'), arch_id=arch.id)}">Delete ( - )</a>
-    </td>
-   </tr>
-   <tr>
-    <th colspan="3" class="list">Kickstart Metadata</th>
-    <td class="list">
-     ${provisions[arch].ks_meta} 
-    </td>
-   </tr>
-   <tr>
-    <th colspan="3" class="list">Kernel Options</th>
-    <td class="list">
-     ${provisions[arch].kernel_options}
-    </td>
-   </tr>
-   <tr>
-    <th colspan="3" class="list">Kernel Options Post</th>
-    <td class="list">
-     ${provisions[arch].kernel_options_post}
-    </td>
-   </tr>
-   <tr>
-    <td>&nbsp;</td>
-   </tr>
-   <span py:for="family in provisions[arch].provision_families.keys()">
-    <tr class="list" bgcolor="#F1F1F1">
-     <td>&nbsp;</td>
-     <th colspan="2" class="list">Family</th>
-     <td class="list">${family}</td>
-     <td>
-      <a py:if="not readonly" class="button" href="${tg.url('/remove_install', system_id=value_for('id'), arch_id=arch.id, osmajor_id=family.id)}">Delete ( - )</a> 
-     </td>
-    </tr>
-    <tr>
-     <td>&nbsp;</td>
-     <th colspan="2" class="list">Kickstart Metadata</th>
-     <td class="list">
-      ${provisions[arch].provision_families[family].ks_meta} 
-     </td>
-    </tr>
-    <tr>
-     <td>&nbsp;</td>
-     <th colspan="2" class="list">Kernel Options</th>
-     <td class="list">
-      ${provisions[arch].provision_families[family].kernel_options} 
-     </td>
-    </tr>
-    <tr>
-     <td>&nbsp;</td>
-     <th colspan="2" class="list">Kernel Options Post</th>
-     <td class="list">
-      ${provisions[arch].provision_families[family].kernel_options_post} 
-     </td>
-    </tr>
-    <tr>
-     <td>&nbsp;</td>
-    </tr>
-    <span py:for="update in provisions[arch].provision_families[family].provision_family_updates.keys()">
-     <tr class="list" bgcolor="#F1F1F1">
-      <td>&nbsp;</td>
-      <td>&nbsp;</td>
-      <th class="list">Update</th>
-      <td class="list">${update}</td>
-      <td>
-       <a py:if="not readonly" class="button" href="${tg.url('/remove_install', system_id=value_for('id'), arch_id=arch.id, osversion_id=update.id)}">Delete ( - )</a>
-      </td>
-     </tr>
-     <tr>
-      <td>&nbsp;</td>
-      <td>&nbsp;</td>
-      <th class="list">Kickstart Metadata</th>
-      <td class="list">
-       ${provisions[arch].provision_families[family].provision_family_updates[update].ks_meta} 
-      </td>
-     </tr>
-     <tr>
-      <td>&nbsp;</td>
-      <td>&nbsp;</td>
-      <th class="list">Kernel Options</th>
-      <td class="list">
-       ${provisions[arch].provision_families[family].provision_family_updates[update].kernel_options} 
-      </td>
-     </tr>
-     <tr>
-      <td>&nbsp;</td>
-      <td>&nbsp;</td>
-      <th class="list">Kernel Options Post</th>
-      <td class="list">
-       ${provisions[arch].provision_families[family].provision_family_updates[update].kernel_options_post} 
-      </td>
-     </tr>
-    </span>
-   </span>
-    <tr>
-     <td>&nbsp;</td>
-    </tr>
-  </span>
- </table>
-</form>
+<form xmlns:py="http://purl.org/kid/ns#"
+ name="${name}"
+ action="${tg.url(action)}"
+ method="${method}" width="100%">
+ <p>All options are space separated</p>
+ <p>Kickstart meta are variables passed to cobblers kickstart template engine.  You should check with cobbler for what variables are avialble</p>
+ <p>Kernel options are passed at the command line for installations.  ksdevice=bootif is an example along with console=ttyS0.</p>
+ <p>Kernel options Post are also command line options but they are for after the installtion has completed.</p>
+ <p>Commands are inherited from least specific to most specific. ARCH->FAMILY->UPDATE</p>
+ <table class="list" py:if="not readonly">
+  <tr>
+   <th>Arch</th><td>${display_field_for("prov_arch")}</td>
+   <th>Family</th><td>${display_field_for("prov_osmajor")}</td>
+   <th>Update</th><td>${display_field_for("prov_osversion")}</td>
+  </tr>
+  <tr>
+   <th>KickStart Metadata</th>
+   <td colspan="5">${display_field_for("prov_ksmeta")}</td>
+  </tr>
+  <tr>
+   <th>Kernel Options</th>
+   <td colspan="5">${display_field_for("prov_koptions")}</td>
+  </tr>
+  <tr>
+   <th>Kernel Options Post</th>
+   <td colspan="4">${display_field_for("prov_koptionspost")}</td>
+   <td>
+    ${display_field_for("id")}
+    <a class="button" href="javascript:document.${name}.submit();">Add ( + )</a>
+   </td>
+  </tr>
+ </table>
+ <table class="list">
+  <span py:for="arch in provisions.keys()">
+   <tr class="list" bgcolor="#F1F1F1">
+    <th colspan="3" class="list">Architecture</th><td class="list">${arch}</td>
+    <td>
+     <a py:if="not readonly" class="button" href="${tg.url('/remove_install', system_id=value_for('id'), arch_id=arch.id)}">Delete ( - )</a>
+    </td>
+   </tr>
+   <tr>
+    <th colspan="3" class="list">Kickstart Metadata</th>
+    <td class="list">
+     ${provisions[arch].ks_meta} 
+    </td>
+   </tr>
+   <tr>
+    <th colspan="3" class="list">Kernel Options</th>
+    <td class="list">
+     ${provisions[arch].kernel_options}
+    </td>
+   </tr>
+   <tr>
+    <th colspan="3" class="list">Kernel Options Post</th>
+    <td class="list">
+     ${provisions[arch].kernel_options_post}
+    </td>
+   </tr>
+   <tr>
+    <td>&nbsp;</td>
+   </tr>
+   <span py:for="family in provisions[arch].provision_families.keys()">
+    <tr class="list" bgcolor="#F1F1F1">
+     <td>&nbsp;</td>
+     <th colspan="2" class="list">Family</th>
+     <td class="list">${family}</td>
+     <td>
+      <a py:if="not readonly" class="button" href="${tg.url('/remove_install', system_id=value_for('id'), arch_id=arch.id, osmajor_id=family.id)}">Delete ( - )</a> 
+     </td>
+    </tr>
+    <tr>
+     <td>&nbsp;</td>
+     <th colspan="2" class="list">Kickstart Metadata</th>
+     <td class="list">
+      ${provisions[arch].provision_families[family].ks_meta} 
+     </td>
+    </tr>
+    <tr>
+     <td>&nbsp;</td>
+     <th colspan="2" class="list">Kernel Options</th>
+     <td class="list">
+      ${provisions[arch].provision_families[family].kernel_options} 
+     </td>
+    </tr>
+    <tr>
+     <td>&nbsp;</td>
+     <th colspan="2" class="list">Kernel Options Post</th>
+     <td class="list">
+      ${provisions[arch].provision_families[family].kernel_options_post} 
+     </td>
+    </tr>
+    <tr>
+     <td>&nbsp;</td>
+    </tr>
+    <span py:for="update in provisions[arch].provision_families[family].provision_family_updates.keys()">
+     <tr class="list" bgcolor="#F1F1F1">
+      <td>&nbsp;</td>
+      <td>&nbsp;</td>
+      <th class="list">Update</th>
+      <td class="list">${update}</td>
+      <td>
+       <a py:if="not readonly" class="button" href="${tg.url('/remove_install', system_id=value_for('id'), arch_id=arch.id, osversion_id=update.id)}">Delete ( - )</a>
+      </td>
+     </tr>
+     <tr>
+      <td>&nbsp;</td>
+      <td>&nbsp;</td>
+      <th class="list">Kickstart Metadata</th>
+      <td class="list">
+       ${provisions[arch].provision_families[family].provision_family_updates[update].ks_meta} 
+      </td>
+     </tr>
+     <tr>
+      <td>&nbsp;</td>
+      <td>&nbsp;</td>
+      <th class="list">Kernel Options</th>
+      <td class="list">
+       ${provisions[arch].provision_families[family].provision_family_updates[update].kernel_options} 
+      </td>
+     </tr>
+     <tr>
+      <td>&nbsp;</td>
+      <td>&nbsp;</td>
+      <th class="list">Kernel Options Post</th>
+      <td class="list">
+       ${provisions[arch].provision_families[family].provision_family_updates[update].kernel_options_post} 
+      </td>
+     </tr>
+    </span>
+   </span>
+    <tr>
+     <td>&nbsp;</td>
+    </tr>
+  </span>
+ </table>
+</form>