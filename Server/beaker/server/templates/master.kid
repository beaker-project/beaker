<!DOCTYPE html PUBLIC "-//W3C//DTD XHTML 1.0 Transitional//EN" "http://www.w3.org/TR/xhtml1/DTD/xhtml1-transitional.dtd">
<?python import sitetemplate ?><html xmlns="http://www.w3.org/1999/xhtml" xmlns:py="http://purl.org/kid/ns#" py:extends="sitetemplate">

<head py:match="item.tag=='{http://www.w3.org/1999/xhtml}head'" py:attrs="item.items()">
    <meta content="text/html; charset=UTF-8" http-equiv="content-type" py:replace="''"/>
    <title py:replace="''">Your title goes here</title>
    <script type="text/javascript" src="${tg.url('/static/javascript/jquery.js')}"></script>
    <meta py:replace="item[:]"/>
    <style type="text/css">
        #pageLogin
        {
            font-size: 10px;
            font-family: verdana;
            text-align: right;
        }
        
        .hidden
         {
             display:none
         }
    </style>
    <style type="text/css" media="screen">
@import "${tg.url('/static/css/layout-uncompressed.css')}";
</style>
</head>

<body py:match="item.tag=='{http://www.w3.org/1999/xhtml}body'" py:attrs="item.items()">

<?python
from beaker.server.model import device_classes
from beaker.server.model import system_types
?>
<div id="fedora-header">
    <div style="float:left; margin-left:50px;">
        <ul id="menu">
            <li class="logo">
                <img style="float:right;" alt="" src="/static/images/header-beaker_logo2.png"/>
            </li>
            <li>Systems
                <ul id="systems">
                    <li>
                        <img class="corner_inset_left" alt="" src="/static/images/corner_inset_left.png"/>
                        <a href="${tg.url('/')}">All</a>
                        <img class="corner_inset_right" alt="" src="/static/images/corner_inset_right.png"/>
                    </li>
                    <li><a href="${tg.url('/mine/')}">Mine</a></li>
                    <li><a href="${tg.url('/available/')}">Available</a></li>
                    <li><a href="${tg.url('/free/')}">Free</a></li>
                    <li class="last">
                        <img class="corner_left" alt="" src="/static/images/corner_left.png"/>
                        <img class="middle" alt="" src="/static/images/dot.gif"/>
                        <img class="corner_right" alt="" src="/static/images/corner_right.png"/>
                    </li>
                </ul>
            </li>
            <li>Devices
                <ul id="devices">
                    <li>
                        <img class="corner_inset_left" alt="" src="/static/images/corner_inset_left.png"/>
                        <a href="${tg.url('/devices')}">All</a>
                        <img class="corner_inset_right" alt="" src="/static/images/corner_inset_right.png"/>
                    </li>
                    <li py:for="device_class in device_classes()">
                     <a href="${tg.url('/devices/%s' % device_class)}">${device_class}</a>
                    </li>
                    <li class="last">
                        <img class="corner_left" alt="" src="/static/images/corner_left.png"/>
                        <img class="middle" alt="" src="/static/images/dot.gif"/>
                        <img class="corner_right" alt="" src="/static/images/corner_right.png"/>
                    </li>
                </ul>
            </li>
            <li>Distros
                <ul id="distros">
                    <li>
                        <img class="corner_inset_left" alt="" src="/static/images/corner_inset_left.png"/>
                        <a href="${tg.url('/distros')}">All</a>
                        <img class="corner_inset_right" alt="" src="/static/images/corner_inset_right.png"/>
                    </li>
                    <li><a href="${tg.url('/tags')}">Tags</a></li>
                    <li class="last">
                        <img class="corner_left" alt="" src="/static/images/corner_left.png"/>
                        <img class="middle" alt="" src="/static/images/dot.gif"/>
                        <img class="corner_right" alt="" src="/static/images/corner_right.png"/>
                    </li>
                </ul>
            </li>
            <li>Scheduler
                <ul id="scheduler">
                    <li>
                        <img class="corner_inset_left" alt="" src="/static/images/corner_inset_left.png"/>
                        <a href="${tg.url('/jobs/new')}">New Job</a>
                        <img class="corner_inset_right" alt="" src="/static/images/corner_inset_right.png"/>
                    </li>
                    <li><a href="${tg.url('/jobs')}">Jobs</a></li>
                    <li><a href="${tg.url('/recipes')}">Recipes</a></li>
<<<<<<< HEAD
                    <li><a href="${tg.url('/tasks')}">Task Library</a></li>
=======
                    <li><a href="${tg.url('/tasks')}">Tasks</a></li>
                    <li><a href="${tg.url('/reserveworkflow')}">Reserve</a></li>
>>>>>>> d16f5426
                    <li class="last">
                        <img class="corner_left" alt="" src="/static/images/corner_left.png"/>
                        <img class="middle" alt="" src="/static/images/dot.gif"/>
                        <img class="corner_right" alt="" src="/static/images/corner_right.png"/>
                    </li>
                </ul>
            </li>
            <li>Reports
                <ul id="reports">
                    <li>
                        <img class="corner_inset_left" alt="" src="/static/images/corner_inset_left.png"/>
                        <a href="${tg.url('/reports')}">Reserve</a>
                        <img class="corner_inset_right" alt="" src="/static/images/corner_inset_right.png"/>
                    </li>
                    <li><a href="${tg.url('/matrix')}">Matrix</a></li>
                    <li><a href="${tg.url('/reports')}">Executed</a></li>
                    <li class="last">
                        <img class="corner_left" alt="" src="/static/images/corner_left.png"/>
                        <img class="middle" alt="" src="/static/images/dot.gif"/>
                        <img class="corner_right" alt="" src="/static/images/corner_right.png"/>
                    </li>
                </ul>
            </li>
            <li>Activity
                <ul id="Activity">
                    <li>
                        <img class="corner_inset_left" alt="" src="/static/images/corner_inset_left.png"/>
                        <a href="${tg.url('/activity')}">All</a>
                        <img class="corner_inset_right" alt="" src="/static/images/corner_inset_right.png"/>
                    </li>
                    <li><a href="${tg.url('/activity')}">Systems</a></li>
                    <li><a href="${tg.url('/activity')}">Distros</a></li>
                    <li class="last">
                        <img class="corner_left" alt="" src="/static/images/corner_left.png"/>
                        <img class="middle" alt="" src="/static/images/dot.gif"/>
                        <img class="corner_right" alt="" src="/static/images/corner_right.png"/>
                    </li>
                </ul>
            </li>
            <li py:if="'admin' in tg.identity.groups">Admin
                <ul id="admin">
                    <li>
                        <img class="corner_inset_left" alt="" src="/static/images/corner_inset_left.png"/>
                        <a href="${tg.url('/users')}">Accounts</a>
                        <img class="corner_inset_right" alt="" src="/static/images/corner_inset_right.png"/>
                    </li>
                    <li><a href="${tg.url('/groups')}">Groups</a></li>
                    <li><a href="${tg.url('/labcontrollers')}">Lab Controllers</a></li>
                    <li><a href="${tg.url('/powertypes')}">Power Types</a></li>
                    <li><a href="${tg.url('/keytypes')}">Key Types</a></li>
                    <li><a href="${tg.url('/osversions')}">OS Versions</a></li>
                    <li><a href="${tg.url('/csv/csv_import')}">Import</a></li>
                    <li><a href="${tg.url('/csv')}">Export</a></li>
                    <li class="last">
                        <img class="corner_left" alt="" src="/static/images/corner_left.png"/>
                        <img class="middle" alt="" src="/static/images/dot.gif"/>
                        <img class="corner_right" alt="" src="/static/images/corner_right.png"/>
                    </li>
                </ul>
            </li>
            <li>&nbsp;&nbsp;&nbsp;&nbsp;&nbsp;&nbsp;&nbsp;&nbsp;&nbsp;&nbsp;&nbsp;</li>
        </ul>
        <img style="float:left;" alt="" src="/static/images/menu_right.png"/>
    </div>
    <div style="float:right; margin-right:50px;">
        <img style="float:left;" alt="" src="/static/images/menu_left.png"/>
        <ul id="menu">
            <li py:if="tg.identity.anonymous"><a href="${tg.url('/login')}">Login</a>
            </li>
            <li py:if="not tg.identity.anonymous"><a href="${tg.url('/logout')}">Logout</a>
            </li>
            <li class="searchContainer">
                <div>
                <input type="text" id="searchField" />
                <img src="/static/images/magnifier.png" alt="Search" onclick="alert('You clicked on search button')" /></div>
                <ul id="search">
                    <li>
                        <img class="corner_inset_left" alt="" src="/static/images/corner_inset_left.png"/>
                        <input id="cbxAll" type="checkbox" />All
                        <img class="corner_inset_right" alt="" src="/static/images/corner_inset_right.png"/>
                    </li>
                    <li><input id="Systems" type="checkbox" />Systems</li>
                    <li><input id="Distros" type="checkbox" />Distros</li>
                    <li><input id="Jobs" type="checkbox" />Jobs</li>
                    <li><input id="Devices" type="checkbox" />Devices</li>
                    <li class="last">
                        <img class="corner_left" alt="" src="/static/images/corner_left.png"/>
                        <img class="middle" alt="" src="/static/images/dot.gif"/>
                        <img class="corner_right" alt="" src="/static/images/corner_right.png"/>
                    </li>
                </ul>
            </li>
        </ul>
        <img style="float:left;" alt="" src="/static/images/menu_right.png"/>
    </div>
</div>

    <div id="fedora-nav"></div>
    Version - ${tg.beaker_version()}
    <!-- header END -->
    <div id="fedora-middle-one">
        <div class="fedora-corner-tr">&nbsp;</div>
        <div class="fedora-corner-tl">&nbsp;</div>
        <div id="fedora-content">
            <center>
                <div id="status_block" class="flash" py:if="value_of('tg_flash', None)" py:content="tg_flash"></div>
           </center>
           <div py:replace="[item.text]+item[:]"/>

        </div>
        <div class="fedora-corner-br">&nbsp;</div>
        <div class="fedora-corner-bl">&nbsp;</div>
    </div>
    <div id="fedora-footer">
     <p>
     <a href="${tg.config('beaker.bz_create_link')}">Report Bug</a>
     </p>
    </div>
    <!-- End of main_content -->
</body>

</html><|MERGE_RESOLUTION|>--- conflicted
+++ resolved
@@ -94,12 +94,8 @@
                     </li>
                     <li><a href="${tg.url('/jobs')}">Jobs</a></li>
                     <li><a href="${tg.url('/recipes')}">Recipes</a></li>
-<<<<<<< HEAD
                     <li><a href="${tg.url('/tasks')}">Task Library</a></li>
-=======
-                    <li><a href="${tg.url('/tasks')}">Tasks</a></li>
                     <li><a href="${tg.url('/reserveworkflow')}">Reserve</a></li>
->>>>>>> d16f5426
                     <li class="last">
                         <img class="corner_left" alt="" src="/static/images/corner_left.png"/>
                         <img class="middle" alt="" src="/static/images/dot.gif"/>
