--- conflicted
+++ resolved
@@ -75,14 +75,9 @@
             <ul id="fedora-side-nav"> 
                 <li py:if="not tg.identity.anonymous"><a href="${tg.url('/prefs/')}">${tg.identity.user_name}'s Prefs</a></li>
                 <li py:if="not tg.identity.anonymous"><a href="${tg.url('/mine/')}">${tg.identity.user_name}'s Home</a></li>
-<<<<<<< HEAD
-                <li py:if="not tg.identity.anonymous"><a href="${tg.url('/available/')}">My Systems</a></li>
-                <li py:if="not tg.identity.anonymous"><a href="${tg.url('/free/')}">Not in Use</a></li>
-=======
                 <li py:if="not tg.identity.anonymous and not 'admin' in tg.identity.groups"><a href="${tg.url('/groups')}">Groups</a></li>
                 <li py:if="not tg.identity.anonymous"><a href="${tg.url('/available/')}">Available Systems</a></li>
                 <li py:if="not tg.identity.anonymous"><a href="${tg.url('/free/')}">Free Systems</a></li>
->>>>>>> 087280bd
                 <li><a href="${tg.url('/')}">All Systems</a></li>
                 <ul>
                     <li py:for="type in system_types()">
