--- conflicted
+++ resolved
@@ -571,7 +571,6 @@
     def mine(self, *args, **kw):
         return self.systems(systems = System.mine(identity.current.user), *args, **kw)
 
-<<<<<<< HEAD
     @expose(template='beaker.server.templates.grid')   
     @identity.require(identity.not_anonymous())
     @paginate('list') 
@@ -617,14 +616,13 @@
         return_dict['col_defaults']['Action'] = 1
       
         return return_dict  
-=======
+
     def _history_search(self,activity,**kw):
         history_search = search_utility.History.search(activity)
         for search in kw['historysearch']:
             col = search['table'] 
             history_search.append_results(search['value'],col,search['operation'],**kw)
         return history_search.return_results()
->>>>>>> bb3a5bf1
 
     def _system_search(self,kw,sys_search,use_custom_columns = False): 
         for search in kw['systemsearch']: 
@@ -641,8 +639,6 @@
         return sys_search.return_results()
               
 
-<<<<<<< HEAD
-=======
     def histories(self,activity,**kw):  
        
         return_dict = {}                    
@@ -662,7 +658,6 @@
             return_dict.update({'activities_found':activities_found})               
             return_dict.update({'searchvalue':searchvalue})
         return return_dict
->>>>>>> bb3a5bf1
  
     def systems(self, systems, *args, **kw):
         if 'simplesearch' in kw:
@@ -977,18 +972,12 @@
                                     groups    = '/save_group',
                                     install   = '/save_install',
                                     provision = '/action_provision',
-<<<<<<< HEAD
                                     power_action = '/action_power',
                                     arches    = '/save_arch',
                                     tasks     = '/tasks/do_search',
                                   ),
             widgets_options = dict(power     = options,
-=======
-                                    power_action = '/action_power', 
-                                    arches    = '/save_arch'),
-            widgets_options = dict(power     = options, 
                                    history   = history_options or {},
->>>>>>> bb3a5bf1
                                    labinfo   = options,
                                    exclude   = options,
                                    keys      = dict(readonly = readonly,
