from turbogears.database import session
from turbogears import controllers, expose, flash, widgets, validate, error_handler, validators, redirect, paginate, url
from model import *
from turbogears import identity, redirect, config
from beaker.server.power import PowerTypes
from beaker.server.keytypes import KeyTypes
from beaker.server.CSV_import_export import CSV
from beaker.server.group import Groups
from beaker.server.tag import Tags
from beaker.server.osversion import OSVersions
from beaker.server.labcontroller import LabControllers
from beaker.server.user import Users
from beaker.server.distro import Distros
from beaker.server.activity import Activities
from beaker.server.reports import Reports
from beaker.server.widgets import myPaginateDataGrid
from beaker.server.widgets import PowerTypeForm
from beaker.server.widgets import PowerForm
from beaker.server.widgets import LabInfoForm
from beaker.server.widgets import PowerActionForm
from beaker.server.widgets import SystemDetails
from beaker.server.widgets import SystemHistory
from beaker.server.widgets import SystemExclude
from beaker.server.widgets import SystemKeys
from beaker.server.widgets import SystemNotes
from beaker.server.widgets import SystemGroups
from beaker.server.widgets import SystemInstallOptions
from beaker.server.widgets import SystemProvision
from beaker.server.widgets import SearchBar, SystemForm
from beaker.server.widgets import SystemArches
from beaker.server.authentication import Auth
from beaker.server.xmlrpccontroller import RPCRoot
from beaker.server.cobbler_utils import hash_to_string
from beaker.server.jobs import Jobs
from beaker.server.recipes import Recipes
from beaker.server.tasks import Tasks
from beaker.server.task_actions import TaskActions
from cherrypy import request, response
from cherrypy.lib.cptools import serve_file
from tg_expanding_form_widget.tg_expanding_form_widget import ExpandingForm
from beaker.server.needpropertyxml import *
from beaker.server.helpers import *
from beaker.server.tools.init import dummy
from decimal import Decimal
from bexceptions import *
<<<<<<< HEAD
import beaker.server.recipes
=======
import random
>>>>>>> 087280bd

from kid import Element
import cherrypy
import md5
import re
import string

# for debugging
import sys

# from beaker.server import json
import logging
log = logging.getLogger("beaker.server.controllers")
import breadcrumbs
from datetime import datetime

#def search():
#    """Return proper join for search"""
#    tables = dict ( Cpu = 'Cpu.q.system == System.q.id' 
#    tables = dict ( Cpu = (Cpu.q.system == System.q.id))

#    systems = System.select(AND(*your_dict.iter_values()))  ?

class Netboot:
    # For XMLRPC methods in this class.
    exposed = True

    # path for Legacy RHTS
    @cherrypy.expose
    def system_return(self, *args):
        return Root().system_return(*args)

    @cherrypy.expose
    def commandBoot(self, commands):
        """
        NetBoot Compat layer for old RHTS Scheduler
        """
        repos = []
        bootargs = None
        kickstart = None
        packages = []
        runtest_url = None
        testrepo = None
        hostname = None
        distro_name = None
        SETENV = re.compile(r'SetEnvironmentVar\s+([^\s]+)\s+"*([^"]+)')
        BOOTARGS = re.compile(r'BootArgs\s+(.*)')
        KICKSTART = re.compile(r'Kickstart\s+(.*)')
        ADDREPO = re.compile(r'AddRepo\s+([^\s]+)')
        TESTREPO = re.compile(r'TestRepo\s+([^\s]+)')
        INSTALLPACKAGE = re.compile(r'InstallPackage\s+([^\s]+)')

        for command in commands.split('\n'):
            if SETENV.match(command):
                if SETENV.match(command).group(1) == "RESULT_SERVER":
                    rhts_server = SETENV.match(command).group(2)
                if SETENV.match(command).group(1) == "RECIPEID":
                    recipeid = SETENV.match(command).group(2)
                if SETENV.match(command).group(1) == "RUNTEST_URL":
                    runtest_url = SETENV.match(command).group(2)
                if SETENV.match(command).group(1) == "HOSTNAME":
                    hostname = SETENV.match(command).group(2)
                if SETENV.match(command).group(1) == "INSTALL_NAME":
                    distro_name = SETENV.match(command).group(2)
            if INSTALLPACKAGE.match(command):
                packages.append(INSTALLPACKAGE.match(command).group(1))
            if BOOTARGS.match(command):
                bootargs = BOOTARGS.match(command).group(1)
            if KICKSTART.match(command):
                kickstart = string.join(KICKSTART.match(command).group(1).split("RHTSNEWLINE"), "\n")
            if ADDREPO.match(command):
                repos.append(ADDREPO.match(command).group(1))
            if TESTREPO.match(command):
                testrepo = TESTREPO.match(command).group(1)
            
        ks_meta = "rhts_server=%s testrepo=%s recipeid=%s packages=%s" % (rhts_server, testrepo, recipeid, string.join(packages,":"))
        if runtest_url:
            ks_meta = "%s runtest_url=%s" % (ks_meta, runtest_url)
        if repos:
            ks_meta = "%s customrepos=%s" % (ks_meta, string.join(repos,"|"))
        if distro_name:
            distro = Distro.by_install_name(distro_name)
        else:
            raise BX(_("distro not defined"))
        if hostname:
            system = System.query().filter(System.fqdn == hostname).one()
            system.activity.append(SystemActivity(system.user, 'VIA %s' % None, 'Reserved', 'User', "", "%s" % system.user))
            system.action_auto_provision(distro, 
                                         ks_meta, 
                                         bootargs, 
                                         None, 
                                         kickstart)
            system.activity.append(SystemActivity(system.user, 'VIA %s' % None, 'Provision', 'Distro', "", "Success: %s" % distro.install_name))
        else:
            raise BX(_("hostname not defined"))
        return 0

class Arches:
    @expose(format='json')
    def by_name(self,name):
        name = name.lower()
        search = Arch.list_by_name(name)
        arches = [match.arch for match in search]
        return dict(arches=arches)

class Devices:

    @expose(template='beaker.server.templates.grid')
    @paginate('list')
    def view(self, id):
        device = session.query(Device).get(id)
        systems = System.all(identity.current.user).join('devices').filter_by(id=id)
        device_grid = myPaginateDataGrid(fields=[
                        ('System', lambda x: make_link("/view/%s" % x.fqdn, x.fqdn)),
                        ('Description', lambda x: device.description),
                       ])
        return dict(title="", grid = device_grid, search_bar=None,
                                              list = systems)

    @expose(template='beaker.server.templates.grid')
    @paginate('list',default_order='description',limit=50,allow_limit_override=True)
    def default(self, *args, **kw):
        args = list(args)
        if len(args) == 1:
            devices = session.query(Device).join('device_class').filter_by(device_class=args[0])
                
        if len(args) != 1:
            devices = session.query(Device).join('device_class')
        devices_grid = myPaginateDataGrid(fields=[
                        widgets.PaginateDataGrid.Column(name='description', getter=lambda x: make_link("/devices/view/%s" % x.id, x.description), title='Description', options=dict(sortable=True)),
                        widgets.PaginateDataGrid.Column(name='device_class.device_class', getter=lambda x: x.device_class, title='Type', options=dict(sortable=True)),
                        widgets.PaginateDataGrid.Column(name='bus', getter=lambda x: x.bus, title='Bus', options=dict(sortable=True)),
                        widgets.PaginateDataGrid.Column(name='driver', getter=lambda x: x.driver, title='Driver', options=dict(sortable=True)),
                        widgets.PaginateDataGrid.Column(name='vendor_id', getter=lambda x: x.vendor_id, title='Vendor ID', options=dict(sortable=True)),
                        widgets.PaginateDataGrid.Column(name='device_id', getter=lambda x: x.device_id, title='Device ID', options=dict(sortable=True)),
                        widgets.PaginateDataGrid.Column(name='subsys_vendor_id', getter=lambda x: x.subsys_vendor_id, title='Subsys Vendor ID', options=dict(sortable=True)),
                        widgets.PaginateDataGrid.Column(name='subsys_device_id', getter=lambda x: x.subsys_device_id, title='Subsys Device ID', options=dict(sortable=True)),
                       ])
        return dict(title="Devices", grid = devices_grid, search_bar=None,
                                     list = devices)

class Root(RPCRoot):
    powertypes = PowerTypes()
    keytypes = KeyTypes()
    devices = Devices()
    groups = Groups()
    tags = Tags()
    osversions = OSVersions()
    labcontrollers = LabControllers()
    distros = Distros()
    activity = Activities()
    users = Users()
    arches = Arches()
    netboot = Netboot()
    auth = Auth()
    csv = CSV()
<<<<<<< HEAD
    jobs = Jobs()
    recipes = Recipes()
    tasks = Tasks()
    taskactions = TaskActions()
=======
>>>>>>> 087280bd
    reports = Reports()

    id         = widgets.HiddenField(name='id')
    submit     = widgets.SubmitButton(name='submit')

    email      = widgets.TextField(name='email_address', label='Email Address')
    autoUsers  = widgets.AutoCompleteField(name='user',
                                           search_controller=url("/users/by_name"),
                                           search_param="input",
                                           result_name="matches")
    
    prefs_form   = widgets.TableForm(
        'UserPrefs',
        fields = [email],
        action = 'save_data',
        submit_text = _(u'Change'),
    )

    loan_form     = widgets.TableForm(
        'Loan',
        fields = [id, autoUsers,],
        action = 'save_data',
        submit_text = _(u'Change'),
    )

    owner_form    = widgets.TableForm(
        'Owner',
        fields = [id, autoUsers,],
        action = 'save_data',
        submit_text = _(u'Change'),
    ) 
   
    search_bar = SearchBar(name='systemsearch',
                           label=_(u'System Search'), 
                           extra_selects = [ { 'name': 'keyvalue', 'column':'key/value','display':'none' , 'pos' : 2,'callback':url('/get_operators_keyvalue') }], 
                           table=SystemSearch.create_search_table([System,Cpu,Device,Key]),
                           search_controller=url("/get_search_options"),
                           table_search_controllers = {'key/value':url('/get_keyvalue_search_options')} )
                 
  
    system_form = SystemForm()
    power_form = PowerForm(name='power')
    labinfo_form = LabInfoForm(name='labinfo')
    power_action_form = PowerActionForm(name='power_action')
    system_details = SystemDetails()
    system_activity = SystemHistory()
    system_exclude = SystemExclude(name='excluded_families')
    system_keys = SystemKeys(name='keys')
    system_notes = SystemNotes(name='notes')
    system_groups = SystemGroups(name='groups')
    system_installoptions = SystemInstallOptions(name='installoptions')
    system_provision = SystemProvision(name='provision')
    arches_form = SystemArches(name='arches')

    @expose(format='json')
    def get_keyvalue_search_options(self,**kw):
        return_dict = {}
        return_dict['keyvals'] = Key.get_all_keys()
        return return_dict

    @expose(format='json')
    def get_operators_keyvalue(self,keyvalue_field,*args,**kw): 
        return_dict = {}
        search = SystemSearch.search_on_keyvalue(keyvalue_field)
        search.sort()
        return_dict['search_by'] = search
        return return_dict
         
    @expose(format='json')
    def get_search_options(self,table_field,**kw): 
        return_dict = {}
        search =  SystemSearch.search_on(table_field)  
      
        #Determine what field type we are dealing with. If it is Boolean, convert our values to 0 for False
        # and 1 for True
        type = SystemSearch.field_type(table_field)
       
        if type == 'sqlalchemy.types.Boolean':
            search['values'] = { 0:'False', 1:'True'}
            
        #Determine if we have search values. If we do, then we should only have the operators
        # 'is' and 'is not'.
        if search['values']:
            search['operators'] = filter(lambda x: x == 'is' or x == 'is not', search['operators'])         

        search['operators'].sort()
        return_dict['search_by'] = search['operators'] 
        return_dict['search_vals'] = search['values'] 
     
        return return_dict

    @expose(format='json')
    def get_fields(self, table_name):
        return dict( fields = System.get_fields(table_name))
  
    @expose(format='json')
    def get_installoptions(self, system_id=None, distro_id=None):
        try:
            system = System.by_id(system_id,identity.current.user)
        except InvalidRequestError:
            return dict(ks_meta=None)
        try:
            distro = Distro.by_id(distro_id)
        except InvalidRequestError:
            return dict(ks_meta=None)
        install_options = system.install_options(distro)
        ks_meta = hash_to_string(install_options['ks_meta'])
        kernel_options = hash_to_string(install_options['kernel_options'])
        kernel_options_post = hash_to_string(install_options['kernel_options_post'])
        return dict(ks_meta = ks_meta, kernel_options = kernel_options,
                    kernel_options_post = kernel_options_post)

    @expose(template='beaker.server.templates.grid_add')
    @paginate('list',default_order='fqdn',limit=20,allow_limit_override=True)
    def index(self, *args, **kw): 
        return self.systems(systems = System.all(identity.current.user), *args, **kw)

    @expose(template='beaker.server.templates.form')
    @identity.require(identity.not_anonymous())
    def prefs(self, *args, **kw):
        user = identity.current.user
        return dict(
            title    = 'User Prefs',
            form     = self.prefs_form,
            widgets  = {},
            action   = '/save_prefs',
            value    = user,
            options  = None)


    @expose()
    @identity.require(identity.not_anonymous())
    def save_prefs(self, *args, **kw):
        email = kw.get('email_address',None)
        
        if email and email != identity.current.user.email_address:
            flash(_(u"Email Address Changed"))
            identity.current.user.email_address = email
        redirect('/')

    @expose(template='beaker.server.templates.grid')
    @identity.require(identity.not_anonymous())
    @paginate('list',default_order='fqdn',limit=20,allow_limit_override=True)
    def available(self, *args, **kw):
        return self.systems(systems = System.available(identity.current.user), *args, **kw)

    @expose(template='beaker.server.templates.grid')
    @identity.require(identity.not_anonymous())
    @paginate('list',default_order='fqdn',limit=20,allow_limit_override=True)
    def free(self, *args, **kw):
        return self.systems(systems = System.free(identity.current.user), *args, **kw)

    @expose(template='beaker.server.templates.grid')
    @identity.require(identity.not_anonymous())
    @paginate('list',default_order='fqdn',limit=20,allow_limit_override=True)
    def mine(self, *args, **kw):
        return self.systems(systems = System.mine(identity.current.user), *args, **kw)


    def _system_search(self,kw): 
        sys_search = SystemSearch() 
	for search in kw['systemsearch']: 
	    #clsinfo = System.get_dict()[search['table']] #Need to change this
            class_field_list = search['table'].split('/')
            cls_ref = SystemSearch.translate_name(class_field_list[0])
            col = class_field_list[1]              
            #If value id False or True, let's convert them to
            if class_field_list[0] != 'Key':
               sys_search.append_results(cls_ref,search['value'],col,search['operation']) 
            else:
               sys_search.append_results(cls_ref,search['value'],col,search['operation'],keyvalue=search['keyvalue']) 
               
        systems = sys_search.return_results()
        new_systems = System.all(identity.current.user,system = systems)    
        return new_systems

    # @identity.require(identity.in_group("admin"))
    def systems(self, systems, *args, **kw):
        # Reset joinpoint and then outerjoin on user.  This is so the sort 
        # column works in paginate/datagrid.
        # Also need to do distinct or paginate gets confused by the joins
      
        if 'simplesearch' in kw:
            simplesearch = kw['simplesearch']
            kw['systemsearch'] = [{'table' : 'System/Name',   
                                   'operation' : 'contains',
                                   'keyvalue' : None,
                                   'value' : kw['simplesearch']}]
        else:
            simplesearch = None

        # Short cut search by type
        if 'type' in kw:
            kw['systemsearch'] = [{'table' : 'System/Type',
                                   'operation' : 'is',
                                   'value' : kw['type']}] 
       
        if kw.get("systemsearch"):
            searchvalue = kw['systemsearch']  
            systems = self._system_search(kw)
            systems = systems.reset_joinpoint().outerjoin('user').distinct() 
        else:
            systems = systems.reset_joinpoint().outerjoin('user').distinct() 
            searchvalue = None
       
        systems_grid = myPaginateDataGrid(fields=[
                        widgets.PaginateDataGrid.Column(name='fqdn', getter=lambda x: make_link("/view/%s" % x.fqdn, x.fqdn), title='System', options=dict(sortable=True)),
                        widgets.PaginateDataGrid.Column(name='status.status', getter=lambda x: x.status, title='Status', options=dict(sortable=True)),
                        widgets.PaginateDataGrid.Column(name='vendor', getter=lambda x: x.vendor, title='Vendor', options=dict(sortable=True)),
                        widgets.PaginateDataGrid.Column(name='model', getter=lambda x: x.model, title='Model', options=dict(sortable=True)),
                        widgets.PaginateDataGrid.Column(name='location', getter=lambda x: x.location, title='Location', options=dict(sortable=True)),
                        widgets.PaginateDataGrid.Column(name='arch', getter=lambda x: ', '.join([arch.arch for arch in x.arch]), title='Arch', options=dict(sortable=True)),
                        widgets.PaginateDataGrid.Column(name='user.display_name', getter=lambda x: x.user, title='User', options=dict(sortable=True)),
                        widgets.PaginateDataGrid.Column(name='type.type', getter=lambda x: x.type, title='Type', options=dict(sortable=True)),
                       ]) 

        return dict(title="Systems", grid = systems_grid,
                                     list = systems, 
                                     searchvalue = searchvalue,
                                     action = '.',
                                     options = {'simplesearch' : simplesearch},
                                     search_bar = self.search_bar)

    @expose(format='json')
    def by_fqdn(self, input):
        input = input.lower()
        search = System.list_by_fqdn(input,identity.current.user).all()
        matches =  [match.fqdn for match in search]
        return dict(matches = matches)

    @expose()
    @identity.require(identity.not_anonymous())
    def key_remove(self, system_id=None, key_type=None, key_value_id=None):
        removed = None
        if system_id and key_value_id and key_type:
            try:
                system = System.by_id(system_id,identity.current.user)
            except:
                flash(_(u"Invalid Permision"))
                redirect("/")
        else:
            flash(_(u"system_id, key_value_id and key_type must be provided"))
            redirect("/")
        
        if system.can_admin(identity.current.user):
            if key_type == 'int':
                key_values = system.key_values_int
            else:
                key_values = system.key_values_string
            for key_value in key_values:
                if key_value.id == int(key_value_id):
                    if key_type == 'int':
                        system.key_values_int.remove(key_value)
                    else:
                        system.key_values_string.remove(key_value)
                    removed = key_value
                    activity = SystemActivity(identity.current.user, 'WEBUI', 'Removed', 'Key/Value', "%s/%s" % (removed.key.key_name, removed.key_value), "")
                    system.activity.append(activity)
        
        if removed:
            flash(_(u"removed %s/%s" % (removed.key.key_name,removed.key_value)))
        else:
            flash(_(u"Key_Value_Id not Found"))
        redirect("./view/%s" % system.fqdn)

    @expose()
    @identity.require(identity.not_anonymous())
    def arch_remove(self, system_id=None, arch_id=None):
        removed = None
        if system_id and arch_id:
            try:
                system = System.by_id(system_id,identity.current.user)
            except:
                flash(_(u"Invalid Permision"))
                redirect("/")
        else:
            flash(_(u"system_id and arch_id must be provided"))
            redirect("/")
        if system.can_admin(identity.current.user):
           for arch in system.arch:
               if arch.id == int(arch_id):
                   system.arch.remove(arch)
                   removed = arch
                   activity = SystemActivity(identity.current.user, 'WEBUI', 'Removed', 'Arch', arch.arch, "")
                   system.activity.append(activity)
        if removed:
            flash(_(u"%s Removed" % removed.arch))
        else:
            flash(_(u"Arch ID not found"))
        redirect("./view/%s" % system.fqdn)

    @expose()
    @identity.require(identity.not_anonymous())
    def group_remove(self, system_id=None, group_id=None):
        removed = None
        if system_id and group_id:
            try:
                system = System.by_id(system_id,identity.current.user)
            except:
                flash(_(u"Invalid Permision"))
                redirect("/")
        else:
            flash(_(u"system_id and group_id must be provided"))
            redirect("/")
        if not identity.in_group("admin") and \
          system.shared and len(system.groups) == 1:
            flash(_(u"You don't have permission to remove the last group if the system is shared"))
            redirect("./view/%s" % system.fqdn)
        if system.can_admin(identity.current.user):
           for group in system.groups:
               if group.group_id == int(group_id):
                   system.groups.remove(group)
                   removed = group
                   activity = SystemActivity(identity.current.user, 'WEBUI', 'Removed', 'Group', group.display_name, "")
                   gactivity = GroupActivity(identity.current.user, 'WEBUI', 'Removed', 'System', "", system.fqdn)
                   group.activity.append(gactivity)
                   system.activity.append(activity)
        if removed:
            flash(_(u"%s Removed" % removed.display_name))
        else:
            flash(_(u"Group ID not found"))
        redirect("./view/%s" % system.fqdn)

    @expose(template="beaker.server.templates.system")
    @identity.require(identity.not_anonymous())
    def new(self):
        options = {}
        options['readonly'] = False
        return dict(
            title    = 'New System',
            form     = self.system_form,
            widgets  = {},
            action   = '/save',
            value    = None,
            options  = options)

    @expose(template="beaker.server.templates.form")
    def test(self, fqdn=None, **kw):
        try:
            system = System.by_fqdn(fqdn,identity.current.user)
        except InvalidRequestError:
            flash( _(u"Unable to find %s" % fqdn) )
            redirect("/")

        return dict(
            title   = "test",
            system  = system,
            form    = self.system_provision,
            action  = '/save',
            value   = system,
            options = dict(readonly = False,
                     lab_controller = system.lab_controller,
                     prov_install = [(distro.id, distro.install_name) for distro in system.distros()]))

    @expose(template="beaker.server.templates.system")
    def view(self, fqdn=None, **kw):
        if fqdn:
            try:
                system = System.by_fqdn(fqdn,identity.current.user)
            except InvalidRequestError:
                flash( _(u"Unable to find %s" % fqdn) )
                redirect("/")
        elif kw.get('id'):
            try:
                system = System.by_id(kw['id'],identity.current.user)
            except InvalidRequestError:
                flash( _(u"Unable to find system with id of %s" % kw['id']) )
                redirect("/")
        else:
            system = None
        options = {}
        readonly = False
        is_user = False
        if system:
            title = system.fqdn
            if system.can_admin(identity.current.user):
                options['owner_change_text'] = ' (Change)'
            else:
                readonly = True
            if system.can_loan(identity.current.user):
                options['loan_text'] = ' (Loan)'
            if system.current_loan(identity.current.user):
                options['loan_text'] = ' (Return)'
            if system.can_share(identity.current.user):
                options['user_change_text'] = ' (Take)'
            if system.current_user(identity.current.user):
                options['user_change_text'] = ' (Return)'
                is_user = True
        else:
            title = 'New'

        if readonly:
            attrs = dict(readonly = 'True')
        else:
            attrs = dict()
        options['readonly'] = readonly

        options['reprovision_distro_id'] = [(distro.id, distro.install_name) for distro in system.distros()]
        #Excluded Family options
        options['excluded_families'] = []
        for arch in system.arch:
            options['excluded_families'].append((arch.arch, [(osmajor.id, osmajor.osmajor, [(osversion.id, '%s' % osversion, attrs) for osversion in osmajor.osversion],attrs) for osmajor in OSMajor.query()]))

        return dict(
            title    = title,
            readonly = readonly,
            is_user  = is_user,
            form     = self.system_form,
            action   = '/save',
            value    = system,
            options  = options,
            widgets         = dict( power     = self.power_form,
                                    labinfo   = self.labinfo_form,
                                    details   = self.system_details,
                                    history   = self.system_activity,
                                    exclude   = self.system_exclude,
                                    keys      = self.system_keys,
                                    notes     = self.system_notes,
                                    groups    = self.system_groups,
                                    install   = self.system_installoptions,
                                    provision = self.system_provision,
                                    power_action = self.power_action_form, 
                                    arches    = self.arches_form),
            widgets_action  = dict( power     = '/save_power',
                                    labinfo   = '/save_labinfo',
                                    exclude   = '/save_exclude',
                                    keys      = '/save_keys',
                                    notes     = '/save_note',
                                    groups    = '/save_group',
                                    install   = '/save_install',
                                    provision = '/action_provision',
                                    power_action = '/action_power',
                                    arches    = '/save_arch'),
            widgets_options = dict(power     = options,
                                   labinfo   = options,
                                   exclude   = options,
                                   keys      = dict(readonly = readonly,
                                                key_values_int = system.key_values_int,
                                                key_values_string = system.key_values_string),
                                   notes     = dict(readonly = readonly,
                                                notes = system.notes),
                                   groups    = dict(readonly = readonly,
                                                groups = system.groups),
                                   install   = dict(readonly = readonly,
                                                provisions = system.provisions,
                                                prov_arch = [(arch.id, arch.arch) for arch in system.arch]),
                                   provision = dict(is_user = is_user,
                                                    lab_controller = system.lab_controller,
                                                    prov_install = [(distro.id, distro.install_name) for distro in system.distros().order_by(distro_table.c.install_name)]),
                                   power_action   = options,
                                   arches    = dict(readonly = readonly,
                                                    arches = system.arch)),
        )
         
    @expose(template='beaker.server.templates.form')
    @identity.require(identity.not_anonymous())
    def loan_change(self, id):
        try:
            system = System.by_id(id,identity.current.user)
        except InvalidRequestError:
            flash( _(u"Unable to find system with id of %s" % id) )
            redirect("/")
        if system.loaned:
            if system.current_loan(identity.current.user):
                activity = SystemActivity(identity.current.user, 'WEBUI', 'Changed', 'Loaned To', '%s' % system.loaned, 'None')
                system.activity.append(activity)
                system.loaned = None
                flash( _(u"Loan Returned for %s" % system.fqdn) )
                redirect("/view/%s" % system.fqdn)
            else:
                flash( _(u"Insufficient permissions to return loan"))
                redirect("/")
        else:
            if not system.can_loan(identity.current.user):
                flash( _(u"Insufficient permissions to loan system"))
                redirect("/")
        return dict(
            title   = "Loan system %s" % system.fqdn,
            form = self.loan_form,
            action = '/save_loan',
            options = None,
            value = {'id': system.id},
        )

    @expose(template='beaker.server.templates.form')
    @identity.require(identity.not_anonymous())
    def owner_change(self, id):
        try:
            system = System.by_id(id,identity.current.user)
        except InvalidRequestError:
            flash( _(u"Unable to find system with id of %s" % id) )
            redirect("/")
        if not system.can_admin(identity.current.user):
            flash( _(u"Insufficient permissions to change owner"))
            redirect("/")

        return dict(
            title   = "Change Owner for %s" % system.fqdn,
            form = self.owner_form,
            action = '/save_owner',
            options = None,
            value = {'id': system.id},
        )
            
    @expose()
    @identity.require(identity.not_anonymous())
    def save_loan(self, id, *args, **kw):
        try:
            system = System.by_id(id,identity.current.user)
        except InvalidRequestError:
            flash( _(u"Unable to find system with id of %s" % id) )
            redirect("/")

        if not system.can_loan(identity.current.user):
            flash( _(u"Insufficient permissions to loan system"))
            redirect("/")
        user = User.by_user_name(kw['user']['text'])
        activity = SystemActivity(identity.current.user, 'WEBUI', 'Changed', 'Loaned To', 'None' , '%s' % user)
        system.activity.append(activity)
        system.loaned = user
        flash( _(u"%s Loaned to %s" % (system.fqdn, user) ))
        redirect("/view/%s" % system.fqdn)
    
    @expose()
    @identity.require(identity.not_anonymous())
    def save_owner(self, id, *args, **kw):
        try:
            system = System.by_id(id,identity.current.user)
        except InvalidRequestError:
            flash( _(u"Unable to find system with id of %s" % id) )
            redirect("/")
        if not system.can_admin(identity.current.user):
            flash( _(u"Insufficient permissions to change owner"))
            redirect("/")
        user = User.by_user_name(kw['user']['text'])
        activity = SystemActivity(identity.current.user, 'WEBUI', 'Changed', 'Owner', '%s' % system.owner, '%s' % user)
        system.activity.append(activity)
        system.owner = user
        flash( _(u"OK") )
        redirect("/")

    @expose()
    @identity.require(identity.not_anonymous())
    def user_change(self, id):
        msg = ""
        status = None
        activity = None
        try:
            system = System.by_id(id,identity.current.user)
        except InvalidRequestError:
            flash( _(u"Unable to find system with id of %s" % id) )
            redirect("/")
        if system.user:
            if system.user == identity.current.user or \
              identity.current.user.is_admin():
                status = "Returned"
                activity = SystemActivity(identity.current.user, "WEBUI", status, "User", '%s' % system.user, "")
<<<<<<< HEAD
                system.action_release()
=======
                try:
                    system.action_release()
                except BX, error_msg:
                    msg = "Error: %s Action: %s" % (error_msg,system.release_action)
                    system.activity.append(SystemActivity(identity.current.user, "WEBUI", "%s" % system.release_action, "Return", "", msg))
>>>>>>> 087280bd
        else:
            if system.can_share(identity.current.user):
                status = "Reserved"
                system.user = identity.current.user
                activity = SystemActivity(identity.current.user, 'WEBUI', status, 'User', '', '%s' % system.user )
        system.activity.append(activity)
        session.save_or_update(system)
<<<<<<< HEAD
        flash( _(u"%s %s%s" % (status,system.fqdn,msg)) )
=======
        flash( _(u"%s %s %s" % (status,system.fqdn,msg)) )
>>>>>>> 087280bd
        redirect("/view/%s" % system.fqdn)

    @error_handler(view)
    @expose()
    @identity.require(identity.not_anonymous())
    @validate(form=labinfo_form)
    def save_labinfo(self, **kw):
        try:
            system = System.by_id(kw['id'],identity.current.user)
        except InvalidRequestError:
            flash( _(u"Unable to save Lab Info for %s" % kw['id']) )
            redirect("/")
        if system.labinfo:
            labinfo = system.labinfo
        else:
            labinfo = LabInfo()

        for field in LabInfo.fields:
            if kw.get(field):
                orig_value = getattr(labinfo, field)
                # Convert to Decimal for Comparisons.
                if type(orig_value) == Decimal:
                    new_value = Decimal('%s' % kw[field])
                else:
                    new_value = kw[field]
                if new_value != orig_value:
                    activity = SystemActivity(identity.current.user, 'WEBUI', 'Changed', field, '%s' % orig_value, kw[field] )
                    setattr(labinfo, field, kw[field])
                    system.activity.append(activity)
        system.labinfo = labinfo
        flash( _(u"Saved Lab Info") )
        redirect("/view/%s" % system.fqdn)

    @error_handler(view)
    @expose()
    @identity.require(identity.not_anonymous())
    def save_power(self, 
                   id,
                   power_address,
                   power_type_id,
                   release_action_id,
                   **kw):
        try:
            system = System.by_id(id,identity.current.user)
        except InvalidRequestError:
            flash( _(u"Unable to save Power for %s" % id) )
            redirect("/")

        if kw.get('reprovision_distro_id'):
            try:
                reprovision_distro = Distro.by_id(kw['reprovision_distro_id'])
            except InvalidRequestError:
                reprovision_distro = None
            if system.reprovision_distro and \
              system.reprovision_distro != reprovision_distro:
                system.activity.append(SystemActivity(identity.current.user, 'WEBUI', 'Changed', 'reprovision_distro', '%s' % system.reprovision_distro, '%s' % reprovision_distro ))
                system.reprovision_distro = reprovision_distro
            else:
                system.activity.append(SystemActivity(identity.current.user, 'WEBUI', 'Changed', 'reprovision_distro', '%s' % system.reprovision_distro, '%s' % reprovision_distro ))
                system.reprovision_distro = reprovision_distro

        try:
            release_action = ReleaseAction.by_id(release_action_id)
        except InvalidRequestError:
            release_action = None
        if system.release_action and system.release_action != release_action:
            system.activity.append(SystemActivity(identity.current.user, 'WEBUI', 'Changed', 'release_action', '%s' % system.release_action, '%s' % release_action ))
            system.release_action = release_action
        else:
            system.activity.append(SystemActivity(identity.current.user, 'WEBUI', 'Changed', 'release_action', '%s' % system.release_action, '%s' % release_action ))
            system.release_action = release_action
            
        if system.power:
            if power_address != system.power.power_address:
                #Power Address Changed
                activity = SystemActivity(identity.current.user, 'WEBUI', 'Changed', 'power_address', system.power.power_address, power_address )
                system.power.power_address = power_address
                system.activity.append(activity)
            if kw.get('power_user'):
                if kw['power_user'] != system.power.power_user:
                    #Power User Changed
                    activity = SystemActivity(identity.current.user, 'WEBUI', 'Changed', 'power_user', '********', '********' )
                    system.power.power_user = kw['power_user']
                    system.activity.append(activity)
            else:
                activity = SystemActivity(identity.current.user, 'WEBUI', 'Removed', 'power_user', '********', '********' )
                system.activity.append(activity)
                system.power.power_user = None
            if kw.get('power_passwd'):
                if kw['power_passwd'] != system.power.power_passwd:
                    #Power Passwd Changed
                    activity = SystemActivity(identity.current.user, 'WEBUI', 'Changed', 'power_passwd', '********', '********' )
                    system.power.power_passwd = kw['power_passwd']
                    system.activity.append(activity)
            else:
                activity = SystemActivity(identity.current.user, 'WEBUI', 'Removed', 'power_passwd', '********', '********' )
                system.activity.append(activity)
                system.power.power_passwd = None
            if kw.get('power_id'):
                if kw['power_id'] != system.power.power_id:
                    #Power ID Changed
                    activity = SystemActivity(identity.current.user, 'WEBUI', 'Changed', 'power_id', system.power.power_id, kw['power_id'] )
                    system.power.power_id = kw['power_id']
                    system.activity.append(activity)
            else:
                activity = SystemActivity(identity.current.user, 'WEBUI', 'Removed', 'power_id', system.power.power_id, '' )
                system.activity.append(activity)
                system.power.power_id = None
            if power_type_id != system.power.power_type_id:
                #Power Type Changed
                if int(power_type_id) == 0:
                    system.power = None
                else:
                    try:
                        power_type = PowerType.by_id(power_type_id)
                    except InvalidRequestError:
                        flash( _(u"Invalid power type %s" % power_type_id) )
                        redirect("/view/%s" % system.fqdn)
                    activity = SystemActivity(identity.current.user, 'WEBUI', 'Changed', 'power_type', system.power.power_type.name, power_type.name )
                    system.power.power_type = power_type
                    system.activity.append(activity)
            flash( _(u"Updated Power") )
        else:
            try:
                power_type = PowerType.by_id(power_type_id)
            except InvalidRequestError:
                flash( _(u"Invalid power type %s" % power_type_id) )
                redirect("/view/%s" % system.fqdn)
            power = Power(power_type=power_type, power_address=power_address)
            if kw.get('power_user'):
                power.power_user = kw['power_user']
            if kw.get('power_passwd'):
                power.power_passwd = kw['power_passwd']
            if kw.get('power_id'):
                power.power_id = kw['power_id']
            system.power = power
            flash( _(u"Saved Power") )
        redirect("/view/%s" % system.fqdn)

    @expose()
    @validate(form=system_form)
    @identity.require(identity.not_anonymous())
    @error_handler(new)
    def save(self, **kw):
        if kw.get('id'):
            try:
                query = System.query().filter(System.fqdn ==kw['fqdn'])
                for sys_object in query:
                    if str(sys_object.id) != str(kw['id']):
                        flash( _(u"%s already exists!" % kw['fqdn']))
                        redirect("/") 
                system = System.by_id(kw['id'],identity.current.user)
            except InvalidRequestError:
                flash( _(u"Unable to save %s" % kw['id']) )
                redirect("/")
           
        else:
            if System.query().filter(System.fqdn == kw['fqdn']).count() != 0:   
                flash( _(u"%s already exists!" % kw['fqdn']) )
                redirect("/")
            system = System(fqdn=kw['fqdn'],owner=identity.current.user)
# TODO what happens if you log changes here but there is an issue and the actual change to the system fails?
#      would be good to have the save wait until the system is updated
# TODO log  group +/-
        # Fields missing from kw have been set to NULL
        log_fields = [ 'fqdn', 'vendor', 'lender', 'model', 'serial', 'location', 'type_id', 'checksum', 'status_id', 'lab_controller_id' , 'mac_address']
        for field in log_fields:
            try:
                current_val = getattr(system,field)
            except KeyError:
                current_val = ""
            # catch nullable fields return None.
            if current_val is None:
                current_val = ""
            new_val = str(kw.get(field) or "")
            if str(current_val) != new_val:
#                sys.stderr.write("\nfield: " + field + ", Old: " +  current_val + ", New: " +  str(kw[field]) + " " +  "\n")
                activity = SystemActivity(identity.current.user, 'WEBUI', 'Changed', field, current_val, new_val )
                system.activity.append(activity)

        # We only want admins to be able to share systems to everyone.
        shared = kw.get('shared',False)
        if shared != system.shared:
            if not identity.in_group("admin") and \
              shared and len(system.groups) == 0:
                flash( _(u"You don't have permission to share without the system being in a group first " ) )
                redirect("/view/%s" % system.fqdn)
            activity = SystemActivity(identity.current.user, 'WEBUI', 'Changed', 'shared', system.shared, shared )
            system.activity.append(activity)
            system.shared = shared
                
        log_bool_fields = [ 'private' ]
        for field in log_bool_fields:
            try:
                current_val = getattr(system,field)
            except KeyError:
                current_val = ""
            new_val = str(kw.get(field) or False)
            if str(current_val) != new_val:
                activity = SystemActivity(identity.current.user, 'WEBUI', 'Changed', field, current_val, new_val )
                system.activity.append(activity)
        system.status_id=kw['status_id']
        system.location=kw['location']
        system.model=kw['model']
        system.type_id=kw['type_id']
        system.serial=kw['serial']
        system.vendor=kw['vendor']
        system.lender=kw['lender']
        system.fqdn=kw['fqdn']
        system.date_modified = datetime.utcnow()
        if kw.get('private'):
            system.private=kw['private']
        else:
            system.private=False

        # Change Lab Controller
        if kw['lab_controller_id'] == 0:
            system.lab_controller_id = None
        else:
            system.lab_controller_id = kw['lab_controller_id']
        system.mac_address=kw['mac_address']
        redirect("/view/%s" % system.fqdn)

    @expose()
    @identity.require(identity.not_anonymous())
    def save_keys(self, id, **kw):
        try:
            system = System.by_id(id,identity.current.user)
        except InvalidRequestError:
            flash( _(u"Unable to Add Key for %s" % id) )
            redirect("/")
        # Add a Key/Value Pair
        if kw.get('key_name') and kw.get('key_value'):
            try:
                key = Key.by_name(kw['key_name'])
            except InvalidRequestError:
                #FIXME allow user to create new keys
                flash(_(u"Invalid key %s" % kw['key_name']))
                redirect("/view/%s" % system.fqdn)
            if key.numeric:
                key_value = Key_Value_Int(key,kw['key_value'])
                system.key_values_int.append(key_value)
            else:
                key_value = Key_Value_String(key,kw['key_value'])
                system.key_values_string.append(key_value)
            activity = SystemActivity(identity.current.user, 'WEBUI', 'Added', 'Key/Value', "", "%s/%s" % (kw['key_name'],kw['key_value']) )
            system.activity.append(activity)
        redirect("/view/%s" % system.fqdn)

    @expose()
    @identity.require(identity.not_anonymous())
    def save_arch(self, id, **kw):
        try:
            system = System.by_id(id,identity.current.user)
        except InvalidRequestError:
            flash( _(u"Unable to Add arch for %s" % id) )
            redirect("/")
        # Add an Arch
        if kw.get('arch').get('text'):
            arch = Arch.by_name(kw['arch']['text'])
            system.arch.append(arch)
            activity = SystemActivity(identity.current.user, 'WEBUI', 'Added', 'Arch', "", kw['arch']['text'])
            system.activity.append(activity)
        redirect("/view/%s" % system.fqdn)

    @expose()
    @identity.require(identity.not_anonymous())
    def save_group(self, id, **kw):
        try:
            system = System.by_id(id,identity.current.user)
        except InvalidRequestError:
            flash( _(u"Unable to Add Group for %s" % id) )
            redirect("/")
        # Add a Group
        if kw.get('group').get('text'):
            try:
                group = Group.by_name(kw['group']['text'])
            except InvalidRequestError:
                flash(_(u"%s is an Invalid Group" % kw['group']['text']))
                redirect("/view/%s" % system.fqdn)
            system.groups.append(group)
            activity = SystemActivity(identity.current.user, 'WEBUI', 'Added', 'Group', "", kw['group']['text'])
            gactivity = GroupActivity(identity.current.user, 'WEBUI', 'Added', 'System', "", system.fqdn)
            group.activity.append(gactivity)
            system.activity.append(activity)
        redirect("/view/%s" % system.fqdn)

    @expose()
    @identity.require(identity.not_anonymous())
    def action_power(self, id, action, **kw):
        try:
            system = System.by_id(id,identity.current.user)
        except InvalidRequestError:
            flash( _(u"Unable to look up system id:%s via your login" % id) )
            redirect("/")
        if system.user != identity.current.user:
            flash( _(u"You are not the current User for %s" % system) )
            redirect("/")
        try:
            system.action_power(action)
        except xmlrpclib.Fault, msg:
            flash(_(u"Failed to %s %s, XMLRPC error: %s" % (action, system.fqdn, msg)))
            activity = SystemActivity(identity.current.user, 'WEBUI', action, 'Power', "", "%s" % msg)
            system.activity.append(activity)
            redirect("/view/%s" % system.fqdn)
        except BX, msg:
            flash(_(u"Failed to %s %s, error: %s" % (action, system.fqdn, msg)))
            activity = SystemActivity(identity.current.user, 'WEBUI', action, 'Power', "", "%s" % msg)
            system.activity.append(activity)
            redirect("/view/%s" % system.fqdn)

        activity = SystemActivity(identity.current.user, 'WEBUI', action, 'Power', "", "Success")
        system.activity.append(activity)
        flash(_(u"%s %s" % (system.fqdn, action)))
        redirect("/view/%s" % system.fqdn)

    @expose()
    @identity.require(identity.not_anonymous())
    def action_provision(self, id, prov_install=None, ks_meta=None, 
                             koptions=None, koptions_post=None, reboot=None):
        try:
            system = System.by_id(id,identity.current.user)
        except InvalidRequestError:
            flash( _(u"Unable to save Provision for %s" % id) )
            redirect("/")
        try:
            distro = Distro.by_id(prov_install)
        except InvalidRequestError:
            flash( _(u"Unable to lookup distro for %s" % id) )
            redirect("/")
        try:
            system.action_provision(distro = distro,
                                    ks_meta = ks_meta,
                                    kernel_options = koptions,
                                    kernel_options_post = koptions_post)
        except BX, msg:
            activity = SystemActivity(identity.current.user, 'WEBUI', 'Provision', 'Distro', "", "%s: %s" % (msg, distro.install_name))
            system.activity.append(activity)
            flash(_(u"%s" % msg))
            redirect("/view/%s" % system.fqdn)

        activity = SystemActivity(identity.current.user, 'WEBUI', 'Provision', 'Distro', "", "Success: %s" % distro.install_name)
        system.activity.append(activity)

        if reboot:
            try:
                system.remote.power(action="reboot")
            except BX, msg:
                activity = SystemActivity(identity.current.user, 'WEBUI', 'Reboot', 'Power', "", "%s" % msg)
                system.activity.append(activity)
                flash(_(u"%s" % msg))
                redirect("/view/%s" % system.fqdn)

        activity = SystemActivity(identity.current.user, 'WEBUI', 'Reboot', 'Power', "", "Success")
        system.activity.append(activity)
        flash(_(u"Successfully Provisioned %s with %s" % (system.fqdn,distro.install_name)))
        redirect("/view/%s" % system.fqdn)

    @expose()
    @identity.require(identity.not_anonymous())
    def save_note(self, id, **kw):
        try:
            system = System.by_id(id,identity.current.user)
        except InvalidRequestError:
            flash( _(u"Unable to save Note for %s" % id) )
            redirect("/")
        # Add a Note
        if kw.get('note'):
            note = Note(user=identity.current.user,text=kw['note'])
            system.notes.append(note)
            activity = SystemActivity(identity.current.user, 'WEBUI', 'Added', 'Note', "", kw['note'])
            system.activity.append(activity)
        redirect("/view/%s" % system.fqdn)

    @expose()
    @identity.require(identity.not_anonymous())
    def save_exclude(self, id, **kw):
        try:
            system = System.by_id(id,identity.current.user)
        except InvalidRequestError:
            flash( _(u"Unable to save Exclude flags for %s" % id) )
            redirect("/")
        for arch in system.arch:
        # Update Excluded Families
            if kw.get('excluded_families') and \
             kw['excluded_families'].has_key(arch.arch):
                if isinstance(kw['excluded_families'][arch.arch], list):
                    excluded_osmajor = [int(i) for i in kw['excluded_families'][arch.arch]]
                else:
                    excluded_osmajor = [int(kw['excluded_families'][arch.arch])]
                for new_families in excluded_osmajor:
                    if new_families not in [osmajor.osmajor.id for osmajor in system.excluded_osmajor_byarch(arch)]:
                        new_excluded_osmajor = ExcludeOSMajor(osmajor=OSMajor.by_id(new_families),arch=arch)
                        activity = SystemActivity(identity.current.user, 'WEBUI', 'Added', 'Excluded_families', "", "%s/%s" % (new_excluded_osmajor.osmajor, arch))
                        system.excluded_osmajor.append(new_excluded_osmajor)
                        system.activity.append(activity)
            else:
                excluded_osmajor = []
            for old_families in system.excluded_osmajor_byarch(arch):
                if old_families.osmajor.id not in excluded_osmajor:
                    activity = SystemActivity(identity.current.user, 'WEBUI', 'Removed', 'Excluded_families', "%s/%s" % (old_families.osmajor, arch), "")
                    session.delete(old_families)
                    system.activity.append(activity)
                    
            if kw.get('excluded_families_subsection') and \
             kw['excluded_families_subsection'].has_key(arch.arch):
                if isinstance(kw['excluded_families_subsection'][arch.arch], list):
                    excluded_osversion = [int(i) for i in kw['excluded_families_subsection'][arch.arch]]
                else:
                    excluded_osversion = [int(kw['excluded_families_subsection'][arch.arch])]
                for new_osversion in excluded_osversion:
                    if new_osversion not in [osversion.osversion.id for osversion in system.excluded_osversion_byarch(arch)]:
                        new_excluded_osversion = ExcludeOSVersion(osversion=OSVersion.by_id(new_osversion),arch=arch)
                        activity = SystemActivity(identity.current.user, 'WEBUI', 'Added', 'Excluded_families', "", "%s/%s" % (new_excluded_osversion.osversion, arch))
                        system.excluded_osversion.append(new_excluded_osversion)
                        system.activity.append(activity)
            else:
                excluded_osversion = []
            for old_osversion in system.excluded_osversion_byarch(arch):
                if old_osversion.osversion.id not in excluded_osversion:
                    activity = SystemActivity(identity.current.user, 'WEBUI', 'Removed', 'Excluded_families', "%s/%s" % (old_osversion.osversion, arch), "")
                    session.delete(old_osversion)
                    system.activity.append(activity)
        redirect("/view/%s" % system.fqdn)

    @expose()
    @identity.require(identity.not_anonymous())
    def remove_install(self, system_id, arch_id, **kw):
        try:
            system = System.by_id(system_id, identity.current.user)
        except InvalidRequestError:
            flash( _(u"Unable to remove Install Option for %s" % system_id) )
            redirect("/")
        try:
            arch = Arch.by_id(arch_id)
        except InvalidRequestError:
            flash( _(u"Unable to lookup arch for %s" % arch_id) )
            redirect("/")
        
        if kw.get('osversion_id'):
            # remove osversion option
            osversion = OSVersion.by_id(int(kw['osversion_id']))
            system.provisions[arch].provision_families[osversion.osmajor].provision_family_updates[osversion] = None
        elif kw.get('osmajor_id'):
            # remove osmajor option
            osmajor = OSMajor.by_id(int(kw['osmajor_id']))
            system.provisions[arch].provision_families[osmajor] = None
        else:
            # remove arch option
            system.provisions[arch] = None
        redirect("/view/%s" % system.fqdn)

    @expose()
    @identity.require(identity.not_anonymous())
    def save_install(self, id, **kw):
        try:
            system = System.by_id(id,identity.current.user)
        except InvalidRequestError:
            flash( _(u"Unable to save Install Options for %s" % id) )
            redirect("/")
        # Add an install option
        if kw.get('prov_ksmeta') or kw.get('prov_koptions') or \
           kw.get('prov_koptionspost'):
            arch = Arch.by_id(int(kw['prov_arch']))
            if int(kw['prov_osversion']) != 0:
                osversion = OSVersion.by_id(int(kw['prov_osversion']))
                if system.provisions.has_key(arch):
                    if system.provisions[arch].provision_families.has_key(osversion.osmajor):
                        if system.provisions[arch].provision_families[osversion.osmajor].provision_family_updates.has_key(osversion):
                            provision = system.provisions[arch].provision_families[osmajor].provision_family_updates[osversion]
                            action = "Changed"
                        else:
                            provision = ProvisionFamilyUpdate()
                            action = "Added"
                        system.activity.append(SystemActivity(identity.current.user, 'WEBUI', action, 'InstallOption:ks_meta:%s/%s' % (arch, osversion), provision.ks_meta, kw['prov_ksmeta']))
                        system.activity.append(SystemActivity(identity.current.user, 'WEBUI', action, 'InstallOption:kernel_options:%s/%s' % (arch, osversion), provision.kernel_options, kw['prov_koptions']))
                        system.activity.append(SystemActivity(identity.current.user, 'WEBUI', action, 'InstallOption:kernel_options_post:%s/%s' % (arch, osversion), provision.kernel_options_post, kw['prov_koptionspost']))
                        provision.ks_meta=kw['prov_ksmeta']
                        provision.kernel_options=kw['prov_koptions']
                        provision.kernel_options_post=kw['prov_koptionspost']
                        provision.osversion = osversion
                        system.provisions[arch].provision_families[osversion.osmajor].provision_family_updates[osversion] = provision
                
            elif int(kw['prov_osmajor']) != 0:
                osmajor = OSMajor.by_id(int(kw['prov_osmajor']))
                if system.provisions.has_key(arch):
                    if system.provisions[arch].provision_families.has_key(osmajor):
                        provision = system.provisions[arch].provision_families[osmajor]
                        action = "Changed"
                    else:
                        provision = ProvisionFamily()
                        action = "Added"
                    system.activity.append(SystemActivity(identity.current.user, 'WEBUI', action, 'InstallOption:ks_meta:%s/%s' % (arch, osmajor), provision.ks_meta, kw['prov_ksmeta']))
                    system.activity.append(SystemActivity(identity.current.user, 'WEBUI', action, 'InstallOption:kernel_options:%s/%s' % (arch, osmajor), provision.kernel_options, kw['prov_koptions']))
                    system.activity.append(SystemActivity(identity.current.user, 'WEBUI', action, 'InstallOption:kernel_options_post:%s/%s' % (arch, osmajor), provision.kernel_options_post, kw['prov_koptionspost']))
                    provision.ks_meta=kw['prov_ksmeta']
                    provision.kernel_options=kw['prov_koptions']
                    provision.kernel_options_post=kw['prov_koptionspost']
                    provision.osmajor=osmajor
                    system.provisions[arch].provision_families[osmajor] = provision
            else:
                if system.provisions.has_key(arch):
                    provision = system.provisions[arch]
                    action = "Changed"
                else:
                    provision = Provision()
                    action = "Added"
                system.activity.append(SystemActivity(identity.current.user, 'WEBUI', action, 'InstallOption:ks_meta:%s' % arch, provision.ks_meta, kw['prov_ksmeta']))
                system.activity.append(SystemActivity(identity.current.user, 'WEBUI', action, 'InstallOption:kernel_options:%s' % arch, provision.kernel_options, kw['prov_koptions']))
                system.activity.append(SystemActivity(identity.current.user, 'WEBUI', action, 'InstallOption:kernel_options_post:%s' % arch, provision.kernel_options_post, kw['prov_koptionspost']))
                provision.ks_meta=kw['prov_ksmeta']
                provision.kernel_options=kw['prov_koptions']
                provision.kernel_options_post=kw['prov_koptionspost']
                provision.arch=arch
                system.provisions[arch] = provision
        redirect("/view/%s" % system.fqdn)

    @cherrypy.expose
    # Testing auth via xmlrpc
    #@identity.require(identity.in_group("admin"))
    def lab_controllers(self, *args):
        return [lc.fqdn for lc in LabController.query()]
    
    def pick_common(self, distro=None, user=None, xml=None):
        distro = Distro.by_install_name(distro)
        systems = distro.systems(user)
        #FIXME Should validate XML before processing.
        queries = []
        joins = []
        for child in ElementWrapper(xmltramp.parse(xml)):
            if callable(getattr(child, 'filter')):
                (join, query) = child.filter()
                queries.append(query)
                joins.extend(join)
        if joins:
            systems = systems.filter(and_(*joins))
        if queries:
            systems = systems.filter(and_(*queries))
        return systems
        
    @cherrypy.expose
    def system_pick(self, distro=None, username=None, xml=None):
        if not distro:
            return (None,"You must supply a distro")
        if not username:
            return (None,"You must supply a user name")
        if not xml:
            return (None,"No xml query provided")

        user = None
        try:
            # some systems use Bugzilla as auth.
            # This is only temporary and will go away.
            user = User.by_email_address(username)
        except InvalidRequestError:
            username = username.split('@')[0]
            user = User.by_user_name(username)
        if not user:
            return (None, -1)
        systems = self.pick_common(distro, user, xml)

        hit = False
        systems_list = systems.all()
        size = len(systems_list)
        while size:
            size = size - 1
            index = random.randint(0, size)
            system = systems_list[index]
            systems_list[index] = systems_list[size]
   
            # If the system doesn't have a current user then take it
            if session.connection(System).execute(system_table.update(
                     and_(system_table.c.id==system.id,
                          system_table.c.user_id==None)), 
                           user_id=user.user_id).rowcount == 1:
                hit = True
                break

        if hit:
            # We have a match and its available!
            return (dict(fqdn    = system.fqdn,
                         mac_address = '%s' % system.mac_address), 1)
        elif systems.count():
            # We have matches but none are available right now
            system = systems.first()
            return (dict(fqdn    = system.fqdn,
                         mac_address = '%s' % system.mac_address), 0)
        else:
            # Nothing matches what the user requested.
            return (None, -1)

    @cherrypy.expose
    def system_validate(self, distro=None, username=None, xml=None):
        if not distro:
            return (None,"You must supply a distro")
        if not username:
            return (None,"You must supply a user name")
        if not xml:
            return (None,"No xml query provided")

        user = None
        try:
            # some systems use Bugzilla as auth.
            # This is only temporary and will go away.
            user = User.by_email_address(username)
        except InvalidRequestError:
            username = username.split('@')[0]
            user = User.by_user_name(username)
        if not user:
            return (None, -1)
        systems = self.pick_common(distro, user, xml)

        if systems.count():
            # We have matches 
            system = systems.first()
            return (dict(fqdn    = system.fqdn,
                         mac_address = '%s' % system.mac_address), 0)
        else:
            # Nothing matches what the user requested.
            return (None, -1)
            
    @cherrypy.expose
    def system_return(self, fqdn=None, full_name=None, mylog=True):
        if not fqdn:
            return (0,"You must supply a system")
        if not full_name:
            return (0,"You must supply a user name")

        user = None
        try:
            # some systems use Bugzilla as auth.
            # This is only temporary and will go away.
            user = User.by_email_address(full_name)
        except InvalidRequestError:
            full_name = full_name.split('@')[0]
            user = User.by_user_name(full_name)
        try:
            system = System.by_fqdn(fqdn,user)
        except InvalidRequestError:
            return (0, "Invalid system")
        if system.user == user:
            if mylog:
<<<<<<< HEAD
                activity = SystemActivity(system.user, "VIA %s" % identity.current.user, "Returned", "User", "%s" % system.user, '')
                system.activity.append(activity)
            try:
                system.action_release()
            except BX, error:
                msg = "Failed to power off system: %s" % error
                activity = SystemActivity(systen.user, "VIA %s" % identity.current.user, "Off", "Power", "", msg)
                system.activity.append(activity)
=======
                system.activity.append(SystemActivity(system.user, "VIA %s" % identity.current.user, "Returned", "User", "%s" % system.user, ''))
                try:
                    system.action_release()
                except BX, error:
                    msg = "Failed to power off system: %s" % error
                    system.activity.append(SystemActivity(systen.user, "VIA %s" % identity.current.user, "Off", "Power", "", msg))
            else:
                system.user = None
>>>>>>> 087280bd
        return
        

    @cherrypy.expose
    def legacypush(self, fqdn=None, inventory=None):
        if not fqdn:
            return (0,"You must supply a FQDN")
        if not inventory:
            return (0,"No inventory data provided")

        try:
            system = System.query.filter(System.fqdn == fqdn).one()
        except InvalidRequestError:
            system = System(fqdn=fqdn)
        return system.update_legacy(inventory)

    @cherrypy.expose
    def push(self, fqdn=None, inventory=None):
        if not fqdn:
            return (0,"You must supply a FQDN")
        if not inventory:
            return (0,"No inventory data provided")

        try:
            system = System.query.filter(System.fqdn == fqdn).one()
        except InvalidRequestError:
            # New system, add it.
            system = System(fqdn=fqdn)
        return system.update(inventory)

    @expose(template="beaker.server.templates.login")
    def login(self, forward_url='/', previous_url=None, *args, **kw):

        if not identity.current.anonymous \
            and identity.was_login_attempted() \
            and not identity.get_identity_errors():
            raise redirect(forward_url)

        forward_url=None
        previous_url= request.path

        if identity.was_login_attempted():
            msg=_("The credentials you supplied were not correct or "
                   "did not grant access to this resource.")
        elif identity.get_identity_errors():
            msg=_("You must provide your credentials before accessing "
                   "this resource.")
        else:
            msg=_("Please log in.")
            forward_url= request.headers.get("Referer", "/")
            
        response.status=403
        return dict(message=msg, previous_url=previous_url, logging_in=True,
                    original_parameters=request.params,
                    forward_url=forward_url)

    @expose()
    def logout(self):
        identity.current.logout()
        raise redirect("/")

    @expose()
    def robots_txt(self):
        return "User-agent: *\nDisallow: /\n"

    @expose()
    def favicon_ico(self):
        static_dir = config.get('static_filter.dir', path="/static")
        filename = join(os.path.normpath(static_dir), 'images', 'favicon.ico')
        return serve_file(filename)

#    @expose(template='beaker.server.templates.activity')
#    def activity(self, *args, **kw):
# TODO This is mainly for testing
# if it hangs around it should check for admin access
#        return dict(title="Activity", search_bar=None, activity = Activity.all())
#<|MERGE_RESOLUTION|>--- conflicted
+++ resolved
@@ -43,11 +43,8 @@
 from beaker.server.tools.init import dummy
 from decimal import Decimal
 from bexceptions import *
-<<<<<<< HEAD
-import beaker.server.recipes
-=======
+#import beaker.server.recipes
 import random
->>>>>>> 087280bd
 
 from kid import Element
 import cherrypy
@@ -204,13 +201,10 @@
     netboot = Netboot()
     auth = Auth()
     csv = CSV()
-<<<<<<< HEAD
-    jobs = Jobs()
-    recipes = Recipes()
-    tasks = Tasks()
-    taskactions = TaskActions()
-=======
->>>>>>> 087280bd
+#    jobs = Jobs()
+#    recipes = Recipes()
+#    tasks = Tasks()
+#    taskactions = TaskActions()
     reports = Reports()
 
     id         = widgets.HiddenField(name='id')
@@ -768,15 +762,11 @@
               identity.current.user.is_admin():
                 status = "Returned"
                 activity = SystemActivity(identity.current.user, "WEBUI", status, "User", '%s' % system.user, "")
-<<<<<<< HEAD
-                system.action_release()
-=======
                 try:
                     system.action_release()
                 except BX, error_msg:
                     msg = "Error: %s Action: %s" % (error_msg,system.release_action)
                     system.activity.append(SystemActivity(identity.current.user, "WEBUI", "%s" % system.release_action, "Return", "", msg))
->>>>>>> 087280bd
         else:
             if system.can_share(identity.current.user):
                 status = "Reserved"
@@ -784,11 +774,7 @@
                 activity = SystemActivity(identity.current.user, 'WEBUI', status, 'User', '', '%s' % system.user )
         system.activity.append(activity)
         session.save_or_update(system)
-<<<<<<< HEAD
-        flash( _(u"%s %s%s" % (status,system.fqdn,msg)) )
-=======
         flash( _(u"%s %s %s" % (status,system.fqdn,msg)) )
->>>>>>> 087280bd
         redirect("/view/%s" % system.fqdn)
 
     @error_handler(view)
@@ -1431,16 +1417,6 @@
             return (0, "Invalid system")
         if system.user == user:
             if mylog:
-<<<<<<< HEAD
-                activity = SystemActivity(system.user, "VIA %s" % identity.current.user, "Returned", "User", "%s" % system.user, '')
-                system.activity.append(activity)
-            try:
-                system.action_release()
-            except BX, error:
-                msg = "Failed to power off system: %s" % error
-                activity = SystemActivity(systen.user, "VIA %s" % identity.current.user, "Off", "Power", "", msg)
-                system.activity.append(activity)
-=======
                 system.activity.append(SystemActivity(system.user, "VIA %s" % identity.current.user, "Returned", "User", "%s" % system.user, ''))
                 try:
                     system.action_release()
@@ -1449,7 +1425,6 @@
                     system.activity.append(SystemActivity(systen.user, "VIA %s" % identity.current.user, "Off", "Power", "", msg))
             else:
                 system.user = None
->>>>>>> 087280bd
         return
         
 
