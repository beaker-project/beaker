--- conflicted
+++ resolved
@@ -7,14 +7,11 @@
     <script type="text/javascript">
     window.beaker_url_prefix = ${tg.to_json(tg.url('/'))};
     </script>
-<<<<<<< HEAD
+    <link py:for="css in tg_css" py:replace="css.display()" />
+    <link py:for="js in tg_js_head" py:replace="js.display()" />
     <script type="text/javascript" py:if="tg.identity.user">
     window.beaker_current_user = new User(${tg.to_json(tg.identity.user)});
     </script>
-=======
-    <link py:for="css in tg_css" py:replace="css.display()" />
-    <link py:for="js in tg_js_head" py:replace="js.display()" />
->>>>>>> 449060d3
     <meta py:replace="item[:]"/>
 </head>
 
