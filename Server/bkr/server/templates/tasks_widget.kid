<div xmlns:py="http://purl.org/kid/ns#">
 <?python
  from bkr.server.model import RecipeTask, RecipeTaskResult
  from urlparse import urlparse
  from cgi import  parse_qs
  if getattr(tg, 'paginate', False):
      if tg.paginate.href_first:
          data_first = parse_qs(urlparse(tg.paginate.href_first)[4])
      if tg.paginate.href_prev:
          data_prev = parse_qs(urlparse(tg.paginate.href_prev)[4])
      if tg.paginate.href_next:
          data_next = parse_qs(urlparse(tg.paginate.href_next)[4])
      if tg.paginate.href_last: 
          data_last = parse_qs(urlparse(tg.paginate.href_last)[4])
 ?>
  <div class="pagination pagination-right" py:if="tg.paginate.page_count > 2">
    <ul>
      <li py:if="tg.paginate.href_prev">${link.display("&lt;&lt;", action=tg.url(action), data=data_first, update="task_items")}</li>
      <li py:if="tg.paginate.href_prev">${link.display("&lt;", action=tg.url(action), data=data_prev, update="task_items")}</li>
      <li py:if="tg.paginate.href_next">${link.display("&gt;", action=tg.url(action), data=data_next, update="task_items")}</li>
      <li py:if="tg.paginate.href_next">${link.display("&gt;&gt;", action=tg.url(action), data=data_last, update="task_items")}</li>
    </ul>
  </div>
  <table class="table table-condensed table-hover tasks"
        py:if="tasks">
  <thead>
  <tr>
   <th py:if="not hidden.has_key('rid')">Run ID</th>
   <th>Task</th>
   <th py:if="not hidden.has_key('distro_tree')">Distro Tree</th>
   <th py:if="not hidden.has_key('system')">System</th>
   <th py:if="not hidden.has_key('start')"><div>StartTime</div><div>[FinishTime]</div><div>[Duration]</div></th>
   <th py:if="not hidden.has_key('logs')" class="logs">Logs</th>
   <th py:if="not hidden.has_key('status')">Status</th>
   <th py:if="not hidden.has_key('result')">Result</th>
   <th py:if="not hidden.has_key('score')">Score</th>
  </tr>
  </thead>
  <tbody py:for="task in tasks">
    <?python
        result = task.is_failed() and 'fail' or 'pass'
    ?>
   <tr class="${result}_recipe_${task.recipe.id} recipe_${task.recipe.id}" id="task${task.id}">
    <td class="task" py:if="not hidden.has_key('rid')">
     ${task.link_id}
    </td>
    <td class="task">
     ${task.name_markup}
     <span class="version">${task.version}</span>
    </td>
    <td class="task" py:if="not hidden.has_key('distro_tree')">
     ${task.recipe.distro_tree == None and ' ' or task.recipe.distro_tree.link}
    </td>
    <td class="task" py:if="not hidden.has_key('system')">
     ${task.recipe.resource == None and ' ' or task.recipe.resource.link}
    </td>
    <td class="task" style="white-space:nowrap;" py:if="not hidden.has_key('start')">
<<<<<<< HEAD
      <div class="datetime" py:if="task.start_time">${task.start_time}</div>
      <div class="datetime" py:if="task.finish_time">${task.finish_time}</div>
      ${task.duration}
=======
      <div class="task-start-time datetime" py:if="task.start_time">${task.start_time}</div>
      <div class="task-finish-time datetime" py:if="task.finish_time">${task.finish_time}</div>
      <div class="task-duration">${task.duration}</div>
>>>>>>> 4190c313
    </td>
    <td class="task logs" py:if="not hidden.has_key('logs')">
      <ul class="unstyled">
        <li py:for="log in task.logs">${log.link}</li>
      </ul>
    </td>
    <td class="task status${task.status}" py:if="not hidden.has_key('status')">
     ${task.status}
    </td>
    <td class="task result${task.result}" py:if="not hidden.has_key('result')">
     ${task.result}
    </td>
    <td class="task" py:if="not hidden.has_key('score')">
     &nbsp;
    </td>
    </tr>
    <span py:for="task_result in task.results" py:strip="1">
    <?python
        result = task.is_failed() and 'fail' or 'pass'
    ?>
     <tr class="${result}_recipe_${task.recipe.id} recipe_${task.recipe.id}">
    <td class="result" py:if="not hidden.has_key('rid')">
     &nbsp;
    </td>
    <td class="result">
     ${task_result.short_path}
    </td>
    <td class="result" py:if="not hidden.has_key('distro_tree')">
     &nbsp;
    </td>
    <td class="result" py:if="not hidden.has_key('system')">
     &nbsp;
    </td>
    <td class="result" style="white-space:nowrap;" py:if="not hidden.has_key('start')">
      <span class="datetime">${task_result.start_time}</span>
    </td>
    <td class="result logs" py:if="not hidden.has_key('logs')">
      <ul class="unstyled">
        <li py:for="log in task_result.logs">${log.link}</li>
      </ul>
    </td>
    <td class="result" py:if="not hidden.has_key('status')">
     &nbsp;
    </td>
    <td class="result result${task_result.result}" py:if="not hidden.has_key('result')">
     ${task_result.result}
    </td>
    <td class="result" py:if="not hidden.has_key('score')">
     ${task_result.score}
    </td>
    </tr>
    </span>
  </tbody>
 </table>
</div><|MERGE_RESOLUTION|>--- conflicted
+++ resolved
@@ -55,15 +55,9 @@
      ${task.recipe.resource == None and ' ' or task.recipe.resource.link}
     </td>
     <td class="task" style="white-space:nowrap;" py:if="not hidden.has_key('start')">
-<<<<<<< HEAD
-      <div class="datetime" py:if="task.start_time">${task.start_time}</div>
-      <div class="datetime" py:if="task.finish_time">${task.finish_time}</div>
-      ${task.duration}
-=======
       <div class="task-start-time datetime" py:if="task.start_time">${task.start_time}</div>
       <div class="task-finish-time datetime" py:if="task.finish_time">${task.finish_time}</div>
       <div class="task-duration">${task.duration}</div>
->>>>>>> 4190c313
     </td>
     <td class="task logs" py:if="not hidden.has_key('logs')">
       <ul class="unstyled">
