<div xmlns:py="http://purl.org/kid/ns#">
<script type='text/javascript'>
$(document).ready(function(){ 
    $("#form_status").change(function() {
        if ($('#form_status :selected').text() == 'Broken' || $('#form_status :selected').text() == 'Removed') {
             $('#condition_report_row').removeClass('hidden')
        };
        if ($('#form_status :selected').text() == 'Manual' || $('#form_status :selected').text() == 'Automated') {
             $('#condition_report_row').addClass('hidden')
        } 
    });

    if ($('#form_status :selected').text() == 'Manual' || $('#form_status :selected').text() == 'Automated') {
         $('#condition_report_row').addClass('hidden')
    } 
});
</script>
<label py:def="label_for(field_name)"
       for="${field_for(field_name).field_id}"
       title="${getattr(field_for(field_name), 'help_text', '')}">
    ${field_for(field_name).label}
</label>
<form xmlns:py="http://purl.org/kid/ns#"
  name="${name}"
  action="${tg.url(action)}"
  method="${method}" width="100%">

    <div xmlns:py="http://purl.org/kid/ns#">
     ${display_field_for("id")}
     <table class="list">
      <tr class="list">
       <th class="list">
        ${label_for('fqdn')}
       </th>
       <td class="list" colspan="3">
        ${display_field_for("fqdn")}
        <br/><span py:if="error_for('fqdn')" class="fielderror" py:content="error_for('fqdn')" />
       </td>
      </tr>
      <tr class="list">
       <th class="list">
        ${label_for('date_added')}
       </th>
       <td class="list">
        <span class="datetime">${value_for("date_added")}</span>
       </td>
       <th class="list">
        ${label_for('date_modified')}
       </th>
       <td class="list">
        <span class="datetime">${value_for("date_modified")}</span>
       </td>
      </tr>
      <tr class="list">
       <th class="list">
        ${label_for('date_lastcheckin')}
       </th>
       <td class="list">
        <span class="datetime">${value_for("date_lastcheckin")}</span>
       </td>
       <th class="list">
        ${label_for('vendor')}
       </th>
       <td class="list">
        ${display_field_for("vendor")}
       </td>
      </tr>
      <tr class="list">
       <th class="list">
        ${label_for('lender')}
       </th>
       <td class="list">
        ${display_field_for('lender')}
       </td>
       <th class="list">
        ${label_for('model')}
       </th>
       <td class="list">
        ${display_field_for("model")}
       </td>
      </tr>
      <tr class="list">
       <th class="list">
        ${label_for('serial')}
       </th>
       <td class="list">
        ${display_field_for("serial")}
       </td>
       <th class="list">
        ${label_for('location')}
       </th>
       <td class="list">
        ${display_field_for("location")}
       </td>
      </tr>
      <tr class="list">
       <th class="list">
        ${label_for('status')}
       </th>
       <td class="list">
        ${display_field_for("status")}
<<<<<<< HEAD
        <a href="${tg.url('/report_problem/', system_id=id)}">(Report problem)</a>
=======
>>>>>>> b09a4365
       </td>
       <th class="list">
        ${label_for('owner')}
       </th>
       <td class="list">
        ${owner_email_link}
        <a py:if="owner_change_text" href="${tg.url(owner_change)}?id=${id}">
         <span py:content="owner_change_text"/>
        </a>
        <span py:if="not tg.identity.anonymous and system_actions is not None" py:strip="1">
            ${system_actions.display(loan_options=options['loan'], report_problem_options=options['report_problem'])}
        </span>
       </td>
      </tr>
      <tr class="list" id="condition_report_row">
       <th class="list" >
        ${label_for('status_reason')}
       </th>
       <td class="list"> 
        ${display_field_for("status_reason")}
       </td>
      </tr>
      <tr class="list"> 
       <th class="list">
        ${label_for('shared')}
       </th>
       <td class="list">
        <span py:if="value_for('fqdn')">
         ${display_field_for("shared")}
        </span>
       </td>
       <th class="list">
        ${label_for('user')}
       </th>
       <td class="list">
        ${user_email_link}
        <a py:if="user_change_text" href="${tg.url(user_change)}?id=${id}">
         <span py:content="user_change_text"/>
        </a>
        <a py:if="running_job" href="${tg.url(running_job)}">
          (Current Job)
        </a>
       </td>
      </tr>
      <tr class="list">
       <th class="list">
        ${label_for('private')}
       </th>
       <td class="list">
        ${display_field_for("private")}
       </td>
       <th class="list">
        ${label_for('loaned')}
       </th>
       <td class="list">
        ${loaned_email_link}
        <span py:if="loan_type">
            ${loan_widget.display(loan_type, id)}
        </span>
       </td>
      </tr>
      <tr class="list">
       <th class="list">
        ${label_for('lab_controller_id')}
       </th>
       <td class="list">
        ${display_field_for("lab_controller_id")}
       </td>
       <th class="list">
        ${label_for('mac_address')}
       </th>
       <td class="list">
        ${display_field_for("mac_address")}
       </td>
      </tr> 
      <tr class="list">
       <th class="list">
        ${label_for('type')}
       </th>
       <td class="list">
        ${display_field_for("type")}
       </td>
       <th class="list" py:if="show_cc or not readonly">
        ${label_for('cc')}
       </th>
       <td class="list" py:if="show_cc or not readonly">
        ${'; '.join(value_for("cc") or [])}
        <a py:if="not readonly" href="${tg.url('/cc_change', system_id=id)}">(Change)</a>
       </td>
      </tr>
      <tr class="list">
       <th class="list">
        ${label_for('hypervisor_id')}
       </th>
       <td class="list">
        ${display_field_for("hypervisor_id")}
       </td>
      </tr>
      <tr py:if="not readonly">
       <td colspan="4">
        <a class="button" href="javascript:document.${name}.submit();">Save Changes</a>
       </td>
      </tr>
     </table>
    </div>
</form>
</div>
<|MERGE_RESOLUTION|>--- conflicted
+++ resolved
@@ -1,212 +1,208 @@
-<div xmlns:py="http://purl.org/kid/ns#">
-<script type='text/javascript'>
-$(document).ready(function(){ 
-    $("#form_status").change(function() {
-        if ($('#form_status :selected').text() == 'Broken' || $('#form_status :selected').text() == 'Removed') {
-             $('#condition_report_row').removeClass('hidden')
-        };
-        if ($('#form_status :selected').text() == 'Manual' || $('#form_status :selected').text() == 'Automated') {
-             $('#condition_report_row').addClass('hidden')
-        } 
-    });
-
-    if ($('#form_status :selected').text() == 'Manual' || $('#form_status :selected').text() == 'Automated') {
-         $('#condition_report_row').addClass('hidden')
-    } 
-});
-</script>
-<label py:def="label_for(field_name)"
-       for="${field_for(field_name).field_id}"
-       title="${getattr(field_for(field_name), 'help_text', '')}">
-    ${field_for(field_name).label}
-</label>
-<form xmlns:py="http://purl.org/kid/ns#"
-  name="${name}"
-  action="${tg.url(action)}"
-  method="${method}" width="100%">
-
-    <div xmlns:py="http://purl.org/kid/ns#">
-     ${display_field_for("id")}
-     <table class="list">
-      <tr class="list">
-       <th class="list">
-        ${label_for('fqdn')}
-       </th>
-       <td class="list" colspan="3">
-        ${display_field_for("fqdn")}
-        <br/><span py:if="error_for('fqdn')" class="fielderror" py:content="error_for('fqdn')" />
-       </td>
-      </tr>
-      <tr class="list">
-       <th class="list">
-        ${label_for('date_added')}
-       </th>
-       <td class="list">
-        <span class="datetime">${value_for("date_added")}</span>
-       </td>
-       <th class="list">
-        ${label_for('date_modified')}
-       </th>
-       <td class="list">
-        <span class="datetime">${value_for("date_modified")}</span>
-       </td>
-      </tr>
-      <tr class="list">
-       <th class="list">
-        ${label_for('date_lastcheckin')}
-       </th>
-       <td class="list">
-        <span class="datetime">${value_for("date_lastcheckin")}</span>
-       </td>
-       <th class="list">
-        ${label_for('vendor')}
-       </th>
-       <td class="list">
-        ${display_field_for("vendor")}
-       </td>
-      </tr>
-      <tr class="list">
-       <th class="list">
-        ${label_for('lender')}
-       </th>
-       <td class="list">
-        ${display_field_for('lender')}
-       </td>
-       <th class="list">
-        ${label_for('model')}
-       </th>
-       <td class="list">
-        ${display_field_for("model")}
-       </td>
-      </tr>
-      <tr class="list">
-       <th class="list">
-        ${label_for('serial')}
-       </th>
-       <td class="list">
-        ${display_field_for("serial")}
-       </td>
-       <th class="list">
-        ${label_for('location')}
-       </th>
-       <td class="list">
-        ${display_field_for("location")}
-       </td>
-      </tr>
-      <tr class="list">
-       <th class="list">
-        ${label_for('status')}
-       </th>
-       <td class="list">
-        ${display_field_for("status")}
-<<<<<<< HEAD
-        <a href="${tg.url('/report_problem/', system_id=id)}">(Report problem)</a>
-=======
->>>>>>> b09a4365
-       </td>
-       <th class="list">
-        ${label_for('owner')}
-       </th>
-       <td class="list">
-        ${owner_email_link}
-        <a py:if="owner_change_text" href="${tg.url(owner_change)}?id=${id}">
-         <span py:content="owner_change_text"/>
-        </a>
-        <span py:if="not tg.identity.anonymous and system_actions is not None" py:strip="1">
-            ${system_actions.display(loan_options=options['loan'], report_problem_options=options['report_problem'])}
-        </span>
-       </td>
-      </tr>
-      <tr class="list" id="condition_report_row">
-       <th class="list" >
-        ${label_for('status_reason')}
-       </th>
-       <td class="list"> 
-        ${display_field_for("status_reason")}
-       </td>
-      </tr>
-      <tr class="list"> 
-       <th class="list">
-        ${label_for('shared')}
-       </th>
-       <td class="list">
-        <span py:if="value_for('fqdn')">
-         ${display_field_for("shared")}
-        </span>
-       </td>
-       <th class="list">
-        ${label_for('user')}
-       </th>
-       <td class="list">
-        ${user_email_link}
-        <a py:if="user_change_text" href="${tg.url(user_change)}?id=${id}">
-         <span py:content="user_change_text"/>
-        </a>
-        <a py:if="running_job" href="${tg.url(running_job)}">
-          (Current Job)
-        </a>
-       </td>
-      </tr>
-      <tr class="list">
-       <th class="list">
-        ${label_for('private')}
-       </th>
-       <td class="list">
-        ${display_field_for("private")}
-       </td>
-       <th class="list">
-        ${label_for('loaned')}
-       </th>
-       <td class="list">
-        ${loaned_email_link}
-        <span py:if="loan_type">
-            ${loan_widget.display(loan_type, id)}
-        </span>
-       </td>
-      </tr>
-      <tr class="list">
-       <th class="list">
-        ${label_for('lab_controller_id')}
-       </th>
-       <td class="list">
-        ${display_field_for("lab_controller_id")}
-       </td>
-       <th class="list">
-        ${label_for('mac_address')}
-       </th>
-       <td class="list">
-        ${display_field_for("mac_address")}
-       </td>
-      </tr> 
-      <tr class="list">
-       <th class="list">
-        ${label_for('type')}
-       </th>
-       <td class="list">
-        ${display_field_for("type")}
-       </td>
-       <th class="list" py:if="show_cc or not readonly">
-        ${label_for('cc')}
-       </th>
-       <td class="list" py:if="show_cc or not readonly">
-        ${'; '.join(value_for("cc") or [])}
-        <a py:if="not readonly" href="${tg.url('/cc_change', system_id=id)}">(Change)</a>
-       </td>
-      </tr>
-      <tr class="list">
-       <th class="list">
-        ${label_for('hypervisor_id')}
-       </th>
-       <td class="list">
-        ${display_field_for("hypervisor_id")}
-       </td>
-      </tr>
-      <tr py:if="not readonly">
-       <td colspan="4">
-        <a class="button" href="javascript:document.${name}.submit();">Save Changes</a>
-       </td>
-      </tr>
-     </table>
-    </div>
-</form>
-</div>
+<div xmlns:py="http://purl.org/kid/ns#">
+<script type='text/javascript'>
+$(document).ready(function(){ 
+    $("#form_status").change(function() {
+        if ($('#form_status :selected').text() == 'Broken' || $('#form_status :selected').text() == 'Removed') {
+             $('#condition_report_row').removeClass('hidden')
+        };
+        if ($('#form_status :selected').text() == 'Manual' || $('#form_status :selected').text() == 'Automated') {
+             $('#condition_report_row').addClass('hidden')
+        } 
+    });
+
+    if ($('#form_status :selected').text() == 'Manual' || $('#form_status :selected').text() == 'Automated') {
+         $('#condition_report_row').addClass('hidden')
+    } 
+});
+</script>
+<label py:def="label_for(field_name)"
+       for="${field_for(field_name).field_id}"
+       title="${getattr(field_for(field_name), 'help_text', '')}">
+    ${field_for(field_name).label}
+</label>
+<form xmlns:py="http://purl.org/kid/ns#"
+  name="${name}"
+  action="${tg.url(action)}"
+  method="${method}" width="100%">
+
+    <div xmlns:py="http://purl.org/kid/ns#">
+     ${display_field_for("id")}
+     <table class="list">
+      <tr class="list">
+       <th class="list">
+        ${label_for('fqdn')}
+       </th>
+       <td class="list" colspan="3">
+        ${display_field_for("fqdn")}
+        <br/><span py:if="error_for('fqdn')" class="fielderror" py:content="error_for('fqdn')" />
+       </td>
+      </tr>
+      <tr class="list">
+       <th class="list">
+        ${label_for('date_added')}
+       </th>
+       <td class="list">
+        <span class="datetime">${value_for("date_added")}</span>
+       </td>
+       <th class="list">
+        ${label_for('date_modified')}
+       </th>
+       <td class="list">
+        <span class="datetime">${value_for("date_modified")}</span>
+       </td>
+      </tr>
+      <tr class="list">
+       <th class="list">
+        ${label_for('date_lastcheckin')}
+       </th>
+       <td class="list">
+        <span class="datetime">${value_for("date_lastcheckin")}</span>
+       </td>
+       <th class="list">
+        ${label_for('vendor')}
+       </th>
+       <td class="list">
+        ${display_field_for("vendor")}
+       </td>
+      </tr>
+      <tr class="list">
+       <th class="list">
+        ${label_for('lender')}
+       </th>
+       <td class="list">
+        ${display_field_for('lender')}
+       </td>
+       <th class="list">
+        ${label_for('model')}
+       </th>
+       <td class="list">
+        ${display_field_for("model")}
+       </td>
+      </tr>
+      <tr class="list">
+       <th class="list">
+        ${label_for('serial')}
+       </th>
+       <td class="list">
+        ${display_field_for("serial")}
+       </td>
+       <th class="list">
+        ${label_for('location')}
+       </th>
+       <td class="list">
+        ${display_field_for("location")}
+       </td>
+      </tr>
+      <tr class="list">
+       <th class="list">
+        ${label_for('status')}
+       </th>
+       <td class="list">
+        ${display_field_for("status")}
+       </td>
+       <th class="list">
+        ${label_for('owner')}
+       </th>
+       <td class="list">
+        ${owner_email_link}
+        <a py:if="owner_change_text" href="${tg.url(owner_change)}?id=${id}">
+         <span py:content="owner_change_text"/>
+        </a>
+        <span py:if="not tg.identity.anonymous and system_actions is not None" py:strip="1">
+            ${system_actions.display(loan_options=options['loan'], report_problem_options=options['report_problem'])}
+        </span>
+       </td>
+      </tr>
+      <tr class="list" id="condition_report_row">
+       <th class="list" >
+        ${label_for('status_reason')}
+       </th>
+       <td class="list"> 
+        ${display_field_for("status_reason")}
+       </td>
+      </tr>
+      <tr class="list"> 
+       <th class="list">
+        ${label_for('shared')}
+       </th>
+       <td class="list">
+        <span py:if="value_for('fqdn')">
+         ${display_field_for("shared")}
+        </span>
+       </td>
+       <th class="list">
+        ${label_for('user')}
+       </th>
+       <td class="list">
+        ${user_email_link}
+        <a py:if="user_change_text" href="${tg.url(user_change)}?id=${id}">
+         <span py:content="user_change_text"/>
+        </a>
+        <a py:if="running_job" href="${tg.url(running_job)}">
+          (Current Job)
+        </a>
+       </td>
+      </tr>
+      <tr class="list">
+       <th class="list">
+        ${label_for('private')}
+       </th>
+       <td class="list">
+        ${display_field_for("private")}
+       </td>
+       <th class="list">
+        ${label_for('loaned')}
+       </th>
+       <td class="list">
+        ${loaned_email_link}
+        <span py:if="loan_type">
+            ${loan_widget.display(loan_type, id)}
+        </span>
+       </td>
+      </tr>
+      <tr class="list">
+       <th class="list">
+        ${label_for('lab_controller_id')}
+       </th>
+       <td class="list">
+        ${display_field_for("lab_controller_id")}
+       </td>
+       <th class="list">
+        ${label_for('mac_address')}
+       </th>
+       <td class="list">
+        ${display_field_for("mac_address")}
+       </td>
+      </tr> 
+      <tr class="list">
+       <th class="list">
+        ${label_for('type')}
+       </th>
+       <td class="list">
+        ${display_field_for("type")}
+       </td>
+       <th class="list" py:if="show_cc or not readonly">
+        ${label_for('cc')}
+       </th>
+       <td class="list" py:if="show_cc or not readonly">
+        ${'; '.join(value_for("cc") or [])}
+        <a py:if="not readonly" href="${tg.url('/cc_change', system_id=id)}">(Change)</a>
+       </td>
+      </tr>
+      <tr class="list">
+       <th class="list">
+        ${label_for('hypervisor_id')}
+       </th>
+       <td class="list">
+        ${display_field_for("hypervisor_id")}
+       </td>
+      </tr>
+      <tr py:if="not readonly">
+       <td colspan="4">
+        <a class="button" href="javascript:document.${name}.submit();">Save Changes</a>
+       </td>
+      </tr>
+     </table>
+    </div>
+</form>
+</div>