--- conflicted
+++ resolved
@@ -1105,14 +1105,9 @@
 
 class TasksWidget(CompoundWidget):
     template = "bkr.server.templates.tasks_widget"
-<<<<<<< HEAD
-    params = ['tasks', 'hidden']
-    member_widgets = ['link']  
-=======
     params = ['tasks', 'hidden','action']
     member_widgets = ['link'] 
     action = './do_search'
->>>>>>> b43fb5bf
     link = LinkRemoteFunction(name='link', method='post')
 
 class RecipeTasksWidget(TasksWidget):
