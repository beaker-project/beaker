from turbogears import validators, url, config
from kid import Element
import time
import turbogears as tg
from turbojson import jsonify
from turbogears.widgets.rpc import RPC
from sqlalchemy import distinct
import re
import random
import search_utility
from decimal import Decimal
from itertools import chain
from turbogears.widgets import (Form, TextField, SubmitButton, TextArea, Label,
                                AutoCompleteField, SingleSelectField, CheckBox, 
                                HiddenField, RemoteForm, LinkRemoteFunction, CheckBoxList, JSLink,
                                Widget, TableForm, FormField, CompoundFormField,
                                static, PaginateDataGrid, DataGrid, RepeatingFormField,
                                CompoundWidget, AjaxGrid, Tabber, CSSLink,
                                RadioButtonList, MultipleSelectField, Button,
                                RepeatingFieldSet, SelectionField, WidgetsList,
                                PasswordField)

from bkr.server import model, search_utility
from bkr.server.bexceptions import BeakerException
from bkr.server.helpers import make_fake_link
import logging
log = logging.getLogger(__name__)

class Hostname(validators.Regex):
    messages = {'invalid': 'The supplied value is not a valid hostname'}
    def __init__(self):
        super(Hostname, self).__init__(
                # http://stackoverflow.com/questions/1418423/_/1420225#1420225
                r'^(?=.{1,255}$)[0-9A-Za-z]'
                r'(?:(?:[0-9A-Za-z]|\b-){0,61}[0-9A-Za-z])?'
                r'(?:\.[0-9A-Za-z](?:(?:[0-9A-Za-z]|\b-){0,61}[0-9A-Za-z])?)*\.?$',
                strip=True)
    def _to_python(self, value, state):
        # Hostnames are case-insensitive, so let's force it to lowercase here 
        # for consistency
        return super(Hostname, self)._to_python(value, state).lower()

class ValidEnumValue(validators.FancyValidator):
    def __init__(self, enum_type):
        super(ValidEnumValue, self).__init__()
        self.enum_type = enum_type
    def _to_python(self, value, state):
        try:
            return self.enum_type.from_string(value)
        except ValueError:
            raise Invalid(self.message('invalid', state), value, state)
    def _from_python(self, value, state):
        return value.value

class UtilJSON:
     @classmethod
     def dynamic_json(cls):
         return lambda param: cls.__return_array_of_json(param)

     @classmethod
     def __return_array_of_json(cls,x):
         if x:
             jsonified_fields = [jsonify.encode(elem) for elem in x]
             return ','.join(jsonified_fields)
             """
             FIXME Add in here support for non-lists, something like:
             if isinstance(x, list):
                 jsonified_fields = [jsonify.encode(elem) for elem in x]
                 return_json = ','.join(jsonified_fields)
             else:
                 jsonified_fields = jsonify.encode(x)
                 return_json = jsonified_fields
             return return_json
             """

class LocalJSLink(JSLink):
    """
    Link to local Javascript files
    """
    order = 10
    def update_params(self, d): 
        super(JSLink, self).update_params(d)
        d["link"] = url(self.name)


class LocalCSSLink(CSSLink):
    """
    Link to local CSS files
    """
    def update_params(self, d):
        super(CSSLink, self).update_params(d)
        d["link"] = self.name


jquery = LocalJSLink('bkr', '/static/javascript/jquery-1.5.1.min.js',
        order=1) # needs to come after MochiKit

local_datetime = LocalJSLink('bkr', '/static/javascript/local_datetime_v2.js')

class GroupPermissions(Widget):

    javascript = [LocalJSLink('bkr', '/static/javascript/group_permission.js'),
        LocalJSLink('bkr', '/static/javascript/util.js'),
        LocalJSLink('bkr', '/static/javascript/jquery-ui-1.7.3.custom.min.js'),]
    css =  [LocalCSSLink('bkr','/static/css/smoothness/jquery-ui-1.7.3.custom.css')]
    member_widgets = ['form', 'grid']
    template = """
        <div xmlns:py="http://purl.org/kid/ns#">
            <script type='text/javascript'>
                var permissions_form_id = "${form.name}"
                 var permissions_grid_id = "${grid.name}"
                 var group_id = "${value.group_id}"
            </script>
            ${grid.display(value.permissions)}
            <p></p>
            ${form.display(action='./save_group_permissions', value=value)}
        </div>
        """

class PowerTypeForm(CompoundFormField):
    """Dynmaically modifies power arguments based on Power Type Selection"""
    javascript = [LocalJSLink('bkr', '/static/javascript/power.js')]
    template = """
    <div xmlns:py="http://purl.org/kid/ns#" id="${field_id}">
    <script language="JavaScript" type="text/JavaScript">
        PowerManager${field_id} = new PowerManager(
        '${field_id}', '${key_field.field_id}', 
        '${powercontroller_field.field_id}',  
        '${search_controller}', '${system_id}');
        addLoadEvent(PowerManager${field_id}.initialize);
    </script>

    ${key_field.display(value_for(key_field), **params_for(key_field))}
     <table class="powerControlArgs">
      <tr>
       <td><label class="fieldlabel"
                  for="${powercontroller_field.field_id}"
                  py:content="powercontroller_field.label"/>
       </td>
       <td>
        <font color="red">
         <span py:if="error_for(powercontroller_field)"
               class="fielderror"
               py:content="error_for(powercontroller_field)" />
        </font>
        ${powercontroller_field.display(value_for(powercontroller_field), **params_for(powercontroller_field))}
        <span py:if="powercontroller_field.help_text"
              class="fieldhelp"
              py:content="powercontroller_field.help_text" />
       </td>
      </tr>
      <tr>
       <td colspan="2">
        <div class="powerControlArgs" id="powerControlArgs${field_id}"/>
       </td>
      </tr>
     </table>
    </div>
    """
    member_widgets = ["powercontroller_field", "key_field"]
    params = ['search_controller', 'system_id']
    params_doc = {'powertypes_callback' : ''}

    def __init__(self, callback, search_controller, *args, **kw):
        super(PowerTypeForm,self).__init__(*args, **kw)
        self.search_controller=search_controller
        self.powercontroller_field = SingleSelectField(name="powercontroller", options=callback)
	self.key_field = HiddenField(name="key")

class ReserveSystem(TableForm):
    fields = [ 
	      HiddenField(name='system_id'),
              Label(name='system', label=_(u'System to Provision')),
              Label(name='distro', label=_(u'Distro Tree to Provision')),
              TextField(name='whiteboard', attrs=dict(size=50),
                        label=_(u'Job Whiteboard')),
              TextField(name='ks_meta', attrs=dict(size=50),
                        label=_(u'KickStart MetaData')),
              TextField(name='koptions', attrs=dict(size=50),
                        label=_(u'Kernel Options (Install)')),
              TextField(name='koptions_post', 
                        attrs=dict(size=50),
                        label=_(u'Kernel Options (Post)')),
             ]
    submit_text = 'Queue Job'

    def update_params(self,d): 
        log.debug(d)
        if 'value' in d:
            if 'distro_tree_ids' in d['value']:
                if(isinstance(d['value']['distro_tree_ids'],list)):
                    for distro_tree_id in d['value']['distro_tree_ids']:
                        d['hidden_fields'] = [HiddenField(name='distro_tree_id', attrs={'value' : distro_tree_id})] + d['hidden_fields'][0:]
                

        super(ReserveSystem,self).update_params(d)


class ReserveWorkflow(Form): 
<<<<<<< HEAD
    javascript = [LocalJSLink('bkr', '/static/javascript/loader_v2.js'),
                  LocalJSLink('bkr', '/static/javascript/reserve_workflow_v7.js'),
=======
    javascript = [LocalJSLink('bkr', '/static/javascript/loader.js'),
                  LocalJSLink('bkr', '/static/javascript/reserve_workflow_v6.js'),
>>>>>>> b09a4365
                 ] 
    template="bkr.server.templates.reserve_workflow"
    css = [LocalCSSLink('bkr','/static/css/reserve_workflow.css')] 
    fields = [
        SingleSelectField(name='osmajor', label=_(u'Family'), validator=validators.NotEmpty()),
        SingleSelectField(name='tag', label=_(u'Tag'), validator=validators.NotEmpty()),
        SingleSelectField(name='distro', label=_(u'Distro'), validator=validators.NotEmpty()),
        MultipleSelectField(name='distro_tree_id', label=_(u'Distro Tree'),
                size=7, validator=validators.NotEmpty()),
    ]
    params = ['get_distros_rpc', 'get_distro_trees_rpc']

class MyButton(Button):
    template="bkr.server.templates.my_button"
    params = ['type', 'button_label', 'name']
    def __init__(self, name, type="submit", *args, **kw):
        super(MyButton,self).__init__(*args, **kw)
        self.type = type
        self.name = name
        self.button_label = None

    def display(self,value=None,**params):
        if 'options' in params:
            if 'label' in params['options']:
                params['button_label'] = params['options']['label']
            if 'name' in params['options']:
                params['name'] = params['options']['name']
        return super(MyButton,self).display(value,**params)

class BeakerDataGrid(DataGrid):
    template = "bkr.server.templates.beaker_datagrid"
    name = "beaker_datagrid"


class MatrixDataGrid(DataGrid):
    template = "bkr.server.templates.matrix_datagrid"
    name = "matrix_datagrid"
    TASK_POS = 0
    params = ['TASK_POS']

    class Column(DataGrid.Column):
        def __init__(self,*args, **kw):
            outer_header = None
            type = None
            if 'name' in kw:
                #Make sure the random number is removed when displaying
                kw['name'] =  "%s_%s" % (kw['name'], random.random())
            if 'outer_header' in kw:
                self.outer_header = kw['outer_header']
                del kw['outer_header']
            if 'type' in kw:
                self.type = kw['type']
                del kw['type']
            if 'order' in kw:
                order = kw['order']
                self.order = order
                del kw['order']

            DataGrid.Column.__init__(self, *args, **kw) #Old style object

    def _header_cmp(self,x,y):
        x_order = x[2]
        y_order = y[2]
        #anything with order goes before
        if x_order is not None and y_order is None:
            return -1
        elif x_order is None and y_order is not None:
            return 1
        elif x_order is None and y_order is None:
            #if no order, order by header
            x_header = x[0]
            y_header = y[0]
            if x_header < y_header:
                return -1
            else:
                return 1

    def update_params(self, d):
        super(MatrixDataGrid,self).update_params(d)
        headers = {}
        header_order = {}
        orders_used = []
        cant_use_header = False
        must_use_header = False
        for col in self.columns:
            try:
                order = col.order
            except AttributeError:
                order = None
            else:
                try:
                    orders_used.index(order)
                    raise BeakerException('Order number %s has already been specified,it cannot be specified twice' % order)
                except ValueError, e:
                    orders_used.append(order)
            try:
                header_order[col.outer_header] = order
            except AttributeError:
                cant_use_header = True
            else:
                must_use_header = True
                if headers.get(col.outer_header):
                    headers[col.outer_header] += 1
                else:
                    headers[col.outer_header] = 1
            if cant_use_header and must_use_header:
                raise ValueError("All Columns must be \
                    unified in their use of outer headers")

        decorated_headers = [(header, occurance, header_order[header]) for header,occurance in headers.items()]
        sorted_decorated_headers = sorted(decorated_headers, cmp=self._header_cmp)
        d['outer_headers'] = [(header,occurance) for header,occurance,order in sorted_decorated_headers]
        if must_use_header:
            # Ensures that columns are sorted in the same manner as outer_headers
            columns = [column_to_sort for column_to_sort in d['columns'] if \
                getattr(column_to_sort,'outer_header', None) is None]
            columns_to_sort = [column_to_sort for \
                column_to_sort in d['columns'] if \
                    getattr(column_to_sort,'outer_header', None) is not None]
            columns += sorted(columns_to_sort, key=lambda col: col.outer_header)
            d['columns'] = columns

class myPaginateDataGrid(PaginateDataGrid):
    template = "bkr.server.templates.my_paginate_datagrid"

class LabControllerDataGrid(myPaginateDataGrid):
    javascript = [LocalJSLink('bkr','/static/javascript/lab_controller_remove.js'),
                  LocalJSLink('bkr', '/static/javascript/jquery-ui-1.7.3.custom.min.js'),]
    css =  [LocalCSSLink('bkr','/static/css/smoothness/jquery-ui-1.7.3.custom.css')]

class SingleSelectFieldJSON(SingleSelectField):
    params = ['for_column']
    def __init__(self,*args,**kw):
        super(SingleSelectField,self).__init__(*args,**kw)

        if kw.has_key('for_column'):
            self.for_column = kw['for_column']

    def __json__(self):
        return_dict = {}
        return_dict['field_id'] = self.field_id
        return_dict['name'] = self.name
        if hasattr(self,'for_column'):
            return_dict['column'] = self.for_column
        return return_dict


class TextFieldJSON(TextField):
    def __init__(self,*args,**kw):
        super(TextField,self).__init__(*args,**kw)
    def __json__(self):
        return {
                'field_id' : self.field_id,             
               }


class LabControllerFormSchema(validators.Schema):
    fqdn = validators.UnicodeString(not_empty=True, max=256, strip=True)
    lusername = validators.UnicodeString(not_empty=True)
    email = validators.UnicodeString(not_empty=True)


class LabControllerForm(TableForm):
    action = 'save_data'
    submit_text = _(u'Save')
    fields = [
              HiddenField(name='id'),
              TextField(name='fqdn', label=_(u'FQDN')),
              TextField(name='lusername',
                       label=_(u'Username')),
              PasswordField(name='lpassword',
                            label=_(u'Password')),
              TextField(name='email', 
                        label=_(u'Lab Controller Email Address')),
              TextField(name='username',
                        label=_(u'Cobbler Username')),
              PasswordField(name='password',
                            label=_(u'Cobbler Password')),
              CheckBox(name='disabled',
                       label=_(u'Disabled'),
                       default=False),
             ]
    validator = LabControllerFormSchema()

    def update_params(self, d):
        super(LabControllerForm, self).update_params(d)
        if 'user' in d['options']:
            d['value']['lusername'] = d['options']['user'].user_name
            d['value']['email'] = d['options']['user'].email_address
            

class NestedGrid(CompoundWidget):
    template = "bkr.server.templates.inner_grid" 
    params = ['inner_list']


class JobQuickSearch(CompoundWidget):
    template = 'bkr.server.templates.quick_search'
    member_widgets = ['status_running','status_queued']

    def __init__(self,*args,**kw): 
        self.status_running = Button(default="Status is Running",
                                     name='status_running',
                                     attrs = {'onclick' : "document.location.href('./?jobsearch-0.table=Status&jobsearch-0.operation=is&jobsearch-0.value=Running&Search=Search')" })

        self.status_queued = Button(default="Status is Queued", name='status_queued')

class AckPanel(RadioButtonList): 

    javascript = [LocalJSLink('bkr','/static/javascript/jquery-ui-1.7.3.custom.min.js'),
                  LocalJSLink('bkr','/static/javascript/loader_v2.js'),
                  LocalJSLink('bkr','/static/javascript/response_v3.js')]

    css =  [LocalCSSLink('bkr','/static/css/smoothness/jquery-ui-1.7.3.custom.css')] 
    params = ['widget_name','unreal_response','comment_id','comment_class']
    template = """
    <ul xmlns:py="http://purl.org/kid/ns#"
        class="${field_class}"
        id="${field_id}"
        py:attrs="list_attrs"
    >
        <li py:for="value, desc, attrs in options">
            <input type="radio" name="${widget_name}" py:if="unreal_response != value" id="${field_id}_${value}" value="${value}" py:attrs="attrs" />
            <input type="radio" name="${widget_name}" py:if="unreal_response == value" id="unreal_response" value="${value}" py:attrs="attrs" />
            <label for="${field_id}_${value}" py:content="desc" />
        </li>
        <a id="${comment_id}" class="${comment_class}" style="cursor:pointer;display:inline-block;margin-top:0.3em">comment</a>
    </ul>
    """
    
    def __init__(self,*args,**kw):
        #self.options = options 
        self.validator = validators.NotEmpty() 
        super(AckPanel,self).__init__(*args,**kw)

    def display(self,value=None,*args,**params): 
        #params['options']  = self.options
        pre_ops = [(str(elem.id),elem.response.capitalize(),{}) for elem in model.Response.get_all()]
        if len(pre_ops) is 0: #no responses in the Db ? lets get out of here
            return
        OPTIONS_ID_INDEX = 0
        OPTIONS_RESPONSE_INDEX = 1
        OPTIONS_ATTR_INDEX = 2
        # Purpose of this for loops is to determine details of where the responses are in the options list
        # and how to create a non response item as well (i.e 'Needs Review')
        max_response_id = 0
        for index,(id,response,attrs) in enumerate(pre_ops):
            if response == 'Ack':
                ACK_INDEX = index
                ACK_ID = id
            elif response == 'Nak':
                NAK_INDEX = index
                NAK_ID = id 
            if id > max_response_id:
                max_response_id = int(id) + 1 #this is a number which is one bigger than our biggest valid response_id
        else: 
            EXTRA_RESPONSE_INDEX = index + 1 
        EXTRA_RESPONSE_RESPONSE = 'Needs Review' 
        pre_ops.append((max_response_id,EXTRA_RESPONSE_RESPONSE,{}))
        params['unreal_response'] = max_response_id # we use this in the template to determine which response is not a real one
        
        rs_id = value
        rs = model.RecipeSet.by_id(rs_id)
        if not rs.is_finished():
            return 
        the_opts = pre_ops

        #If not nacked
        if not rs.nacked: # We need to review 
            if not rs.is_failed(): #it's passed,
                rs.nacked = model.RecipeSetResponse(type='ack') # so we will auto ack it
                the_opts[ACK_INDEX] = (the_opts[ACK_INDEX][OPTIONS_ID_INDEX],the_opts[ACK_INDEX][OPTIONS_RESPONSE_INDEX],{'checked': 1 })
                del(the_opts[EXTRA_RESPONSE_INDEX])
            else:
                the_opts[EXTRA_RESPONSE_INDEX] = (the_opts[EXTRA_RESPONSE_INDEX][OPTIONS_ID_INDEX],the_opts[EXTRA_RESPONSE_INDEX][OPTIONS_RESPONSE_INDEX],{'checked': 1 }) 
                params['comment_class'] = 'hidden'

        else: #Let's get aout value from the db  
            if rs.nacked.response == model.Response.by_response('ack'):# We've acked it 
                the_opts[ACK_INDEX] = (the_opts[ACK_INDEX][OPTIONS_ID_INDEX],the_opts[ACK_INDEX][OPTIONS_RESPONSE_INDEX],{'checked': 1 })
                del(the_opts[EXTRA_RESPONSE_INDEX])
            elif  rs.nacked.response == model.Response.by_response('nak'): # We've naked it
                the_opts[NAK_INDEX] = (the_opts[NAK_INDEX][OPTIONS_ID_INDEX],the_opts[NAK_INDEX][OPTIONS_RESPONSE_INDEX],{'checked': 1 })
                del(the_opts[EXTRA_RESPONSE_INDEX])
        params['widget_name'] = 'response_box_%s' % rs_id 
        params['options'] = the_opts
        try:
            params['comment_id'] = "comment_%s" % (params['name'])
        except KeyError,e:
            log.debug("Unable to use name given to %s for comment id" % self.__class__.__name__)
            params['comment_id'] = "comment_%s" % rs_id
        return super(AckPanel,self).display(value,*args,**params)
 
class JobMatrixReport(Form):     
    javascript = [LocalJSLink('bkr','/static/javascript/jquery-ui-1.7.3.custom.min.js'),
                  LocalJSLink('bkr', '/static/javascript/job_matrix_v2.js')]
    css = [LocalCSSLink('bkr','/static/css/job_matrix.css'), LocalCSSLink('bkr','/static/css/smoothness/jquery-ui-1.7.3.custom.css')] 
    template = 'bkr.server.templates.job_matrix' 
    member_widgets = ['whiteboard','job_ids','generate_button','nack_list', 'whiteboard_filter',
        'whiteboard_filter_button']
    params = (['list', 'whiteboard_options','job_ids_vals',
        'nacks','comments_field','toggle_nacks_on'])
    default_validator = validators.NotEmpty() 
    def __init__(self,*args,**kw):
        super(JobMatrixReport,self).__init__(*args, **kw)
        self.class_name = self.__class__.__name__
        self.nack_list = CheckBoxList("Hide naks",validator=self.default_validator)
        self.whiteboard = MultipleSelectField('whiteboard', label='Whiteboard', attrs={'size':5, 'class':'whiteboard'}, validator=self.default_validator)
        self.job_ids = TextArea('job_ids',label='Job ID', rows=7,cols=7, validator=self.default_validator)
        self.whiteboard_filter = TextField('whiteboard_filter', label='Filter by')
        self.whiteboard_filter_button = MyButton(name='do_filter', type='button')
        self.name='remote_form'
        self.action = '.'

    def display(self,**params):
        if 'options' in params:
            if 'whiteboard_options' in params['options']:
                params['whiteboard_options'] = params['options']['whiteboard_options']
            else:
                params['whiteboard_options'] = []

            if 'job_ids_vals' in params['options']:
                params['job_ids_vals'] = params['options']['job_ids_vals']
            if 'grid' in params['options']:
                params['grid'] = params['options']['grid']
            if 'list' in params['options']:
                params['list'] = params['options']['list']
            if 'nacks' in params['options']:
                params['nacks'] = params['options']['nacks']
            if 'toggle_nacks_on' in params['options']:
                params['toggle_nacks_on'] = params['options']['toggle_nacks_on']

        return super(JobMatrixReport,self).display(**params)

class SearchBar(RepeatingFormField):
    """Search Bar""" 
    css = [LocalCSSLink('bkr','/static/css/smoothness/jquery-ui-1.7.3.custom.css')] 
    javascript = [LocalJSLink('bkr', '/static/javascript/search_object.js'),
                  LocalJSLink('bkr', '/static/javascript/searchbar_v7.js'), 
                  LocalJSLink('bkr','/static/javascript/jquery-ui-1.7.3.custom.min.js'),]
    template = "bkr.server.templates.search_bar"

    params = ['repetitions', 'search_object', 'form_attrs', 'search_controller',
              'simplesearch','quickly_searches',
              'advanced', 'simple',
              'extra_hiddens',
              'extra_callbacks_stringified', 'table_search_controllers',
              'table_search_controllers_stringified', 'quick_searches',
              'simplesearch_label', 'result_columns','col_options',
              'col_defaults','enable_custom_columns','default_result_columns', 
              'date_picker']

    form_attrs = {}
    simplesearch = None

    def __init__(self, table,search_controller,extra_selects=None, 
        extra_inputs=None,extra_hiddens=None, enable_custom_columns=False, 
        complete_data=None, *args, **kw): 

        super(SearchBar,self).__init__(*args, **kw)
        self.enable_custom_columns = enable_custom_columns
        self.search_controller=search_controller
        self.repetitions = 1
        self.extra_hiddens = extra_hiddens
        self.default_result_columns = {}
        table_field = SingleSelectFieldJSON(name="table", options=table, validator=validators.NotEmpty()) 
        operation_field = SingleSelectFieldJSON(name="operation", options=[None], validator=validators.NotEmpty())
        value_field = TextFieldJSON(name="value")

        self.fields = [table_field, operation_field, value_field]
        new_selects = []
        self.extra_callbacks = {} 
        self.search_object = jsonify.encode(complete_data)
            
        if extra_selects is not None: 
            new_class = [] 
            for elem in extra_selects:
                if elem.has_key('display'):
                    if elem['display'] == 'none':
                        new_class.append('hide_parent')
                callback = elem.get('callback',None)
                if callback:
                    self.extra_callbacks[elem['name']] = callback 
                new_select = SingleSelectFieldJSON(name=elem['name'],options=[None], css_classes = new_class, validator=validators.NotEmpty(),for_column=elem['column'] )
                if elem['name'] == 'keyvalue':
                    self.keyvaluevalue = new_select
 
                if elem.has_key('pos'):
                    self.fields.insert(elem['pos'] - 1,new_select)
                else:
                    self.fields.append(new_select) 

        new_inputs = []
        if extra_inputs is not None:
            for the_name in extra_inputs:
                new_input = TextField(name=the_name,display='none')
                new_inputs.append(new_input) 

        if 'simplesearch_label' in kw:
            self.simplesearch_label = kw['simplesearch_label']
        else:
            self.simplesearch_label = 'Search'

        self.quickly_searches = []
        if 'quick_searches' in kw:
            if kw['quick_searches'] is not None: 
                for elem,name in kw['quick_searches']:
                    vals = elem.split('-')
                    if len(vals) != 3:
                        log.error('Quick searches expects vals as <column>-<operation>-<value>. The following is incorrect: %s' % (elem)) 
                    else: 
                        self.quickly_searches.append((name, '%s-%s-%s' % (vals[0],vals[1],vals[2])))
        self.date_picker = jsonify.encode(kw.get('date_picker',list()) )
        controllers = kw.get('table_search_controllers',dict())  
        self.table_search_controllers_stringified = str(controllers)
        self.extra_callbacks_stringified = str(self.extra_callbacks)
        self.fields.extend(new_inputs)
        self.fields.extend(new_selects) 
 
    def display(self, value=None, **params): 
        if 'options' in params: 
            if 'columns' in params['options']:
	        params['columns'] = params['options']['columns']
            if 'simplesearch' in params['options']:
                params['simplesearch'] = params['options']['simplesearch']     
            if 'result_columns' in params['options']:
                json_this = {} 
                for elem in params['options']['result_columns']: 
                    json_this.update({elem : 1})
                params['default_result_columns'] = jsonify.encode(json_this)     
            else:
                params['default_result_columns'] = 'null'
            if 'col_options' in params['options']:
                params['col_options'] = params['options']['col_options']
            else:
                params['col_options'] = []
            if 'col_defaults' in params['options']:
                params['col_defaults'] = params['options']['col_defaults']
            if 'enable_custom_columns' in params['options']:
                params['enable_custom_columns'] = params['options']['enable_custom_columns']
            if 'extra_hiddens' in params['options']:
                params['extra_hiddens'] = [(k,v) for k,v in params['options']['extra_hiddens'].iteritems()] 

        if value and not 'simplesearch' in params:
            params['advanced'] = 'True'
            params['simple'] = 'none'
        elif value and params['simplesearch'] is None: 
            params['advanced'] = 'True'
            params['simple'] = 'none'
        else:  
            params['advanced'] = 'none'
            params['simple'] = 'True'
        if value and isinstance(value, list) and len(value) > 1:
            params['repetitions'] = len(value)
        return super(SearchBar, self).display(value, **params)

    def update_params(self, d):
        super(SearchBar, self).update_params(d)
        d['to_json'] = UtilJSON.dynamic_json()
        d['button_widget'] = MyButton(name='quick_search')

class ProvisionForm(RepeatingFormField):
    pass

class PowerActionForm(Form):
    template = "bkr.server.templates.system_power_action"
    member_widgets = ["id", "power", "lab_controller"]
    params = ['options', 'action', 'enabled','is_user']

    def __init__(self, *args, **kw):
        super(PowerActionForm, self).__init__(*args, **kw)
        self.id = HiddenField(name="id")
        self.power = HiddenField(name="power")
        self.lab_controller = HiddenField(name="lab_controller")

    def update_params(self, d):
        super(PowerActionForm, self).update_params(d)
        if 'power' in d['value'] and 'lab_controller' in d['value']:
            if d['value']['power'] and d['value']['lab_controller']:
                d['enabled'] = True

    def display(self, value, *args, **kw):
        if 'options' in kw:
            if 'is_user' in kw['options']:
                kw['is_user'] = kw['options']['is_user']
        return super(PowerActionForm,self).display(value,*args,**kw)

class PowerActionHistory(CompoundWidget):
    template = "bkr.server.templates.power_history_grid"
    member_widgets = ['grid']
    def __init__(self):
        self.grid  = BeakerDataGrid(fields = [DataGrid.Column(name='user',title='User',
                                                                          getter=lambda x: x.user),
                                                  DataGrid.Column(name='service', title='Service',
                                                                          getter=lambda x: x.service),
                                                  DataGrid.Column(name='created', title='Submitted',
                                                                          getter=lambda x: x.created,
                                                                          options=dict(datetime=True)),
                                                  DataGrid.Column(name='action', title='Action',
                                                                          getter=lambda x: x.action),
                                                  DataGrid.Column(name='status',title='Status',
                                                                          getter=lambda x: x.status),
                                                  DataGrid.Column(name='new_value',title='Message',
                                                                          getter=lambda x: x.new_value)])



class TaskSearchForm(RemoteForm): 
    template = "bkr.server.templates.task_search_form"
    params = ['options','hidden']
    fields = [HiddenField(name='system_id', validator=validators.Int()),
              HiddenField(name='distro_id', validator=validators.Int()),
              HiddenField(name='distro_tree_id', validator=validators.Int()),
              HiddenField(name='task_id', validator=validators.Int()),
              TextField(name='task', label=_(u'Task')),
              TextField(name='system', label=_(u'System')),
              SingleSelectField(name='arch_id', label=_(u'Arch'),validator=validators.Int(),
                                options=model.Arch.get_all),
              TextField(name='distro', label=_(u'Distro')),
              TextField(name='whiteboard', label=_(u'Recipe Whiteboard')),
              SingleSelectField(name='osmajor_id', label=_(u'Family'),validator=validators.Int(),
                                options=model.OSMajor.get_all),
              SingleSelectField(name='status', label=_(u'Status'), validator=ValidEnumValue(model.TaskStatus),
                                options=lambda: [(None, 'All')] + [(status, status.value) for status in model.TaskStatus]),
              SingleSelectField(name='result', label=_(u'Result'), validator=ValidEnumValue(model.TaskResult),
                                options=lambda: [(None, 'All')] + [(result, result.value) for result in model.TaskResult]),
             ]
    before = 'task_search_before()'
    on_complete = 'task_search_complete()'

    def __init__(self, *args, **kw):
        super(TaskSearchForm,self).__init__(*args,**kw)
        self.javascript.extend([LocalJSLink('bkr', '/static/javascript/loader_v2.js')])

    def update_params(self, d):
        super(TaskSearchForm, self).update_params(d)
        if 'arch_id' in d['options']:
            d['arch_id'] = d['options']['arch_id']

class LabInfoForm(Form):
    template = "bkr.server.templates.system_labinfo"
    member_widgets = ["id", "labinfo", "orig_cost", "curr_cost", "dimensions",
                      "weight", "wattage", "cooling"]
    params = ['options']

    def __init__(self, *args, **kw):
        super(LabInfoForm, self).__init__(*args, **kw)
	self.id = HiddenField(name="id")
        self.labinfo = HiddenField(name="labinfo")
        self.orig_cost = TextField(name='orig_cost', label=_(u'Original Cost'),
                                   validator=validators.Money())
        self.curr_cost = TextField(name='curr_cost', label=_(u'Current Cost'),
                                   validator=validators.Money())
        self.dimensions = TextField(name='dimensions', label=_(u'Dimensions'))
        self.weight = TextField(name='weight', label=_(u'Weight'),
                                   validator=validators.Int())
        self.wattage = TextField(name='wattage', label=_(u'Wattage'),
                                   validator=validators.Int())
        self.cooling = TextField(name='cooling', label=_(u'Cooling'),
                                   validator=validators.Int())

    def update_params(self, d):
        super(LabInfoForm, self).update_params(d)
        if 'labinfo' in d['value']:
            if d['value']['labinfo']:
                labinfo = d['value']['labinfo']
                d['value']['orig_cost'] = labinfo.orig_cost
                d['value']['curr_cost'] = labinfo.curr_cost
                d['value']['dimensions'] = labinfo.dimensions
                d['value']['weight'] = labinfo.weight
                d['value']['wattage'] = labinfo.wattage
                d['value']['cooling'] = labinfo.cooling

class PowerForm(Form):
    template = "bkr.server.templates.system_power"
    member_widgets = ["id", "power", "power_type_id", "power_address", 
                      "power_user", "power_passwd", "power_id",
<<<<<<< HEAD
                       "release_action", "reprovision_distro_tree_id"]
=======
                       "release_action", "reprovision_distro_id"]
>>>>>>> b09a4365
    params = []
    params_doc = {}

    def __init__(self, *args, **kw):
        super(PowerForm, self).__init__(*args, **kw)
	self.id = HiddenField(name="id")
        self.power = HiddenField(name="power")
        self.power_type_id = SingleSelectField(name='power_type_id',
                                           label=_(u'Power Type'),
                                           options=model.PowerType.get_all,
                                           validator=validators.NotEmpty())
        self.power_address = TextField(name='power_address', label=_(u'Power Address'))
        self.power_user = TextField(name='power_user', label=_(u'Power Login'))
        self.power_passwd = TextField(name='power_passwd', label=_(u'Power Password'))
        self.power_id = TextField(name='power_id', label=_(u'Power Port/Plug/etc'))
        self.release_action = RadioButtonList(name='release_action',
                label=_(u'Release Action'),
                options=[(ra, unicode(ra)) for ra in model.ReleaseAction],
                default=model.ReleaseAction.power_off,
                validator=ValidEnumValue(model.ReleaseAction))
<<<<<<< HEAD
        self.reprovision_distro_tree_id = SingleSelectField(name='reprovision_distro_tree_id',
=======
        self.reprovision_distro_id = SingleSelectField(name='reprovision_distro_id',
>>>>>>> b09a4365
                                                label=_(u'Reprovision Distro'),
                                                options=[],
                                             validator=validators.NotEmpty())

    def update_params(self, d):
        super(PowerForm, self).update_params(d)
<<<<<<< HEAD
=======
        if 'reprovision_distro' in d['value']:
            reprovision_distro = d['value']['reprovision_distro']
            d['value']['reprovision_distro_id'] = reprovision_distro.id
>>>>>>> b09a4365
        if 'power' in d['value']:
            if d['value']['power']:
                power = d['value']['power']
                d['value']['power_type_id'] = power.power_type_id
                d['value']['power_address'] = power.power_address
                d['value']['power_user'] = power.power_user
                d['value']['power_passwd'] = power.power_passwd
                d['value']['power_id'] = power.power_id


class ExcludedFamilies(FormField):
    template = """
    <ul xmlns:py="http://purl.org/kid/ns#"
        class="${field_class}"
        id="${field_id}"
        py:attrs="list_attrs"
    >
     <li py:for="arch, a_options in options">
      <label for="${field_id}_${arch}" py:content="arch" />
      <ul xmlns:py="http://purl.org/kid/ns#"
          class="${field_class}"
          id="${field_id}_${arch}"
          py:attrs="list_attrs"
      >
       <li py:for="value, desc, subsection, attrs in a_options">
        <input type="checkbox"
               name="${name}.${arch}"
               id="${field_id}_${value}"
               value="${value}"
               py:attrs="attrs"
        />
        <label for="${field_id}_${value}" py:content="desc" />
        <ul xmlns:py="http://purl.org/kid/ns#"
            class="${field_class}"
            id="${field_id}_${value}_sub"
            py:attrs="list_attrs"
        >
         <li py:for="subvalue, subdesc, attrs  in subsection">
          <input type="checkbox"
                 name="${name}_subsection.${arch}"
                 id="${field_id}_${value}_sub_${subvalue}"
                 value="${subvalue}"
                 py:attrs="attrs"
          />
          <label for="${field_id}_${value}_sub_${subvalue}" py:content="subdesc" />
         </li>
        </ul>
       </li>
      </ul>
     </li>
    </ul>
    """
    _multiple_selection = True
    _selected_verb = 'checked'
    params = ["attrs", "options", "list_attrs"]
    params_doc = {'list_attrs' : 'Extra (X)HTML attributes for the ul tag'}
    list_attrs = {}
    attrs = {}
    options = []

    def __init__(self, *args, **kw):
        super(ExcludedFamilies, self).__init__(*args, **kw)

    def update_params(self, d):
        super(ExcludedFamilies, self).update_params(d)
        a_options = []
        for arch,arch_options in d["options"]:
            options = []
            for optgroup in arch_options:
                optlist = [optgroup]
                soptions = []
                for i, option in enumerate(optlist):
                    if len(option) is 3:
                        option_attrs = {}
                    elif len(option) is 4:
                        option_attrs = dict(option[3])
                    if d['attrs'].has_key('readonly'):
                        option_attrs['readonly'] = 'True'
                    if self._is_selected(option[0], d['value'][0][arch]):
                        option_attrs[self._selected_verb] = self._selected_verb
                    for soptgroup in option[2]:
                        soptlist = [soptgroup]
                        for j, soption in enumerate(soptlist):
                            if len(soption) is 2:
                                soption_attrs = {}
                            elif len(soption) is 3:
                                soption_attrs = dict(soption[2])
                            if d['attrs'].has_key('readonly'):
                                soption_attrs['readonly'] = 'True'
                            if self._is_selected(soption[0], d['value'][1][arch]):
                                soption_attrs[self._selected_verb] = self._selected_verb
                            soptlist[j]=(soption[0], soption[1], soption_attrs)
                        soptions.extend(soptlist)
                    optlist[i] = (option[0], option[1], soptions, option_attrs)
                options.extend(optlist)
            a_options.append((arch,options))
        d["options"] = a_options

    def _is_selected(self, option_value, value):
        if value is not None:
            if self._multiple_selection:
                if option_value in value:
                    return True
            else:
                if option_value == value:
                    return True
        return False

class SystemKeys(Form):
    template = "bkr.server.templates.system_keys"
    member_widgets = ["id", "key_name", "key_value"]
    params = ['options', 'readonly', 'key_values_int', 'key_values_string']

    def __init__(self, *args, **kw):
        super(SystemKeys, self).__init__(*args, **kw)
	self.id = HiddenField(name="id")
        self.key_name = TextField(name='key_name', label=_(u'Key'))
        self.key_value = TextField(name='key_value', label=_(u'Value'))

    def update_params(self, d):
        super(SystemKeys, self).update_params(d)
        if 'readonly' in d['options']:
            d['readonly'] = d['options']['readonly']
        d['key_values'] = sorted(chain(
                d['options'].get('key_values_int', []), 
                d['options'].get('key_values_string', [])),
                key=lambda kv: (kv.key.key_name, kv.key_value))

class SystemArches(Form):
    template = "bkr.server.templates.system_arches"
    member_widgets = ["id", "arch"]
    params = ['options', 'readonly', 'arches']

    def __init__(self, *args, **kw):
        super(SystemArches, self).__init__(*args, **kw)
	self.id    = HiddenField(name="id")
        self.arch  = AutoCompleteField(name='arch',
                                      search_controller="/arches/by_name",
                                      search_param="name",
                                      result_name="arches")

    def update_params(self, d):
        super(SystemArches, self).update_params(d)
        if 'readonly' in d['options']:
            d['readonly'] = d['options']['readonly']
        if 'arches' in d['options']:
            d['arches'] = d['options']['arches']

class DistroTags(Form):
    template = "bkr.server.templates.distro_tags"
    member_widgets = ["id", "tag"]
    params = ['options', 'readonly', 'tags']

    def __init__(self, *args, **kw):
        super(DistroTags, self).__init__(*args, **kw)
	self.id    = HiddenField(name="id")
        self.tag = AutoCompleteField(name='tag',
                                      search_controller="/tags/by_tag",
                                      search_param="tag",
                                      result_name="tags")

    def update_params(self, d):
        super(DistroTags, self).update_params(d)
        if 'readonly' in d['options']:
            d['readonly'] = d['options']['readonly']
        if 'tags' in d['options']:
            d['tags'] = d['options']['tags']

class SystemGroups(Form): 
    javascript = [LocalJSLink('bkr','/static/javascript/system_admin.js')]
    template = "bkr.server.templates.system_groups"
    member_widgets = ["id", "group"]
    params = ['options', 'readonly', 'group_assocs', 'can_admin']
    
    def __init__(self, *args, **kw):
        super(SystemGroups, self).__init__(*args, **kw)
    	self.id    = HiddenField(name="id")
        self.group = AutoCompleteField(name='group',
                                      search_controller=url("/groups/by_name"),
                                      search_param="input",
                                      result_name="matches")

    def update_params(self, d):
        super(SystemGroups, self).update_params(d)
        if 'readonly' in d['options']:
            d['readonly'] = d['options']['readonly']
        if 'group_assocs' in d['options']:
            d['group_assocs'] = d['options']['group_assocs']
        if 'system_id' in d['options']:
            d['system_id'] = d['options']['system_id']
        if 'can_admin' in d['options']:
            d['can_admin'] = d['options']['can_admin']


class SystemProvision(Form):
    javascript = [LocalJSLink('bkr', '/static/javascript/provision_v2.js')]
    template = "bkr.server.templates.system_provision"
    member_widgets = ["id", "prov_install", "ks_meta", "power",
                      "koptions", "koptions_post", "reboot","schedule_reserve_days"]
    params = ['options', 'is_user', 'lab_controller', 'power_enabled','provision_now_rights','will_provision']
    MAX_DAYS_PROVISION = 7
    DEFAULT_RESERVE_DAYS = 0.5

    def __init__(self, *args, **kw):
        super(SystemProvision, self).__init__(*args, **kw)
	self.id           = HiddenField(name="id")
	self.power        = HiddenField(name="power")
        self.schedule_reserve_days = SingleSelectField(name='reserve_days',
                                                       label=_('Days to reserve for'),
                                                       options = range(1, self.MAX_DAYS_PROVISION + 1),
                                                       validator=validators.NotEmpty())
        self.prov_install = SingleSelectField(name='prov_install',
                                             label=_(u'Distro'),
                                             options=[],
                                             attrs=dict(size=10),
                                             validator=validators.NotEmpty())
        self.ks_meta       = TextField(name='ks_meta', attrs=dict(size=50),
                                       label=_(u'KickStart MetaData'))
        self.koptions      = TextField(name='koptions', attrs=dict(size=50),
                                       label=_(u'Kernel Options (Install)'))
        self.koptions_post = TextField(name='koptions_post', 
                                       attrs=dict(size=50),
                                       label=_(u'Kernel Options (Post)'))
        self.reboot        = CheckBox(name='reboot',
                                       label=_(u'Reboot System?'),
                                       default=True)

    def update_params(self, d): 
        super(SystemProvision, self).update_params(d)
        if 'will_provision' in d['options']:
            d['will_provision'] = d['options']['will_provision']
        if 'provision_now_rights' in d['options']:
            d['provision_now_rights'] = d['options']['provision_now_rights']
        if 'is_user' in d['options']:
            d['is_user'] = d['options']['is_user']
        if 'lab_controller' in d['options']:
            d['lab_controller'] = d['options']['lab_controller']
        if 'power' in d['value']:
            if d['value']['power']:
                d['power_enabled'] = True

class SystemInstallOptions(Form):
    javascript = [LocalJSLink('bkr', '/static/javascript/install_options.js')]
    template = "bkr.server.templates.system_installoptions"
    member_widgets = ["id", "prov_arch", "prov_osmajor", "prov_osversion",
                       "prov_ksmeta", "prov_koptions", "prov_koptionspost"]
    params = ['options', 'readonly', 'provisions']
    
    def __init__(self, *args, **kw):
        super(SystemInstallOptions, self).__init__(*args, **kw)
	self.id                = HiddenField(name="id")
        self.prov_arch         = SingleSelectField(name='prov_arch',
                                 label=_(u'Arch'),
                                 options=[],
                                 validator=validators.NotEmpty())
        self.prov_osmajor      = SingleSelectField(name='prov_osmajor',
                                 label=_(u'Family'),
                                 options=model.OSMajor.get_all,
                                 validator=validators.NotEmpty())
        self.prov_osversion    = SingleSelectField(name='prov_osversion',
                                 label=_(u'Update'),
                                 options=[(0,u'All')],
                                 validator=validators.NotEmpty())
        self.prov_ksmeta       = TextField(name='prov_ksmeta', 
                                     label=_(u'Kickstart Metadata'))
        self.prov_koptions     = TextField(name='prov_koptions', 
                                       label=_(u'Kernel Options'))
        self.prov_koptionspost = TextField(name='prov_koptionspost',
                                           label=_(u'Kernel Options Post'))

    def update_params(self, d):
        super(SystemInstallOptions, self).update_params(d)
        if 'readonly' in d['options']:
            d['readonly'] = d['options']['readonly']
        if 'provisions' in d['options']:
            d['provisions'] = d['options']['provisions']

class SystemNotes(Form):
    template = "bkr.server.templates.system_notes"
    member_widgets = ["id", "note"]
    params = ['options', 'readonly', 'notes']

    def __init__(self, *args, **kw):
        super(SystemNotes, self).__init__(*args, **kw)
	self.id = HiddenField(name="id")
        self.note = TextArea(name='note', label=_(u'Note'))

    def update_params(self, d):
        super(SystemNotes, self).update_params(d)
        if 'readonly' in d['options']:
            d['readonly'] = d['options']['readonly']
        if 'notes' in d['options']:
            d['notes'] = d['options']['notes']

class SystemExclude(Form):
    template = """
    <form xmlns:py="http://purl.org/kid/ns#"
          name="${name}"
          action="${tg.url(action)}"
          method="${method}" width="100%">
     ${display_field_for("id")}
     ${display_field_for("excluded_families")}
     <a py:if="not readonly" class="button" href="javascript:document.${name}.submit();">Save Exclude Changes</a>
    </form>
    """
    member_widgets = ["id", "excluded_families"]
    params = ['options', 'readonly']
    params_doc = {}

    def __init__(self, *args, **kw):
        super(SystemExclude, self).__init__(*args, **kw)
	self.id = HiddenField(name="id")
        self.excluded_families = ExcludedFamilies(name="excluded_families")

    def update_params(self, d):
        super(SystemExclude, self).update_params(d)
        if 'readonly' in d['options']:
            d['readonly'] = d['options']['readonly']

class SystemDetails(Widget):
    template = "bkr.server.templates.system_details"
    params = ['system']

class SystemHistory(CompoundWidget): 
    template = "bkr.server.templates.system_activity"
    member_widgets = ['grid', 'search_bar']
    params = ['searchvalue', 'all_history']
    
    def __init__(self):
        #filter_column_options = model.Activity.distinct_field_names() 
        self.grid  = myPaginateDataGrid(fields = [PaginateDataGrid.Column(name='user',title='User',getter=lambda x: x.user,options=dict(sortable=True)),
                                                  PaginateDataGrid.Column(name='service', title='Service', getter=lambda x: x.service, options=dict(sortable=True)),
                                                  PaginateDataGrid.Column(name='created', title='Created',
                                                    getter=lambda x: x.created,
                                                    options=dict(sortable=True, datetime=True)),
                                                  PaginateDataGrid.Column(name='field_name', title='Field Name', getter=lambda x: x.field_name, options=dict(sortable=True)),
                                                  PaginateDataGrid.Column(name='action', title='Action', getter=lambda x: x.action, options=dict(sortable=True)),
                                                  PaginateDataGrid.Column(name='old_value',title='Old Value', getter=lambda x: x.old_value,options=dict(sortable=True)), 
                                                  PaginateDataGrid.Column(name='new_value',title='New Value',getter=lambda x: x.new_value, options=dict(sortable=True))]) 

        self.search_bar = SearchBar(name='historysearch',
                           label=_(u'History Search'),    
                           table = search_utility.History.search.create_search_table(),
                           complete_data = search_utility.History.search.create_complete_search_table(),
                           search_controller=url("/get_search_options_history"), 
                           )

    def display(self,value=None,**params):
        if 'options' in params:
            if 'searchvalue' in params['options']:
                params['searchvalue'] = params['options']['searchvalue']
        if 'action' in params:
            params['all_history'] = params['action']
        return super(SystemHistory, self).display(value,**params)
                
    

class SystemForm(Form):
    javascript = [LocalJSLink('bkr', '/static/javascript/provision_v2.js'),
                  LocalJSLink('bkr', '/static/javascript/install_options.js'),
                  LocalJSLink('bkr','/static/javascript/system_admin.js'),
                  LocalJSLink('bkr', '/static/javascript/searchbar_v7.js'),
                  JSLink(static,'ajax.js'),
                 ]
    template = "bkr.server.templates.system_form"
    params = ['id','readonly',
              'user_change','user_change_text', 'running_job',
              'loan_change', 'loan_type',
              'owner_change', 'owner_change_text']
    user_change = '/user_change'
    owner_change = '/owner_change'
    loan_change = '/loan_change'
    fields = [
               HiddenField(name='id'),
               TextField(name='fqdn',
                         label=_(u'System Name'),
                         validator=Hostname(),
                         attrs={'maxlength':'255',
                                'size':'60'}),
               SingleSelectField(name='status',
                                 label=_(u'Condition'),
                                 options=[(status, unicode(status)) for status in model.SystemStatus],
                                 validator=ValidEnumValue(model.SystemStatus)),
               TextArea(name='status_reason', label=_(u'Condition Report'),attrs={'rows':3,'cols':27},validator=validators.MaxLength(255)),
               SingleSelectField(name='lab_controller_id',
                                 label=_(u'Lab Controller'),
                                 options=lambda: [(0,"None")] + model.LabController.get_all(valid=True),
                                 validator=validators.Int()),
               TextField(name='vendor', label=_(u'Vendor')),
               TextField(name='model', label=_(u'Model')),
               TextField(name='date_added', label=_(u'Date Created')),
               TextField(name='date_modified', label=_(u'Last Modification')),
               TextField(name='date_lastcheckin', label=_(u'Last Checkin')),
               TextField(name='serial', label=_(u'Serial Number')),
               SingleSelectField(name='type',
                                 label=_(u'Type'),
                                 options=[(type, unicode(type)) for type in model.SystemType],
                                 validator=ValidEnumValue(model.SystemType)),
               TextField(name='location', label=_(u'Location')),
               TextField(name='lender', label=_(u'Lender'),
                         help_text=_(u'Name of the organisation which has '
                            'lent this system to Beaker\'s inventory')),
               TextField(name='user', label=_(u'Current User')),
               TextField(name='owner', label=_(u'Owner')),
               TextField(name='loaned', label=_(u'Loaned To')),
               TextField(name='contact', label=_(u'Contact')),
               CheckBox(name='shared', label=_(u'Shared'),
                        help_text=_(u'Should this system be made available '
                            'for running other users\' jobs?')),
               CheckBox(name='private', label=_(u'Secret (NDA)'),
                        help_text=_(u'Should this system be invisible to '
                            'all other users?')),
               Tabber(use_cookie=True),
               AutoCompleteField(name='group',
                                      search_controller=url("/groups/by_name"),
                                      search_param="name",
                                      result_name="groups"),
               TextField(name='mac_address', label=_(u'Mac Address'),
                         attrs={'maxlength': 18}, validator=validators.MaxLength(18)),
               TextField(name='cc', label=_(u'Notify CC')),
               SingleSelectField(name='hypervisor_id',
                                 label=_(u'Hypervisor'),
                                 options=lambda: [(0, 'None')] + model.Hypervisor.get_all_types(),
                                 validator=validators.Int()),
    ]

    def display_value(self, item, hidden_fields, value=None):
        if item not in [hfield.name for hfield in hidden_fields]:
            return value

    def update_params(self, d):
        super(SystemForm, self).update_params(d)
        if d["options"].has_key("loan"):
            d["loan"] = d["options"]["loan"]
        if d["options"].has_key("report_problem"):
            d["report_problem"] = d["options"]["report_problem"]
        if d["options"].has_key("system_actions"):
            d["system_actions"] = d["options"]["system_actions"]
        else:
            d['system_actions'] = None
        if d["options"].has_key("system"):
            d["system"] = d["options"]["system"]
        if d["options"].has_key("owner_change"):
            d["owner_change"] = d["options"]["owner_change"]
        if d["options"].has_key("user_change"):
            d["user_change"] = d["options"]["user_change"]
        if d["options"].has_key("owner_change_text"):
            d["owner_change_text"] = d["options"]["owner_change_text"]
        if d["options"].has_key("user_change_text"):
            d["user_change_text"] = d["options"]["user_change_text"]
        if d["options"].has_key("loan_change"):
            d["loan_change"] = d["options"]["loan_change"]
        if d["options"].has_key("loan_type"):
            d["loan_type"] = d["options"]["loan_type"]
        if d["options"].has_key("loan_widget"):
            d["loan_widget"] = d["options"]["loan_widget"]
        if d["options"].has_key("running_job"):
            d["running_job"] = d["options"]["running_job"]
        d['show_cc'] = d['options'].get('show_cc', False)
        d["id"] = d["value_for"]("id")
        if d["value"] and "owner" in d["value"] and d["value"]["owner"]:
            d["owner_email_link"] = d["value"]["owner"].email_link
        else:
            d["owner_email_link"] = ""
        if d["value"] and "user" in d["value"] and d["value"]["user"]:
            d["user_email_link"] = d["value"]["user"].email_link
        else:
            d["user_email_link"] = ""
        if d["value"] and "loaned" in d["value"] and d["value"]["loaned"]:
            d["loaned_email_link"] = d["value"]["loaned"].email_link
        else:
            d["loaned_email_link"] = ""

        if d["options"]["readonly"]:
	    d["readonly"] = True
 	    attrs = {'attrs':{'readonly':'True'}}
 	    d["display_field_for"] = lambda f: self.display_field_for(f,
                                                          d["value_for"](f),
                                                                  **attrs)

class TasksWidget(CompoundWidget):
    template = "bkr.server.templates.tasks_widget"
    params = ['tasks', 'hidden','action']
    member_widgets = ['link']
    action = '/tasks/do_search'
    link = LinkRemoteFunction(name='link', before='task_search_before()', on_complete='task_search_complete()')

class RecipeTasksWidget(TasksWidget):
    
     
    def update_params(self, d):
        d["hidden"] = dict(system  = 1,
                           arch    = 1,
                           distro  = 1,
                           osmajor = 1,
                          )

class RecipeSetWidget(CompoundWidget):
    javascript = []
    css = []
    template = "bkr.server.templates.recipe_set"
    params = ['recipeset','show_priority','action','priorities_list','can_ack_nak']
    member_widgets = ['priority_widget','retentiontag_widget','ack_panel_widget', 'product_widget', 'action_widget']
    def __init__(self, priorities_list=None, *args, **kw):
        self.action_widget = RecipeTaskActionWidget()
        self.priorities_list = priorities_list
        self.ack_panel_widget = AckPanel()
        self.priority_widget = PriorityWidget()
        self.retentiontag_widget = RetentionTagWidget()
        if 'recipeset' in kw:
            self.recipeset = kw['recipeset']
        else:
            self.recipeset = None

    def update_params(self, d):
        super(RecipeSetWidget,self).update_params(d)
        recipeset = d['recipeset']
        owner_groups = [g.group_name for g in recipeset.job.owner.groups]
        try:
            can_ack_nak = recipeset.is_owner(tg.identity.current.user) or \
            'admin' in tg.identity.current.groups or \
            tg.identity.current.user.in_group(owner_groups)
        except AttributeError, e:
            #Can't ack if we don't fulfil these requirements
            can_ack_nak = False
        d['can_ack_nak'] = can_ack_nak


class RecipeTaskActionWidget(RPC):
    template = 'bkr.server.templates.action'
    """
    RecipeTaskActionWidget will display the appropriate actions for a task
    """
    def __init__(self, *args, **kw):
        super(RecipeTaskActionWidget,self).__init__(*args, **kw)
    
    def display(self, task, *args, **params): 
        params['task'] = task
        return super(RecipeTaskActionWidget, self).display(*args, **params)


class ReportProblemForm(RemoteForm):
    template = 'bkr.server.templates.report_problem_form'
    fields=[
        TextArea(name='description', label='Description of problem',
            validator=validators.NotEmpty())]
    desc = 'Report Problem'
    submit = Button(name='submit')
    submit_text = 'Report'
    member_widgets = ['submit']
    params = ['system', 'recipe']
    name = 'problem'
    on_success = 'success(\'Your problem as been reported, Thankyou\')'
    on_failure = 'failure(\'We were unable to report your problem at this time\')'
 
    def update_params(self, d):
        super(ReportProblemForm, self).update_params(d)
        d['system'] = d['options']['system']
        d['recipe'] = d['options'].get('recipe')
        d['hidden_fields'] = []
        d['hidden_fields'].append(HiddenField(name='system', attrs= {'value' : d['system'] }))
        if d['recipe']:
            d['hidden_fields'].append(HiddenField(name='recipe_id', attrs={'value' : d['recipe'].id}))
        d['submit'].attrs.update({'onClick' :  "return ! system_action_remote_form_request('%s', %s, '%s');" % (
            d['options']['name'], jsonify.encode(self.get_options(d)), d['action'])})


class RecipeActionWidget(RecipeTaskActionWidget, CompoundWidget):
    template = 'bkr.server.templates.recipe_action'
    javascript = [LocalJSLink('bkr', '/static/javascript/util.js'), 
        LocalJSLink('bkr', '/static/javascript/jquery-ui-1.7.3.custom.min.js'),]
    css =  [LocalCSSLink('bkr','/static/css/smoothness/jquery-ui-1.7.3.custom.css')]
    problem_form = ReportProblemForm()
    params = ['report_problem_options', 'report_link']
    member_widgets = ['problem_form']

    def __init__(self, *args, **kw):
        super(RecipeActionWidget, self).__init__(*args, **kw)

    def display(self, task, **params):
        if task.system:
            params['report_link'] = make_fake_link(attrs={'onclick' : "show_field('report_problem_recipe','%s')" % self.problem_form.desc},
                text='Report Problem with system')
            params['report_problem_options'] = {'system' : task.system,
                'recipe' : task, 'name' : 'report_problem_recipe',
                'action' : '../system_action/report_system_problem'}
        else:
            params['report_link'] = None
        return super(RecipeActionWidget,self).display(task, **params)


class RecipeWidget(CompoundWidget):
    css = []
    template = "bkr.server.templates.recipe_widget"
    params = ['recipe']
    member_widgets = ['recipe_tasks_widget','action_widget']
    action_widget = RecipeActionWidget()
    recipe_tasks_widget = RecipeTasksWidget()


class ProductWidget(SingleSelectField, RPC):
    javascript = [LocalJSLink('bkr', '/static/javascript/job_product.js')]
    validator = validators.NotEmpty()
    params = ['action', 'job_id']
    action  = '/jobs/update'
    before = 'job_product_before()'
    on_complete = 'job_product_complete()'
    on_success = 'job_product_save_success()'
    on_failure = 'job_product_save_failure()'
    validator = validators.NotEmpty()
    product_deselected = 0

    def __init__(self, *args, **kw):
       self.options = []
       self.field_class = 'singleselectfield'

    def display(self,value=None, *args, **params):
        params['options'] =[(self.product_deselected, 'No Product')] + \
            [(elem.id,elem.name) for elem in model.Product.query.order_by(model.Product.name).all()]
        return super(ProductWidget,self).display(value,**params)

    def update_params(self, d):
        super(ProductWidget, self).update_params(d)
        d['attrs']['id'] = 'job_product'
        d['attrs']['onchange'] = "ProductChange('%s',%s, %s)" % (
            url(d.get('action')),
            jsonify.encode({'id': d.get('job_id')}),
            jsonify.encode(self.get_options(d)),
            )

class RetentionTagWidget(SingleSelectField, RPC): #FIXME perhaps I shoudl create a parent that both Retention and Priority inherit from
    javascript = [LocalJSLink('bkr', '/static/javascript/job_retentiontag.js')]
    validator = validators.NotEmpty()
    params = ['action', 'job_id']
    action  = '/jobs/update'
    before = 'job_retentiontag_before()'
    on_complete = 'job_retentiontag_complete()'
    on_success = 'job_retentiontag_save_success()'
    on_failure = 'job_retentiontag_save_failure()'

    def __init__(self, *args, **kw):
       self.options = []
       self.field_class = 'singleselectfield'

    def display(self,value=None, **params):
        params['options'] = [(elem.id,elem.tag) for elem in model.RetentionTag.query.all()]
        return super(RetentionTagWidget,self).display(value, **params)

    def update_params(self, d):
        super(RetentionTagWidget, self).update_params(d)
        d['attrs']['id'] = 'job_retentiontag'
        d['attrs']['onchange'] = "RetentionTagChange('%s',%s, %s)" % (
            url(d.get('action')),
            jsonify.encode({'id': d.get('job_id')}),
            jsonify.encode(self.get_options(d)),
            )


class PriorityWidget(SingleSelectField):   
   validator = ValidEnumValue(model.TaskPriority)
   params = ['default','controller'] 
   def __init__(self,*args,**kw): 
       self.options = [] 
       self.field_class = 'singleselectfield' 

   def display(self,obj,value=None,**params):           
       if 'priorities' in params: 
           params['options'] = [(pri, pri.value) for pri in params['priorities']]
       else:
           params['options'] = [(pri, pri.value) for pri in model.TaskPriority]
       if isinstance(obj,model.Job):
           if 'id_prefix' in params:
               params['attrs'] = {'id' : '%s_%s' % (params['id_prefix'],obj.id) }
       elif obj:
           if 'id_prefix' in params:
               params['attrs'] = {'id' : '%s_%s' % (params['id_prefix'],obj.id) } 
           value = obj.priority
       return super(PriorityWidget,self).display(value or None,**params)

class AlphaNavBar(Widget):
    template = "bkr.server.templates.alpha_navbar"
    params = ['letters','keyword']

    def __init__(self,letters,keyword='alpha',*args,**kw):
        self.letters = letters 
        self.keyword = keyword


class RequestLoan(RemoteForm):
    template = 'bkr.server.templates.request_loan'
    fields = [TextArea(name='message', label='Loan Request',
        validator=validators.NotEmpty()),]
    member_widgets=['submit']
    desc = 'Request Loan'
    submit = Button(name='submit')
    submit_text = 'Request'
    on_success = 'success(\'Your loan request has been sent succesfully\')'
    on_failure = 'failure(\'We were unable to send you loan request at this time\')';

    def update_params(self, d):
        super(RequestLoan, self).update_params(d)
        d['system'] = d['options']['system']
        d['hidden_fields'] = [HiddenField(name='system', attrs = {'value' : d['system']})]
        d['submit'].attrs.update({'onClick' : "return ! system_action_remote_form_request('%s', %s, '%s');" % (
            d['options']['name'], jsonify.encode(self.get_options(d)), d['action'])})


class JobWhiteboard(RPC, CompoundWidget):
    """
    Widget for displaying/updating a job's whiteboard. Saves asynchronously using js.
    """

    template = 'bkr.server.templates.job_whiteboard'
    hidden_id = HiddenField(name='id')
    field = TextField(name='whiteboard')
    member_widgets = ['hidden_id', 'field']
    params = ['action', 'form_attrs', 'job_id', 'readonly']
    params_doc = {'action': 'Form action (URL to submit to)',
                  'form_attrs': 'Additional HTML attributes to set on the <form>',
                  'job_id': 'Job id whose whiteboard is being displayed in this widget',
                  'readonly': 'Whether changes to the whiteboard are forbidden'}
    action = '/jobs/update'
    form_attrs = {}
    readonly = False
    # these are references to js functions defined in the widget template:
    before = 'job_whiteboard_before()'
    on_complete = 'job_whiteboard_complete()'
    on_success = 'job_whiteboard_save_success()'
    on_failure = 'job_whiteboard_save_failure()'

    # taken from turbogears.widgets.RemoteForm
    def update_params(self, d):
        super(JobWhiteboard, self).update_params(d)
        d['form_attrs']['onsubmit'] = "return !remoteFormRequest(this, null, %s);" % (
            jsonify.encode(self.get_options(d)))

class LoanWidget(Widget):


    RETURN_CHANGE = 1
    RETURN = 2
    LOAN = 3
    params =['actions']

    template = """
          <span xmlns:py="http://purl.org/kid/ns#" py:for="a in actions" py:strip="1">
           ${a}
          </span>
        """

    def display(self, value, id, *args, **params):
        types = []
        if value is self.RETURN:
            a = Element('a', {'href' : url('/loan_change?id=%s' % id) })
            a.text=" (Return)"
            types.append(a)
        if value is self.LOAN:
            a = Element('a', {'href' : url('/loan_change?id=%s' % id) })
            a.text=" (Loan)"
            types.append(a)
        if value is self.RETURN_CHANGE:
            a = Element('a', {'href' : url('/loan_change?id=%s' % id) })
            a.text=" (Return)"
            a2 = Element('a', {'href' : url('/loan_change?id=%s&switch_user=1' % id) })
            a2.text=" (Change)"
            types.extend([a,a2])
        params['actions'] = types
        return super(LoanWidget, self).display(*args, **params)


class SystemActions(CompoundWidget):
    template = 'bkr.server.templates.system_actions'
    problem  = ReportProblemForm(name='problem')
    loan = RequestLoan(name='loan')
    member_widgets = ['problem', 'loan']
    params = ['report_problem_options', 'loan_options']
    name = 'system_actions'


class TaskActionWidget(RPC):
    template = 'bkr.server.templates.task_action'
    params = ['redirect_to']
    action = url('/tasks/disable_from_ui')
    javascript = [LocalJSLink('bkr', '/static/javascript/task_disable.js')]

    def __init__(self, *args, **kw):
        super(TaskActionWidget, self).__init__(*args, **kw)

    def display(self, task, action=None, **params):
        id = task.id
        task_details={'id': 'disable_%s' % id,
            't_id' : id}
        params['task_details'] = task_details
        if action:
            params['action'] = action
        return super(TaskActionWidget, self).display(task, **params)

    def update_params(self, d):
        super(TaskActionWidget, self).update_params(d)
        d['task_details']['onclick'] = "TaskDisable('%s',%s, %s)" % (
            d.get('action'),
            jsonify.encode({'t_id': d['task_details'].get('t_id')}),
            jsonify.encode(self.get_options(d)),
            )

class JobActionWidget(RecipeTaskActionWidget):
    template = 'bkr.server.templates.job_action'
    params = ['redirect_to']
    action = url('/jobs/delete_job_from_ui')
    javascript = [LocalJSLink('bkr', '/static/javascript/job_delete.js'),
        LocalJSLink('bkr', '/static/javascript/util.js'),
        LocalJSLink('bkr', '/static/javascript/job_row_delete.js')]

    def __init__(self, *args, **kw):
        super(JobActionWidget, self).__init__(*args, **kw)

    def display(self, task, action=None, **params): 
        t_id = task.t_id
        job_details={'id': 'delete_%s' % t_id,
            't_id' : t_id}
        params['job_details'] = job_details
        if 'export' not in params:
            params['export'] = None
        if action:
            params['action'] = action
        return super(JobActionWidget, self).display(task, **params)

    def update_params(self, d):
        super(JobActionWidget, self).update_params(d)
        d['job_details']['onclick'] = "JobDelete('%s',%s, %s)" % (
            d.get('action'),
            jsonify.encode({'t_id': d['job_details'].get('t_id')}),
            jsonify.encode(self.get_options(d)),
            )

class JobPageActionWidget(JobActionWidget):
    params = []
    javascript = [LocalJSLink('bkr', '/static/javascript/job_delete.js'),
        LocalJSLink('bkr', '/static/javascript/util.js'),
        LocalJSLink('bkr', '/static/javascript/job_page_delete.js')]

    def __init__(self, *args, **kw):
        super(JobPageActionWidget, self).__init__(*args, **kw)

class DistroTreeInstallOptionsWidget(Widget):
    template = 'bkr.server.templates.distrotree_install_options'
    params = ['readonly']<|MERGE_RESOLUTION|>--- conflicted
+++ resolved
@@ -197,13 +197,8 @@
 
 
 class ReserveWorkflow(Form): 
-<<<<<<< HEAD
     javascript = [LocalJSLink('bkr', '/static/javascript/loader_v2.js'),
                   LocalJSLink('bkr', '/static/javascript/reserve_workflow_v7.js'),
-=======
-    javascript = [LocalJSLink('bkr', '/static/javascript/loader.js'),
-                  LocalJSLink('bkr', '/static/javascript/reserve_workflow_v6.js'),
->>>>>>> b09a4365
                  ] 
     template="bkr.server.templates.reserve_workflow"
     css = [LocalCSSLink('bkr','/static/css/reserve_workflow.css')] 
@@ -781,11 +776,7 @@
     template = "bkr.server.templates.system_power"
     member_widgets = ["id", "power", "power_type_id", "power_address", 
                       "power_user", "power_passwd", "power_id",
-<<<<<<< HEAD
                        "release_action", "reprovision_distro_tree_id"]
-=======
-                       "release_action", "reprovision_distro_id"]
->>>>>>> b09a4365
     params = []
     params_doc = {}
 
@@ -806,23 +797,13 @@
                 options=[(ra, unicode(ra)) for ra in model.ReleaseAction],
                 default=model.ReleaseAction.power_off,
                 validator=ValidEnumValue(model.ReleaseAction))
-<<<<<<< HEAD
         self.reprovision_distro_tree_id = SingleSelectField(name='reprovision_distro_tree_id',
-=======
-        self.reprovision_distro_id = SingleSelectField(name='reprovision_distro_id',
->>>>>>> b09a4365
                                                 label=_(u'Reprovision Distro'),
                                                 options=[],
                                              validator=validators.NotEmpty())
 
     def update_params(self, d):
         super(PowerForm, self).update_params(d)
-<<<<<<< HEAD
-=======
-        if 'reprovision_distro' in d['value']:
-            reprovision_distro = d['value']['reprovision_distro']
-            d['value']['reprovision_distro_id'] = reprovision_distro.id
->>>>>>> b09a4365
         if 'power' in d['value']:
             if d['value']['power']:
                 power = d['value']['power']
