from turbogears import validators, url, config
import turbogears as tg
from turbojson import jsonify
from turbogears.widgets.rpc import RPC
from sqlalchemy import distinct
import model
import search_utility
from decimal import Decimal
from turbogears.widgets import (Form, TextField, SubmitButton, TextArea, Label,
                                AutoCompleteField, SingleSelectField, CheckBox,
                                HiddenField, RemoteForm, LinkRemoteFunction, CheckBoxList, JSLink,
                                Widget, TableForm, FormField, CompoundFormField,
                                static, PaginateDataGrid, DataGrid, RepeatingFormField,
                                CompoundWidget, AjaxGrid, Tabber, CSSLink,
                                RadioButtonList, MultipleSelectField, Button,
                                RepeatingFieldSet, SelectionField,WidgetsList)
import logging
log = logging.getLogger(__name__)

class UtilJSON:
     @classmethod
     def dynamic_json(cls):
         return lambda param: cls.__return_array_of_json(param)

     @classmethod
     def __return_array_of_json(cls,x):
         if x:
             jsonified_fields = [jsonify.encode(elem) for elem in x]
             return ','.join(jsonified_fields) 
                   

class LocalJSLink(JSLink):
    """
    Link to local Javascript files
    """
    def update_params(self, d): 
        super(JSLink, self).update_params(d)
        d["link"] = url(self.name)


class LocalCSSLink(CSSLink):
    """
    Link to local CSS files
    """
    def update_params(self, d):
        super(CSSLink, self).update_params(d)
        d["link"] = url(self.name)


class PowerTypeForm(CompoundFormField):
    """Dynmaically modifies power arguments based on Power Type Selection"""
    javascript = [LocalJSLink('bkr', '/static/javascript/power.js')]
    template = """
    <div xmlns:py="http://purl.org/kid/ns#" id="${field_id}">
    <script language="JavaScript" type="text/JavaScript">
        PowerManager${field_id} = new PowerManager(
        '${field_id}', '${key_field.field_id}', 
        '${powercontroller_field.field_id}',  
        '${search_controller}', '${system_id}');
        addLoadEvent(PowerManager${field_id}.initialize);
    </script>

    ${key_field.display(value_for(key_field), **params_for(key_field))}
     <table class="powerControlArgs">
      <tr>
       <td><label class="fieldlabel"
                  for="${powercontroller_field.field_id}"
                  py:content="powercontroller_field.label"/>
       </td>
       <td>
        <font color="red">
         <span py:if="error_for(powercontroller_field)"
               class="fielderror"
               py:content="error_for(powercontroller_field)" />
        </font>
        ${powercontroller_field.display(value_for(powercontroller_field), **params_for(powercontroller_field))}
        <span py:if="powercontroller_field.help_text"
              class="fieldhelp"
              py:content="powercontroller_field.help_text" />
       </td>
      </tr>
      <tr>
       <td colspan="2">
        <div class="powerControlArgs" id="powerControlArgs${field_id}"/>
       </td>
      </tr>
     </table>
    </div>
    """
    member_widgets = ["powercontroller_field", "key_field"]
    params = ['search_controller', 'system_id']
    params_doc = {'powertypes_callback' : ''}

    def __init__(self, callback, search_controller, *args, **kw):
        super(PowerTypeForm,self).__init__(*args, **kw)
        self.search_controller=search_controller
        self.powercontroller_field = SingleSelectField(name="powercontroller", options=callback)
	self.key_field = HiddenField(name="key")

class ReserveSystem(TableForm):
    fields = [
	      HiddenField(name='distro_id'),
	      HiddenField(name='system_id'),
              Label(name='system', label=_(u'System to Provision')),
              Label(name='distro', label=_(u'Distro to Provision')),
              TextField(name='whiteboard', attrs=dict(size=50),
                        label=_(u'Job Whiteboard')),
              TextField(name='ks_meta', attrs=dict(size=50),
                        label=_(u'KickStart MetaData')),
              TextField(name='koptions', attrs=dict(size=50),
                        label=_(u'Kernel Options (Install)')),
              TextField(name='koptions_post', 
                        attrs=dict(size=50),
                        label=_(u'Kernel Options (Post)')),
             ]
    submit_text = 'Queue Job'

class ReserveWorkflow(Form): 
    javascript = [LocalJSLink('bkr', '/static/javascript/reserve_workflow.js')] 
    template="bkr.server.templates.reserve_workflow"
    css = [LocalCSSLink('bkr','/static/css/reserve_workflow.css')] 
    member_widgets = ['arch','distro','distro_family','method_','tag'] 
    params = ['arch_value','method_value','tag_value','distro_family_value','all_arches',
              'all_tags','all_methods','all_distro_familys','to_json','auto_pick'] 

    def __init__(self,*args,**kw):
        super(ReserveWorkflow,self).__init__(*args, **kw)  
        self.all_arches = [['','None Selected']] + [[elem.arch,elem.arch] for elem in model.Arch.query()]
        self.all_tags = [['','None Selected']] + [[elem.tag,elem.tag] for elem in model.DistroTag.query()]  
        self.all_methods = [('','None Selected')] + [[elem,elem] for elem in model.Distro.all_methods()]
        self.all_distro_familys = [('','None Selected')] + [[elem.osmajor,elem.osmajor] for elem in model.OSMajor.query()] 

        self.method_ = SingleSelectField(name='method', label='Method', options=[None],validator=validators.NotEmpty())
        self.distro = SingleSelectField(name='distro', label='Distro', 
                                        options=[('','None available')],validator=validators.NotEmpty())
        self.distro_family = SingleSelectField(name='distro_family', label='Distro Family', 
                                               options=[None],validator=validators.NotEmpty())
        self.tag = SingleSelectField(name='tag', label='Tag', options=[None],validator=validators.NotEmpty())
        self.arch = SingleSelectField(name='arch', label='Arch', options=[None],validator=validators.NotEmpty())

        self.to_json = UtilJSON.dynamic_json()
        self.auto_pick = Button(default="Auto pick system", name='auto_pick', attrs={'class':None})
        self.name = 'reserveworkflow_form'
        self.action = '/reserve_system'
        self.submit = SubmitButton(name='search',attrs={'value':'Show Systems'})
                                                                
    def display(self,value=None,**params):
        if 'options' in params:
            for k in params['options'].keys():
                params[k] = params['options'][k]
                del params['options'][k]
        return super(ReserveWorkflow,self).display(value,**params)

    def update_params(self,d):
        super(ReserveWorkflow,self).update_params(d) 
        if 'values' in d:
            if d['values']:
                d['arch_value'] = d['values']['arch'] 
                d['distro_family_value'] = d['values']['distro_family']
                d['tag_value'] = d['values']['tag']
                d['method_value'] = d['values']['method']

class MyButton(Widget):
    template="bkr.server.templates.my_button"
    params = ['submit','button_label','name']
    def __init__(self,name,submit=True,*args,**kw): 
        self.submit = submit 
        self.name = name
        self.button_label = None

    def display(self,value,**params):
        if 'options' in params:
            if 'label' in params['options']:
                params['button_label'] = params['options']['label']       
            if 'name' in params['options']:
                params['name'] = params['options']['name']
        return super(MyButton,self).display(value,**params)


class myDataGrid(DataGrid):
    template = "bkr.server.templates.my_datagrid"
    name = "my_datagrid"
    
class InnerGrid(DataGrid):
    template = "bkr.server.templates.inner_grid" 
    params = ['show_headers']
    
    def display(self,value=None,**params):
        if 'options' in params:
            if 'show_headers' in params['options']:
                params['show_headers'] = params['options']['show_headers']
        return super(InnerGrid,self).display(value,**params)

class myPaginateDataGrid(PaginateDataGrid):
    template = "bkr.server.templates.my_paginate_datagrid"


class SingleSelectFieldJSON(SingleSelectField):
    def __init__(self,*args,**kw):  
        super(SingleSelectField,self).__init__(*args,**kw)

        if kw.has_key('for_column'):
            self.for_column = kw['for_column']
       
    def __json__(self):
        return_dict = {}
        return_dict['field_id'] = self.field_id
        return_dict['name'] = self.name
        if hasattr(self,'for_column'):
            return_dict['column'] = self.for_column
      
        return return_dict   
    
   
class TextFieldJSON(TextField):
    def __init__(self,*args,**kw):
        super(TextField,self).__init__(*args,**kw)
    def __json__(self):
        return {
                'field_id' : self.field_id,             
               }

class NestedGrid(CompoundWidget):
    template = "bkr.server.templates.inner_grid" 
    params = ['inner_list']


class JobQuickSearch(CompoundWidget):
    template = 'bkr.server.templates.quick_search'
    member_widgets = ['status_running','status_queued']

    def __init__(self,*args,**kw): 
        self.status_running = Button(default="Status is Running",
                                     name='status_running',
                                     attrs = {'onclick' : "document.location.href('./?jobsearch-0.table=Status&jobsearch-0.operation=is&jobsearch-0.value=Running&Search=Search')" })

        self.status_queued = Button(default="Status is Queued", name='status_queued')


class JobMatrixReport(Form):     
    javascript = [LocalJSLink('bkr', '/static/javascript/job_matrix.js')]
    css = [LocalCSSLink('bkr','/static/css/job_matrix.css')] 
    template = 'bkr.server.templates.job_matrix' 
    member_widgets = ['whiteboard','job_ids','generate_button'] 
    params = ['list','whiteboard_filter','whiteboard_options','job_ids_vals']
    default_validator = validators.NotEmpty() 
    def __init__(self,*args,**kw): 
        super(JobMatrixReport,self).__init__(*args, **kw)       
        self.class_name = self.__class__.__name__
        if 'whiteboard_options' in kw:
            whiteboard_options = kw['whiteboard_options']
        else:
            whiteboard_options = []

        self.whiteboard_options = whiteboard_options or []
      
        self.whiteboard = SingleSelectField('whiteboard',label='Whiteboard',attrs={'size':5}, options=whiteboard_options, validator=self.default_validator) 
        self.job_ids = TextArea('job_ids',label='Job ID', rows=7,cols=7, validator=self.default_validator) 
        self.whiteboard_filter = TextField('whiteboard_filter', label='Filter Whiteboard') 

        self.name='remote_form' 
        self.action = '.'   
    
    def display(self,**params):     
        if 'options' in params:
            if 'whiteboard_options' in params['options']:
                params['whiteboard_options'] = params['options']['whiteboard_options'] 
            if 'job_ids_vals' in params['options']:
                params['job_ids_vals'] = params['options']['job_ids_vals']
            if 'grid' in params['options']:              
                params['grid'] = params['options']['grid'] 
            if 'list' in params['options']: 
                params['list'] = params['options']['list']
        return super(JobMatrixReport,self).display(value=None,**params)


class SearchBar(RepeatingFormField):
    """Search Bar""" 
    javascript = [LocalJSLink('bkr', '/static/javascript/searchbar_v5.js')]
    template = """
    <div xmlns:py="http://purl.org/kid/ns#">
    <a id="advancedsearch" href="#">Toggle Search</a>
    <form
      id="simpleform"
      name="${name}_simple"
      action="${action}"
      method="${method}"
      class="searchbar_form"
      py:attrs="form_attrs" 
      style="display:${simple}"
    >
    <span py:for="hidden in extra_hiddens or []">
        <input type='hidden' id='${hidden[0]}' name='${hidden[0]}' value='${hidden[1]}' />
    </span> 
    <table>
     <tr>
      <td><input type="text" name="simplesearch" value="${simplesearch}" class="textfield"/>
      </td>
    <td><input type="submit" name="search" value="${simplesearch_label}"/>

     <span style="margin:0 0.5em 0.5em 0.5em;" py:for="quickly_search in quickly_searches">
        ${button_widget.display(value=quickly_search[1],options=dict(label=quickly_search[0]))}
     </span>
      </td>

   
     </tr>
    </table> 
    </form>
    <form 
      id="searchform"
      name="${name}"
      action="${action}"
      method="${method}"
      class="searchbar_form"
      py:attrs="form_attrs"
      style="display:${advanced}"
    >

    <span py:for="hidden in extra_hiddens or []">
        <input type='hidden' id='${hidden[0]}' name='${hidden[0]}' value='${hidden[1]}' />
    </span> 
    <fieldset>
     <legend>Search</legend>
     <table>
     <tr>
     <td>
     <table id="${field_id}">
      <thead>
       <tr> 
        <th  py:for="field in fields"> 
         <span class="fieldlabel" py:content="field.label" />
        </th>
       </tr>
      </thead> 
      <tbody>
       <tr py:for="repetition in repetitions"
           class="${field_class}"
           id="${field_id}_${repetition}">
        <script language="JavaScript" type="text/JavaScript">
            
            ${field_id}_${repetition} = new SearchBar([${to_json(fields)}],'${search_controller}','${value_for(this_operations_field)}',${extra_callbacks_stringified},${table_search_controllers_stringified},'${value_for(this_searchvalue_field)}','${value_for(keyvaluevalue)}');
            addLoadEvent(${field_id}_${repetition}.initialize);
        </script>
        <td py:for="field in fields">
                <span py:content="field.display(value_for(field),
                      **params_for(field))" />
                <span py:if="error_for(field)" class="fielderror"
                      py:content="error_for(field)" />
                <span py:if="field.help_text" class="fieldhelp"
                      py:content="field_help_text" />
        </td>
        <td>
           <a 
           href="javascript:SearchBarForm.removeItem('${field_id}_${repetition}')">Remove (-)</a>
        </td>
       </tr>
      </tbody>
     </table></td><td>
     <input type="submit" name="Search" value="Search"/> 
     </td>
   
     </tr>
     <tr>
     <td colspan="2">
     <a id="doclink" href="javascript:SearchBarForm.addItem('${field_id}');">Add ( + )</a>
     </td>
     </tr>
     </table>
    
    <a py:if="enable_custom_columns" id="customcolumns" href="#">Toggle Result Columns</a> 
    <div style='display:none'  id='selectablecolumns'>
      <ul class="${field_class}" id="${field_id}">
        <li py:if="col_options" py:for="value,desc in col_options">
          <input py:if="col_defaults.get(value)" type="checkbox" name = "${field_id}_column_${value}" id="${field_id}_column_${value}" value="${value}" checked='checked' />
          <input py:if="not col_defaults.get(value)" type="checkbox" name = "${field_id}_column_${value}" id="${field_id}_column_${value}" value="${value}" />
          <label for="${field_id}_${value}" py:content="desc" />
        </li>  
      </ul>
    <a style='margin-left:10px' id="selectnone" href="#">Select None</a>
    <a style='margin-left:10px' id="selectall" href="#">Select All</a>
    <a style='margin-left:10px' id="selectdefault" href="#">Select Default</a>
    </div> 
     </fieldset>  
    </form>
    <script type="text/javascript">
    $(document).ready(function() {
        $('#advancedsearch').click( function() { $('#searchform').toggle('slow');
                                                 $('#simpleform').toggle('slow');});
   

  
        $('#customcolumns').click( function() { $('#selectablecolumns').toggle('slow'); });
        
        $('#selectnone').click( function() { $("input[name *= 'systemsearch_column_']").removeAttr('checked'); }); 
        $('#selectall').click( function() { $("input[name *= 'systemsearch_column_']").attr('checked',1); });
        $('#selectdefault').click( function() { $("input[name *= 'systemsearch_column_']").each( function() { select_only_default($(this))}) });

        function select_only_default(obj) {
            var defaults = ${default_result_columns}
            var current_item = obj.val()
            var the_name = 'systemsearch_column_'+current_item
             if (defaults[current_item] == 1) {
                 $("input[name = '"+the_name+"']").attr('checked',1); 
             } else {
                 $("input[name = '"+the_name+"']").removeAttr('checked');  
             }
         }
     });


    </script>
    </div>
    """

    params = ['repetitions', 'form_attrs', 'search_controller', 'simplesearch','quickly_searches','button_widget',
              'advanced', 'simple','to_json','this_operations_field','this_searchvalue_field','extra_hiddens',
              'extra_callbacks_stringified','table_search_controllers_stringified','keyvaluevalue','simplesearch_label',
              'result_columns','col_options','col_defaults','enable_custom_columns','default_result_columns']
    form_attrs = {}
    simplesearch = None

    def __init__(self, table,search_controller,extra_selects=None, extra_inputs=None,extra_hiddens=None, enable_custom_columns=False, *args, **kw): 
        super(SearchBar,self).__init__(*args, **kw)
        self.enable_custom_columns = enable_custom_columns
        self.search_controller=search_controller
        self.repetitions = 1 
        self.extra_hiddens = extra_hiddens
        self.default_result_columns = {}
        table_field = SingleSelectFieldJSON(name="table", options=table, validator=validators.NotEmpty()) 
        operation_field = SingleSelectFieldJSON(name="operation", options=[None], validator=validators.NotEmpty())
        value_field = TextFieldJSON(name="value") 
        # We don't know where in the fields array the operation array will be, so we will put it here
        # to access in the template
        self.this_operations_field = operation_field
        self.this_searchvalue_field = value_field
        self.fields = [table_field,operation_field,value_field]
        new_selects = []
        self.extra_callbacks = {}
        if extra_selects is not None: 
            new_class = [] 
            for elem in extra_selects:
                if elem.has_key('display'):
                    if elem['display'] == 'none':
                        new_class.append('hide_parent') 
                callback = elem.get('callback',None)
                if callback:
                    self.extra_callbacks[elem['name']] = callback    
                new_select = SingleSelectFieldJSON(name=elem['name'],options=[None], css_classes = new_class, validator=validators.NotEmpty(),for_column=elem['column'] )
                if elem['name'] == 'keyvalue':
                    self.keyvaluevalue = new_select
 
                if elem.has_key('pos'):
                    self.fields.insert(elem['pos'] - 1,new_select)
                else:
                    self.fields.append(new_select) 

        new_inputs = []
        if extra_inputs is not None:
            for the_name in extra_inputs:
                new_input = TextField(name=the_name,display='none')
<<<<<<< HEAD
                new_inputs.append(new_input) 

        if 'simplesearch_label' in kw:
            self.simplesearch_label = kw['simplesearch_label']
        else:
            self.simplesearch_label = 'Search'

        self.button_widget = MyButton(name='quick_search')
        self.quickly_searches = []
        if 'quick_searches' in kw:
            if kw['quick_searches'] is not None: 
                for elem,name in kw['quick_searches']:
                    vals = elem.split('-')
                    if len(vals) != 3:
                        log.error('Quick searches expects vals as <column>-<operation>-<value>. The following is incorrect: %s' % (elem)) 
                    else: 
                        self.quickly_searches.append((name, '%s-%s-%s' % (vals[0],vals[1],vals[2])))
=======
                new_inputs.append(new_input)
>>>>>>> b6638d7d

        controllers = kw.get('table_search_controllers',dict()) 
         
        self.table_search_controllers_stringified = str(controllers)
        self.to_json = UtilJSON.dynamic_json()
        
        self.extra_callbacks_stringified = str(self.extra_callbacks)
        self.fields.extend(new_inputs)
        self.fields.extend(new_selects) 
 
    def display(self, value=None, **params): 
        if 'options' in params: 
            if 'columns' in params['options']:
	        params['columns'] = params['options']['columns']
            if 'simplesearch' in params['options']:
                params['simplesearch'] = params['options']['simplesearch']     
            if 'result_columns' in params['options']:
                json_this = {} 
                for elem in params['options']['result_columns']: 
                    json_this.update({elem : 1})
                params['default_result_columns'] = jsonify.encode(json_this)     
            else:
                params['default_result_columns'] = 'null'
            if 'col_options' in params['options']:
                params['col_options'] = params['options']['col_options']
            else:
                params['col_options'] = []
            if 'col_defaults' in params['options']:
                params['col_defaults'] = params['options']['col_defaults']
            if 'enable_custom_columns' in params['options']:
                params['enable_custom_columns'] = params['options']['enable_custom_columns']
            if 'extra_hiddens' in params['options']:
                params['extra_hiddens'] = [(k,v) for k,v in params['options']['extra_hiddens'].iteritems()] 

        if value and not 'simplesearch' in params:
            params['advanced'] = 'True'
            params['simple'] = 'none'
        elif value and params['simplesearch'] is None: 
            params['advanced'] = 'True'
            params['simple'] = 'none'
        else:  
            params['advanced'] = 'none'
            params['simple'] = 'True'
        if value and isinstance(value, list) and len(value) > 1:
            params['repetitions'] = len(value)
        return super(SearchBar, self).display(value, **params)
      
     

class ProvisionForm(RepeatingFormField):
    pass

class PowerActionForm(Form):
    template = "bkr.server.templates.system_power_action"
    member_widgets = ["id", "power", "lab_controller"]
    params = ['options', 'action', 'enabled']
    
    def __init__(self, *args, **kw):
        super(PowerActionForm, self).__init__(*args, **kw)
	self.id = HiddenField(name="id")
        self.power = HiddenField(name="power")
        self.lab_controller = HiddenField(name="lab_controller")

    def update_params(self, d):
        super(PowerActionForm, self).update_params(d)
        if 'power' in d['value'] and 'lab_controller' in d['value']:
            if d['value']['power']:
                d['enabled'] = True

class TaskSearchForm(RemoteForm):
    template = "bkr.server.templates.task_search_form"
    member_widgets = ['system_id', 'system', 'task', 'distro', 'family', 'arch', 'start', 'finish', 'status', 'result']
    params = ['options','hidden']
    fields = [HiddenField(name='system_id', validator=validators.Int()),
              HiddenField(name='distro_id', validator=validators.Int()),
              HiddenField(name='task_id', validator=validators.Int()),
              TextField(name='task', label=_(u'Task')),
#              AutoCompleteField(name='task',
#                                search_controller=url('/tasks/by_name'),
#                                search_param='task',
#                                result_name='tasks'),
              TextField(name='system', label=_(u'System')),
              SingleSelectField(name='arch_id', label=_(u'Arch'),validator=validators.Int(),
                                options=model.Arch.get_all),
              TextField(name='distro', label=_(u'Distro')),
              TextField(name='whiteboard', label=_(u'Recipe Whiteboard')),
#              AutoCompleteField(name='distro',
#                                search_controller=url('/distros/by_name'),
#                                search_param='distro',
#                                result_name='distros'),
              SingleSelectField(name='osmajor_id', label=_(u'Family'),validator=validators.Int(),
                                options=model.OSMajor.get_all),
              SingleSelectField(name='status_id', label=_(u'Status'),validator=validators.Int(),
                                options=model.TaskStatus.get_all),
              SingleSelectField(name='result_id', label=_(u'Result'),validator=validators.Int(),
                                options=model.TaskResult.get_all),
             ]

#    def__init__(self, *args, **kw):
#        super(TaskSearchForm, self).__init__(*args, **kw)
#        self.system_id = HiddenField(name='system_id')
#        self.system    = TextField(name='system', label=_(u'System'))
#        self.task      = TextField(name='task', label=_(u'Task'))

    def update_params(self, d):
        print "d=", d
        super(TaskSearchForm, self).update_params(d)
        if 'arch_id' in d['options']:
            d['arch_id'] = d['options']['arch_id']


class LabInfoForm(Form):
    template = "bkr.server.templates.system_labinfo"
    member_widgets = ["id", "labinfo", "orig_cost", "curr_cost", "dimensions",
                      "weight", "wattage", "cooling"]
    params = ['options']

    def __init__(self, *args, **kw):
        super(LabInfoForm, self).__init__(*args, **kw)
	self.id = HiddenField(name="id")
        self.labinfo = HiddenField(name="labinfo")
        self.orig_cost = TextField(name='orig_cost', label=_(u'Original Cost'),
                                   validator=validators.Money())
        self.curr_cost = TextField(name='curr_cost', label=_(u'Current Cost'),
                                   validator=validators.Money())
        self.dimensions = TextField(name='dimensions', label=_(u'Dimensions'))
        self.weight = TextField(name='weight', label=_(u'Weight'),
                                   validator=validators.Int())
        self.wattage = TextField(name='wattage', label=_(u'Wattage'),
                                   validator=validators.Int())
        self.cooling = TextField(name='cooling', label=_(u'Cooling'),
                                   validator=validators.Int())

    def update_params(self, d):
        super(LabInfoForm, self).update_params(d)
        if 'labinfo' in d['value']:
            if d['value']['labinfo']:
                labinfo = d['value']['labinfo']
                d['value']['orig_cost'] = labinfo.orig_cost
                d['value']['curr_cost'] = labinfo.curr_cost
                d['value']['dimensions'] = labinfo.dimensions
                d['value']['weight'] = labinfo.weight
                d['value']['wattage'] = labinfo.wattage
                d['value']['cooling'] = labinfo.cooling

class PowerForm(Form):
    template = "bkr.server.templates.system_power"
    member_widgets = ["id", "power", "power_type_id", "power_address", 
                      "power_user", "power_passwd", "power_id",
                       "release_action_id", "reprovision_distro_id"]
    params = []
    params_doc = {}

    def __init__(self, *args, **kw):
        super(PowerForm, self).__init__(*args, **kw)
	self.id = HiddenField(name="id")
        self.power = HiddenField(name="power")
        self.power_type_id = SingleSelectField(name='power_type_id',
                                           label=_(u'Power Type'),
                                           options=model.PowerType.get_all)
        self.power_address = TextField(name='power_address', label=_(u'Power Address'))
        self.power_user = TextField(name='power_user', label=_(u'Power Login'))
        self.power_passwd = TextField(name='power_passwd', label=_(u'Power Password'))
        self.power_id = TextField(name='power_id', label=_(u'Power Port/Plug/etc'))
        self.release_action_id = RadioButtonList(name='release_action_id',
                                             label=_(u'Release Action'),
                                           options=model.ReleaseAction.get_all,
                                            default=1,
                                             validator=validators.NotEmpty())
        self.reprovision_distro_id = SingleSelectField(name='reprovision_distro_id',
                                                label=_(u'Reprovision Distro'),
                                                options=[],
                                             validator=validators.NotEmpty())

    def update_params(self, d):
        super(PowerForm, self).update_params(d)
        if 'release_action' in d['value']:
            release_action = d['value']['release_action']
            d['value']['release_action_id'] = release_action.id
        if 'reprovision_distro' in d['value']:
            reprovision_distro = d['value']['reprovision_distro']
            d['value']['reprovision_distro_id'] = reprovision_distro.id
        if 'power' in d['value']:
            if d['value']['power']:
                power = d['value']['power']
                d['value']['power_type_id'] = power.power_type_id
                d['value']['power_address'] = power.power_address
                d['value']['power_user'] = power.power_user
                d['value']['power_passwd'] = power.power_passwd
                d['value']['power_id'] = power.power_id


class ExcludedFamilies(FormField):
    template = """
    <ul xmlns:py="http://purl.org/kid/ns#"
        class="${field_class}"
        id="${field_id}"
        py:attrs="list_attrs"
    >
     <li py:for="arch, a_options in options">
      <label for="${field_id}_${arch}" py:content="arch" />
      <ul xmlns:py="http://purl.org/kid/ns#"
          class="${field_class}"
          id="${field_id}_${arch}"
          py:attrs="list_attrs"
      >
       <li py:for="value, desc, subsection, attrs in a_options">
        <input type="checkbox"
               name="${name}.${arch}"
               id="${field_id}_${value}"
               value="${value}"
               py:attrs="attrs"
        />
        <label for="${field_id}_${value}" py:content="desc" />
        <ul xmlns:py="http://purl.org/kid/ns#"
            class="${field_class}"
            id="${field_id}_${value}_sub"
            py:attrs="list_attrs"
        >
         <li py:for="subvalue, subdesc, attrs  in subsection">
          <input type="checkbox"
                 name="${name}_subsection.${arch}"
                 id="${field_id}_${value}_sub_${subvalue}"
                 value="${subvalue}"
                 py:attrs="attrs"
          />
          <label for="${field_id}_${value}_sub_${subvalue}" py:content="subdesc" />
         </li>
        </ul>
       </li>
      </ul>
     </li>
    </ul>
    """
    _multiple_selection = True
    _selected_verb = 'checked'
    params = ["attrs", "options", "list_attrs"]
    params_doc = {'list_attrs' : 'Extra (X)HTML attributes for the ul tag'}
    list_attrs = {}
    attrs = {}
    options = []

    def __init__(self, *args, **kw):
        super(ExcludedFamilies, self).__init__(*args, **kw)

    def update_params(self, d):
        super(ExcludedFamilies, self).update_params(d)
        a_options = []
        for arch,arch_options in d["options"]:
            options = []
            for optgroup in arch_options:
                optlist = [optgroup]
                soptions = []
                for i, option in enumerate(optlist):
                    if len(option) is 3:
                        option_attrs = {}
                    elif len(option) is 4:
                        option_attrs = dict(option[3])
                    if d['attrs'].has_key('readonly'):
                        option_attrs['readonly'] = 'True'
                    if self._is_selected(option[0], d['value'][0][arch]):
                        option_attrs[self._selected_verb] = self._selected_verb
                    for soptgroup in option[2]:
                        soptlist = [soptgroup]
                        for j, soption in enumerate(soptlist):
                            if len(soption) is 2:
                                soption_attrs = {}
                            elif len(soption) is 3:
                                soption_attrs = dict(soption[2])
                            if d['attrs'].has_key('readonly'):
                                soption_attrs['readonly'] = 'True'
                            if self._is_selected(soption[0], d['value'][1][arch]):
                                soption_attrs[self._selected_verb] = self._selected_verb
                            soptlist[j]=(soption[0], soption[1], soption_attrs)
                        soptions.extend(soptlist)
                    optlist[i] = (option[0], option[1], soptions, option_attrs)
                options.extend(optlist)
            a_options.append((arch,options))
        d["options"] = a_options

    def _is_selected(self, option_value, value):
        if value is not None:
            if self._multiple_selection:
                if option_value in value:
                    return True
            else:
                if option_value == value:
                    return True
        return False

class SystemKeys(Form):
    template = "bkr.server.templates.system_keys"
    member_widgets = ["id", "key_name", "key_value"]
    params = ['options', 'readonly', 'key_values_int', 'key_values_string']

    def __init__(self, *args, **kw):
        super(SystemKeys, self).__init__(*args, **kw)
	self.id = HiddenField(name="id")
        self.key_name = TextField(name='key_name', label=_(u'Key'))
        self.key_value = TextField(name='key_value', label=_(u'Value'))

    def update_params(self, d):
        super(SystemKeys, self).update_params(d)
        if 'readonly' in d['options']:
            d['readonly'] = d['options']['readonly']
        if 'key_values_int' in d['options']:
            d['key_values_int'] = d['options']['key_values_int']
        if 'key_values_string' in d['options']:
            d['key_values_string'] = d['options']['key_values_string']

class SystemArches(Form):
    template = "bkr.server.templates.system_arches"
    member_widgets = ["id", "arch"]
    params = ['options', 'readonly', 'arches']

    def __init__(self, *args, **kw):
        super(SystemArches, self).__init__(*args, **kw)
	self.id    = HiddenField(name="id")
        self.arch  = AutoCompleteField(name='arch',
                                      search_controller=url("/arches/by_name"),
                                      search_param="name",
                                      result_name="arches")

    def update_params(self, d):
        super(SystemArches, self).update_params(d)
        if 'readonly' in d['options']:
            d['readonly'] = d['options']['readonly']
        if 'arches' in d['options']:
            d['arches'] = d['options']['arches']
        
class DistroTags(Form):
    template = "bkr.server.templates.distro_tags"
    member_widgets = ["id", "tag"]
    params = ['options', 'readonly', 'tags']

    def __init__(self, *args, **kw):
        super(DistroTags, self).__init__(*args, **kw)
	self.id    = HiddenField(name="id")
        self.tag = AutoCompleteField(name='tag',
                                      search_controller=url("/tags/by_tag"),
                                      search_param="tag",
                                      result_name="tags")

    def update_params(self, d):
        super(DistroTags, self).update_params(d)
        if 'readonly' in d['options']:
            d['readonly'] = d['options']['readonly']
        if 'tags' in d['options']:
            d['tags'] = d['options']['tags']

class SystemGroups(Form):
    template = "bkr.server.templates.system_groups"
    member_widgets = ["id", "group"]
    params = ['options', 'readonly', 'groups']
    
    def __init__(self, *args, **kw):
        super(SystemGroups, self).__init__(*args, **kw)
	self.id    = HiddenField(name="id")
        self.group = AutoCompleteField(name='group',
                                      search_controller=url("/groups/by_name"),
                                      search_param="name",
                                      result_name="groups")

    def update_params(self, d):
        super(SystemGroups, self).update_params(d)
        if 'readonly' in d['options']:
            d['readonly'] = d['options']['readonly']
        if 'groups' in d['options']:
            d['groups'] = d['options']['groups']

class SystemProvision(Form):
    javascript = [LocalJSLink('bkr', '/static/javascript/provision.js')]
    template = "bkr.server.templates.system_provision"
    member_widgets = ["id", "prov_install", "ks_meta", "power",
                      "koptions", "koptions_post", "reboot"]
    params = ['options', 'is_user', 'lab_controller', 'power_enabled']
    
    def __init__(self, *args, **kw):
        super(SystemProvision, self).__init__(*args, **kw)
	self.id           = HiddenField(name="id")
	self.power        = HiddenField(name="power")
        self.prov_install = SingleSelectField(name='prov_install',
                                             label=_(u'Distro'),
                                             options=[],
                                             attrs=dict(size=10),
                                             validator=validators.NotEmpty())
        self.ks_meta       = TextField(name='ks_meta', attrs=dict(size=50),
                                       label=_(u'KickStart MetaData'))
        self.koptions      = TextField(name='koptions', attrs=dict(size=50),
                                       label=_(u'Kernel Options (Install)'))
        self.koptions_post = TextField(name='koptions_post', 
                                       attrs=dict(size=50),
                                       label=_(u'Kernel Options (Post)'))
        self.reboot        = CheckBox(name='reboot',
                                       label=_(u'Reboot System?'),
                                       default=True)

    def update_params(self, d):
        super(SystemProvision, self).update_params(d)
        if 'is_user' in d['options']:
            d['is_user'] = d['options']['is_user']
        if 'lab_controller' in d['options']:
            d['lab_controller'] = d['options']['lab_controller']
        if 'power' in d['value']:
            if d['value']['power']:
                d['power_enabled'] = True

class SystemInstallOptions(Form):
    template = "bkr.server.templates.system_installoptions"
    member_widgets = ["id", "prov_arch", "prov_osmajor", "prov_osversion",
                       "prov_ksmeta", "prov_koptions", "prov_koptionspost"]
    params = ['options', 'readonly', 'provisions']
    
    def __init__(self, *args, **kw):
        super(SystemInstallOptions, self).__init__(*args, **kw)
	self.id                = HiddenField(name="id")
        self.prov_arch         = SingleSelectField(name='prov_arch',
                                 label=_(u'Arch'),
                                 options=[],
                                 validator=validators.NotEmpty())
        self.prov_osmajor      = SingleSelectField(name='prov_osmajor',
                                 label=_(u'Family'),
                                 options=model.OSMajor.get_all)
        self.prov_osversion    = SingleSelectField(name='prov_osversion',
                                 label=_(u'Update'),
                                 options=model.OSVersion.get_all)
        self.prov_ksmeta       = TextField(name='prov_ksmeta', 
                                     label=_(u'Kickstart Metadata'))
        self.prov_koptions     = TextField(name='prov_koptions', 
                                       label=_(u'Kernel Options'))
        self.prov_koptionspost = TextField(name='prov_koptionspost',
                                           label=_(u'Kernel Options Post'))

    def update_params(self, d):
        super(SystemInstallOptions, self).update_params(d)
        if 'readonly' in d['options']:
            d['readonly'] = d['options']['readonly']
        if 'provisions' in d['options']:
            d['provisions'] = d['options']['provisions']

class SystemNotes(Form):
    template = "bkr.server.templates.system_notes"
    member_widgets = ["id", "note"]
    params = ['options', 'readonly', 'notes']

    def __init__(self, *args, **kw):
        super(SystemNotes, self).__init__(*args, **kw)
	self.id = HiddenField(name="id")
        self.note = TextArea(name='note', label=_(u'Note'))

    def update_params(self, d):
        super(SystemNotes, self).update_params(d)
        if 'readonly' in d['options']:
            d['readonly'] = d['options']['readonly']
        if 'notes' in d['options']:
            d['notes'] = d['options']['notes']

class SystemExclude(Form):
    template = """
    <form xmlns:py="http://purl.org/kid/ns#"
          name="${name}"
          action="${tg.url(action)}"
          method="${method}" width="100%">
     ${display_field_for("id")}
     ${display_field_for("excluded_families")}
     <a py:if="not readonly" class="button" href="javascript:document.${name}.submit();">Save Exclude Changes</a>
    </form>
    """
    member_widgets = ["id", "excluded_families"]
    params = ['options', 'readonly']
    params_doc = {}

    def __init__(self, *args, **kw):
        super(SystemExclude, self).__init__(*args, **kw)
	self.id = HiddenField(name="id")
        self.excluded_families = ExcludedFamilies(name="excluded_families")

    def update_params(self, d):
        super(SystemExclude, self).update_params(d)
        if 'readonly' in d['options']:
            d['readonly'] = d['options']['readonly']

class SystemDetails(Widget):
    template = "bkr.server.templates.system_details"
    params = ['system']

class SystemHistory(CompoundWidget): 
    template = "bkr.server.templates.system_activity"
    params = ['list','grid','search_bar','searchvalue','all_history'] 
    
    def __init__(self):
        #filter_column_options = model.Activity.distinct_field_names() 
        self.grid  = myPaginateDataGrid(fields = [PaginateDataGrid.Column(name='user',title='User',getter=lambda x: x.user,options=dict(sortable=True)),
                                                  PaginateDataGrid.Column(name='service', title='Service', getter=lambda x: x.service, options=dict(sortable=True)),
                                                  PaginateDataGrid.Column(name='created', title='Created', getter=lambda x: x.created, options = dict(sortable=True)),
                                                  PaginateDataGrid.Column(name='field_name', title='Field Name', getter=lambda x: x.field_name, options=dict(sortable=True)),
                                                  PaginateDataGrid.Column(name='action', title='Action', getter=lambda x: x.action, options=dict(sortable=True)),
                                                  PaginateDataGrid.Column(name='old_value',title='Old Value', getter=lambda x: x.old_value,options=dict(sortable=True)), 
                                                  PaginateDataGrid.Column(name='new_value',title='New Value',getter=lambda x: x.new_value, options=dict(sortable=True))]) 

        self.search_bar = SearchBar(name='historysearch',
                           label=_(u'History Search'),    
                           table = search_utility.History.search.create_search_table(),
                           search_controller=url("/get_search_options_history"), 
                           )

    def display(self,value=None,**params):
        if 'options' in params: 
            if 'searchvalue' in params['options']:
                params['searchvalue'] = params['options']['searchvalue'] 
        if 'action' in params:
            params['all_history'] = params['action']
        return super(SystemHistory, self).display(value,**params)
                
    

class SystemForm(Form):
    javascript = [LocalJSLink('bkr', '/static/javascript/provision.js'),
                  LocalJSLink('bkr', '/static/javascript/searchbar_v5.js'),
                  JSLink(static,'ajax.js'),
                 ]
    template = "bkr.server.templates.system_form"
    params = ['id','readonly',
              'user_change','user_change_text',
              'loan_change', 'loan_text',
              'owner_change', 'owner_change_text']
    user_change = '/user_change'
    owner_change = '/owner_change'
    loan_change = '/loan_change'
    fields = [
               HiddenField(name='id'),
               TextField(name='fqdn', 
                         label=_(u'FQDN'), 
                         validator=validators.NotEmpty(),
                         attrs={'maxlength':'255',
                                'size':'60'}),
               SingleSelectField(name='status_id',
                                 label=_(u'Status'),
                                 options=model.SystemStatus.get_all_status,
                                 validator=validators.NotEmpty()),
               TextArea(name='status_reason', label=_(u'Condition Report'),attrs={'rows':3,'cols':27},validator=validators.MaxLength(255)),
               SingleSelectField(name='lab_controller_id',
                                 label=_(u'Lab Controller'),
                                 options=model.LabController.get_all),
               TextField(name='vendor', label=_(u'Vendor')),
               TextField(name='model', label=_(u'Model')),
               TextField(name='date_added', label=_(u'Date Added')),
               TextField(name='date_modified', label=_(u'Date Modified')),
               TextField(name='date_lastcheckin', label=_(u'Last Checkin')),
               TextField(name='serial', label=_(u'Serial Number')),
               SingleSelectField(name='type_id',
                                 label=_(u'Type'),
                                 options=model.SystemType.get_all_types,
                                 validator=validators.NotEmpty()),
               TextField(name='location', label=_(u'Location')),
               TextField(name='lender', label=_(u'Lender')),
               TextField(name='user', label=_(u'User')),
               TextField(name='owner', label=_(u'Owner')),
               TextField(name='loaned', label=_(u'Loaned To')),
               TextField(name='contact', label=_(u'Contact')),
               CheckBox(name='shared', label=_(u'Shared')),
               CheckBox(name='private', label=_(u'Secret (NDA)')),
               Tabber(use_cookie=True),
               AutoCompleteField(name='group',
                                      search_controller=url("/groups/by_name"),
                                      search_param="name",
                                      result_name="groups"),
               TextField(name='mac_address', label=_(u'Mac Address')),
    ]

    def display_value(self, item, hidden_fields, value=None):
        if item not in [hfield.name for hfield in hidden_fields]:
            return value

    def update_params(self, d):
        super(SystemForm, self).update_params(d)
        if d["options"].has_key("owner_change"):
            d["owner_change"] = d["options"]["owner_change"]
        if d["options"].has_key("user_change"):
            d["user_change"] = d["options"]["user_change"]
        if d["options"].has_key("owner_change_text"):
            d["owner_change_text"] = d["options"]["owner_change_text"]
        if d["options"].has_key("user_change_text"):
            d["user_change_text"] = d["options"]["user_change_text"]
        if d["options"].has_key("loan_change"):
            d["loan_change"] = d["options"]["loan_change"]
        if d["options"].has_key("loan_text"):
            d["loan_text"] = d["options"]["loan_text"]
            
        d["id"] = d["value_for"]("id")

        if d["options"]["readonly"]:
	    d["readonly"] = True
 	    attrs = {'attrs':{'readonly':'True'}}
 	    d["display_field_for"] = lambda f: self.display_field_for(f,
                                                          d["value_for"](f),
                                                                  **attrs)

class TasksWidget(CompoundWidget):
    template = "bkr.server.templates.tasks_widget"
    params = ['tasks', 'hidden']
    member_widgets = ['link'] 
    link = LinkRemoteFunction(name='link', method='post')

class RecipeTasksWidget(Widget):
    template = "bkr.server.templates.tasks_widget"
    params = ['tasks', 'hidden']

    def update_params(self, d):
        d["hidden"] = dict(system  = 1,
                           arch    = 1,
                           distro  = 1,
                           osmajor = 1,
                          )

class RecipeSetWidget(CompoundWidget):
    javascript = []
    css = []
    template = "bkr.server.templates.recipe_set"
    params = ['recipeset','show_priority']
    member_widgets = ['priority_widget']

    def __init__(self,*args,**kw):
        self.priority_widget = PriorityWidget()
        if 'recipeset' in kw:
            self.recipeset = kw['recipeset']
        else:
            self.recipeset = None

   
class RecipeWidget(CompoundWidget):
    javascript = []
    css = []
    template = "bkr.server.templates.recipe_widget"
    params = ['recipe']
    member_widgets = ['recipe_tasks_widget']
    recipe_tasks_widget = RecipeTasksWidget()

class PriorityWidget(SingleSelectField):   
   validator = validators.NotEmpty()
   params = ['default','controller'] 
   def __init__(self,*args,**kw): 
       self.options = [] 
       self.field_class = 'singleselectfield' 

   def display(self,obj,value=None,**params):           
       if 'priorities' in params: 
           params['options'] =  params['priorities']       
       else:
           params['options'] = [(elem.id,elem.priority) for elem in TaskPriority.query().all()]
       if isinstance(obj,model.Job):
           if 'id_prefix' in params:
               params['attrs'] = {'id' : '%s_%s' % (params['id_prefix'],obj.id) }
       elif obj:
           if 'id_prefix' in params:
               params['attrs'] = {'id' : '%s_%s' % (params['id_prefix'],obj.id) } 
           try:
               value = obj.priority.id 
           except AttributeError,(e):
               log.error('Object %s passed to display does not have a valid priority: %s' % (type(obj),e))
       return super(PriorityWidget,self).display(value or None,**params)<|MERGE_RESOLUTION|>--- conflicted
+++ resolved
@@ -459,7 +459,6 @@
         if extra_inputs is not None:
             for the_name in extra_inputs:
                 new_input = TextField(name=the_name,display='none')
-<<<<<<< HEAD
                 new_inputs.append(new_input) 
 
         if 'simplesearch_label' in kw:
@@ -477,9 +476,6 @@
                         log.error('Quick searches expects vals as <column>-<operation>-<value>. The following is incorrect: %s' % (elem)) 
                     else: 
                         self.quickly_searches.append((name, '%s-%s-%s' % (vals[0],vals[1],vals[2])))
-=======
-                new_inputs.append(new_input)
->>>>>>> b6638d7d
 
         controllers = kw.get('table_search_controllers',dict()) 
          
