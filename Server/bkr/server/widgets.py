--- conflicted
+++ resolved
@@ -1136,9 +1136,6 @@
                value = obj.priority.id 
            except AttributeError,(e):
                log.error('Object %s passed to display does not have a valid priority: %s' % (type(obj),e))
-<<<<<<< HEAD
-       return super(PriorityWidget,self).display(value or None,**params)
-=======
        return super(PriorityWidget,self).display(value or None,**params)
 
 class UserAlphaNavBar(Widget):
@@ -1146,5 +1143,4 @@
     params = ['letters']
 
     def __init__(self,letters,*args,**kw):
-        self.letters = letters 
->>>>>>> 97cbe02b
+        self.letters = letters 