from turbogears import validators, url, config
import turbogears as tg
from turbojson import jsonify
from turbogears.widgets.rpc import RPC
from sqlalchemy import distinct
import model
import re
import search_utility
from decimal import Decimal
from itertools import chain
from turbogears.widgets import (Form, TextField, SubmitButton, TextArea, Label,
                                AutoCompleteField, SingleSelectField, CheckBox,
                                HiddenField, RemoteForm, LinkRemoteFunction, CheckBoxList, JSLink,
                                Widget, TableForm, FormField, CompoundFormField,
                                static, PaginateDataGrid, DataGrid, RepeatingFormField,
                                CompoundWidget, AjaxGrid, Tabber, CSSLink,
                                RadioButtonList, MultipleSelectField, Button,
                                RepeatingFieldSet, SelectionField,WidgetsList)
import logging
log = logging.getLogger(__name__)

class UtilJSON:
     @classmethod
     def dynamic_json(cls):
         return lambda param: cls.__return_array_of_json(param)

     @classmethod
     def __return_array_of_json(cls,x):
         if x:
             jsonified_fields = [jsonify.encode(elem) for elem in x]
             return ','.join(jsonified_fields) 
                   

class LocalJSLink(JSLink):
    """
    Link to local Javascript files
    """
    def update_params(self, d): 
        super(JSLink, self).update_params(d)
        d["link"] = url(self.name)


class LocalCSSLink(CSSLink):
    """
    Link to local CSS files
    """
    def update_params(self, d):
        super(CSSLink, self).update_params(d)
        d["link"] = self.name


class PowerTypeForm(CompoundFormField):
    """Dynmaically modifies power arguments based on Power Type Selection"""
    javascript = [LocalJSLink('bkr', '/static/javascript/power.js')]
    template = """
    <div xmlns:py="http://purl.org/kid/ns#" id="${field_id}">
    <script language="JavaScript" type="text/JavaScript">
        PowerManager${field_id} = new PowerManager(
        '${field_id}', '${key_field.field_id}', 
        '${powercontroller_field.field_id}',  
        '${search_controller}', '${system_id}');
        addLoadEvent(PowerManager${field_id}.initialize);
    </script>

    ${key_field.display(value_for(key_field), **params_for(key_field))}
     <table class="powerControlArgs">
      <tr>
       <td><label class="fieldlabel"
                  for="${powercontroller_field.field_id}"
                  py:content="powercontroller_field.label"/>
       </td>
       <td>
        <font color="red">
         <span py:if="error_for(powercontroller_field)"
               class="fielderror"
               py:content="error_for(powercontroller_field)" />
        </font>
        ${powercontroller_field.display(value_for(powercontroller_field), **params_for(powercontroller_field))}
        <span py:if="powercontroller_field.help_text"
              class="fieldhelp"
              py:content="powercontroller_field.help_text" />
       </td>
      </tr>
      <tr>
       <td colspan="2">
        <div class="powerControlArgs" id="powerControlArgs${field_id}"/>
       </td>
      </tr>
     </table>
    </div>
    """
    member_widgets = ["powercontroller_field", "key_field"]
    params = ['search_controller', 'system_id']
    params_doc = {'powertypes_callback' : ''}

    def __init__(self, callback, search_controller, *args, **kw):
        super(PowerTypeForm,self).__init__(*args, **kw)
        self.search_controller=search_controller
        self.powercontroller_field = SingleSelectField(name="powercontroller", options=callback)
	self.key_field = HiddenField(name="key")

class ReserveSystem(TableForm):
    fields = [ 
          #HiddenField(name='distro_id'),
	      HiddenField(name='system_id'),
              Label(name='system', label=_(u'System to Provision')),
              Label(name='distro', label=_(u'Distro to Provision')),
              TextField(name='whiteboard', attrs=dict(size=50),
                        label=_(u'Job Whiteboard')),
              TextField(name='ks_meta', attrs=dict(size=50),
                        label=_(u'KickStart MetaData')),
              TextField(name='koptions', attrs=dict(size=50),
                        label=_(u'Kernel Options (Install)')),
              TextField(name='koptions_post', 
                        attrs=dict(size=50),
                        label=_(u'Kernel Options (Post)')),
             ]
    submit_text = 'Queue Job'

    def update_params(self,d): 
        log.debug(d)
        if 'value' in d:
            if 'distro_ids' in d['value']:
                if(isinstance(d['value']['distro_ids'],list)):
                    for distro_id in d['value']['distro_ids']:
                        d['hidden_fields'] = [HiddenField(name='distro_id',attrs = {'value' : distro_id})] + d['hidden_fields'][0:]
                

        super(ReserveSystem,self).update_params(d)


class ReserveWorkflow(Form): 
    javascript = [LocalJSLink('bkr', '/static/javascript/loader.js'),
                  LocalJSLink('bkr', '/static/javascript/reserve_workflow_v4.js'),
                  LocalJSLink('bkr','/static/javascript/jquery.js'),
                 ] 
    template="bkr.server.templates.reserve_workflow"
    css = [LocalCSSLink('bkr','/static/css/reserve_workflow.css')] 
    member_widgets = ['arch','distro','distro_family','method_','tag'] 
    params = ['arch_value','method_value','tag_value','distro_family_value','all_arches',
              'all_tags','all_methods','all_distro_familys','to_json','auto_pick','distro_rpc','system_rpc','system_many_rpc','reserve_href'] 

    def __init__(self,*args,**kw):
        super(ReserveWorkflow,self).__init__(*args, **kw)  
        def my_cmp(x,y):
            m1 = re.search('^(.+?)(\d{1,})?$',x)
            m2 = re.search('^(.+?)(\d{1,})?$',y)
            try:
                distro_1 = m1.group(1).lower() 
            except AttributeError,e:
                #x has no value, it goes first
                return -1

            try:
                distro_2 = m2.group(1).lower() 
            except AttributeError,e:
                #y has no value, it goes first 
                return 1

            distro_1_ver = int(m1.group(2) or 0)
            distro_2_ver = int(m2.group(2) or 0)

            if not distro_1 or not distro_2:
                return distro_1 and 1 or -1
            if distro_1 == distro_2: 
                #Basically,if x has no version or is a lower version than y, it goes first 
                return distro_1_ver and (distro_2_ver and (distro_1_ver < distro_2_ver and -1 or 1)  or 1) or -1 
            else:
                #Sort distro alphabetically,diregarding version
                return distro_1 < distro_2 and -1 or 1
                              
        self.all_arches = [[elem.arch,elem.arch] for elem in model.Arch.query()]
        self.all_tags = [['','None Selected']] + [[elem.tag,elem.tag] for elem in model.DistroTag.query()]  
        self.all_methods = [[elem,elem] for elem in model.Distro.all_methods()]
        e = [elem.osmajor for elem in model.OSMajor.query()] 
        self.all_distro_familys = [('','None Selected')] + [[osmajor,osmajor] for osmajor in sorted(e,cmp=my_cmp )]  

        self.method_ = SingleSelectField(name='method', label='Method', options=[None], 
            validator=validators.NotEmpty())
        self.distro = SingleSelectField(name='distro', label='Distro', 
                                        options=[('','None available')],validator=validators.NotEmpty())
        self.distro_family = SingleSelectField(name='distro_family', label='Distro Family', 
                                               options=[None],validator=validators.NotEmpty())
        self.tag = SingleSelectField(name='tag', label='Tag', options=[None],validator=validators.NotEmpty())
        self.arch = SingleSelectField(name='arch', label='Arch', options=[None],
            validator=validators.NotEmpty())

        self.to_json = UtilJSON.dynamic_json()
        self.system_rpc = './find_systems_for_distro'
        self.system_many_rpc= './find_systems_for_multiple_distros'
        self.distro_rpc = './get_distro_options'
        self.reserve_href = './reserve'
        self.auto_pick = Button(default="Auto pick system", name='auto_pick', attrs={'class':None})
        self.name = 'reserveworkflow_form'
        self.action = '/reserve_system'
        self.submit = SubmitButton(name='search',attrs={'value':'Show Systems'})
                                                                
    def display(self,value=None,**params):
        if 'options' in params:
            for k in params['options'].keys():
                params[k] = params['options'][k]
                del params['options'][k]
        return super(ReserveWorkflow,self).display(value,**params)

    def update_params(self,d):
        super(ReserveWorkflow,self).update_params(d) 
        if 'values' in d:
            if d['values']:
                d['arch_value'] = d['values']['arch'] 
                d['distro_family_value'] = d['values']['distro_family']
                d['tag_value'] = d['values']['tag']
                d['method_value'] = d['values']['method']

class MyButton(Widget):
    template="bkr.server.templates.my_button"
    params = ['submit','button_label','name']
    def __init__(self,name,submit=True,*args,**kw): 
        self.submit = submit 
        self.name = name
        self.button_label = None

    def display(self,value,**params):
        if 'options' in params:
            if 'label' in params['options']:
                params['button_label'] = params['options']['label']       
            if 'name' in params['options']:
                params['name'] = params['options']['name']
        return super(MyButton,self).display(value,**params)


class myDataGrid(DataGrid):
    template = "bkr.server.templates.my_datagrid"
    name = "my_datagrid"
    
class InnerGrid(DataGrid):
    template = "bkr.server.templates.inner_grid" 
    params = ['show_headers']
    
    def display(self,value=None,**params):
        if 'options' in params:
            if 'show_headers' in params['options']:
                params['show_headers'] = params['options']['show_headers']
        return super(InnerGrid,self).display(value,**params)

class myPaginateDataGrid(PaginateDataGrid):
    template = "bkr.server.templates.my_paginate_datagrid"


class SingleSelectFieldJSON(SingleSelectField):
    def __init__(self,*args,**kw):  
        super(SingleSelectField,self).__init__(*args,**kw)

        if kw.has_key('for_column'):
            self.for_column = kw['for_column']
       
    def __json__(self):
        return_dict = {}
        return_dict['field_id'] = self.field_id
        return_dict['name'] = self.name
        if hasattr(self,'for_column'):
            return_dict['column'] = self.for_column
      
        return return_dict   
    
   
class TextFieldJSON(TextField):
    def __init__(self,*args,**kw):
        super(TextField,self).__init__(*args,**kw)
    def __json__(self):
        return {
                'field_id' : self.field_id,             
               }

class NestedGrid(CompoundWidget):
    template = "bkr.server.templates.inner_grid" 
    params = ['inner_list']


class JobQuickSearch(CompoundWidget):
    template = 'bkr.server.templates.quick_search'
    member_widgets = ['status_running','status_queued']

    def __init__(self,*args,**kw): 
        self.status_running = Button(default="Status is Running",
                                     name='status_running',
                                     attrs = {'onclick' : "document.location.href('./?jobsearch-0.table=Status&jobsearch-0.operation=is&jobsearch-0.value=Running&Search=Search')" })

        self.status_queued = Button(default="Status is Queued", name='status_queued')

class AckPanel(RadioButtonList): 

    javascript = [LocalJSLink('bkr','/static/javascript/jquery.js'),
                  LocalJSLink('bkr','/static/javascript/jquery-ui-1.7.3.custom.min.js'), 
                  LocalJSLink('bkr','/static/javascript/loader.js'),
                  LocalJSLink('bkr','/static/javascript/response_v2.js')]

    css =  [LocalCSSLink('bkr','/static/css/smoothness/jquery-ui-1.7.3.custom.css')] 
    params = ['widget_name','unreal_response','comment_id','comment_class']
    template = """
    <ul xmlns:py="http://purl.org/kid/ns#"
        class="${field_class}"
        id="${field_id}"
        py:attrs="list_attrs"
    >
        <li py:for="value, desc, attrs in options">
            <input type="radio" name="${widget_name}" py:if="unreal_response != value" id="${field_id}_${value}" value="${value}" py:attrs="attrs" />
            <input type="radio" name="${widget_name}" py:if="unreal_response == value" id="unreal_response" value="${value}" py:attrs="attrs" />
            <label for="${field_id}_${value}" py:content="desc" />
        </li>
        <a id="${comment_id}" class="${comment_class}" style="cursor:pointer;display:inline-block;margin-top:0.3em">comment</a>
    </ul>
    """
    
    def __init__(self,*args,**kw):
        #self.options = options 
        self.validator = validators.NotEmpty() 
        super(AckPanel,self).__init__(*args,**kw)

    def display(self,value=None,*args,**params): 
        #params['options']  = self.options
        pre_ops = [(str(elem.id),elem.response.capitalize(),{}) for elem in model.Response.get_all()]
        if len(pre_ops) is 0: #no responses in the Db ? lets get out of here
            return
        OPTIONS_ID_INDEX = 0
        OPTIONS_RESPONSE_INDEX = 1
        OPTIONS_ATTR_INDEX = 2
        # Purpose of this for loops is to determine details of where the responses are in the options list
        # and how to create a non response item as well (i.e 'Needs Review')
        max_response_id = 0
        for index,(id,response,attrs) in enumerate(pre_ops):
            if response == 'Ack':
                ACK_INDEX = index
                ACK_ID = id
            elif response == 'Nak':
                NAK_INDEX = index
                NAK_ID = id 
            if id > max_response_id:
                max_response_id = int(id) + 1 #this is a number which is one bigger than our biggest valid response_id
        else: 
            EXTRA_RESPONSE_INDEX = index + 1 
        EXTRA_RESPONSE_RESPONSE = 'Needs Review' 
        pre_ops.append((max_response_id,EXTRA_RESPONSE_RESPONSE,{}))
        params['unreal_response'] = max_response_id # we use this in the template to determine which response is not a real one
        
        rs_id = value
        rs = model.RecipeSet.by_id(rs_id)
        if not rs.is_finished():
            return 
        the_opts = pre_ops

        #If not nacked
        if not rs.nacked: # We need to review 
            if not rs.is_failed(): #it's passed,
                rs.nacked = model.RecipeSetResponse(type='ack') # so we will auto ack it
                the_opts[ACK_INDEX] = (the_opts[ACK_INDEX][OPTIONS_ID_INDEX],the_opts[ACK_INDEX][OPTIONS_RESPONSE_INDEX],{'checked': 1 })
                del(the_opts[EXTRA_RESPONSE_INDEX])
            else:
                the_opts[EXTRA_RESPONSE_INDEX] = (the_opts[EXTRA_RESPONSE_INDEX][OPTIONS_ID_INDEX],the_opts[EXTRA_RESPONSE_INDEX][OPTIONS_RESPONSE_INDEX],{'checked': 1 }) 
                params['comment_class'] = 'hidden'

        else: #Let's get aout value from the db  
            if rs.nacked.response == model.Response.by_response('ack'):# We've acked it 
                the_opts[ACK_INDEX] = (the_opts[ACK_INDEX][OPTIONS_ID_INDEX],the_opts[ACK_INDEX][OPTIONS_RESPONSE_INDEX],{'checked': 1 })
                del(the_opts[EXTRA_RESPONSE_INDEX])
            elif  rs.nacked.response == model.Response.by_response('nak'): # We've naked it
                the_opts[NAK_INDEX] = (the_opts[NAK_INDEX][OPTIONS_ID_INDEX],the_opts[NAK_INDEX][OPTIONS_RESPONSE_INDEX],{'checked': 1 })
                del(the_opts[EXTRA_RESPONSE_INDEX])
        params['widget_name'] = 'response_box_%s' % rs_id 
        params['options'] = the_opts
        try:
            params['comment_id'] = "comment_%s" % (params['name'])
        except KeyError,e:
            log.debug("Unable to use name given to %s for comment id" % self.__class__.__name__)
            params['comment_id'] = "comment_%s" % rs_id
        return super(AckPanel,self).display(value,*args,**params)
 
class JobMatrixReport(Form):     
    javascript = [LocalJSLink('bkr','/static/javascript/jquery.js'),
                  LocalJSLink('bkr','/static/javascript/jquery-ui-1.7.3.custom.min.js'),
                  LocalJSLink('bkr', '/static/javascript/job_matrix.js')]
    css = [LocalCSSLink('bkr','/static/css/job_matrix.css'), LocalCSSLink('bkr','/static/css/smoothness/jquery-ui-1.7.3.custom.css')] 
    template = 'bkr.server.templates.job_matrix' 
    member_widgets = ['whiteboard','job_ids','generate_button','nack_list'] 
    params = ['list','whiteboard_filter','whiteboard_options','job_ids_vals','nacks','selected_nacks','comments_field','toggle_nacks_on'] 
    default_validator = validators.NotEmpty() 
    def __init__(self,*args,**kw): 
        super(JobMatrixReport,self).__init__(*args, **kw)       
        self.class_name = self.__class__.__name__
        if 'whiteboard_options' in kw:
            whiteboard_options = kw['whiteboard_options']
        else:
            whiteboard_options = []

        self.whiteboard_options = whiteboard_options

        self.nack_list = CheckBoxList("Hide naks",validator=self.default_validator)
        
        self.whiteboard = SingleSelectField('whiteboard',label='Whiteboard',attrs={'size':5}, options=whiteboard_options, validator=self.default_validator) 
        self.job_ids = TextArea('job_ids',label='Job ID', rows=7,cols=7, validator=self.default_validator) 
        self.whiteboard_filter = TextField('whiteboard_filter', label='Filter Whiteboard') 

        self.name='remote_form' 
        self.action = '.'
   
    def display(self,**params): 
        if 'options' in params:
            if 'whiteboard_options' in params['options']:
                params['whiteboard_options'] = params['options']['whiteboard_options'] 
            if 'job_ids_vals' in params['options']:
                params['job_ids_vals'] = params['options']['job_ids_vals']
            if 'grid' in params['options']:              
                params['grid'] = params['options']['grid'] 
            if 'list' in params['options']: 
                params['list'] = params['options']['list']
            if 'nacks' in params['options']:
                params['nacks'] = params['options']['nacks']
            if 'toggle_nacks_on' in params['options']:
                params['toggle_nacks_on'] = params['options']['toggle_nacks_on']

        return super(JobMatrixReport,self).display(value=None,**params)

class SearchBar(RepeatingFormField):
    """Search Bar""" 
    javascript = [LocalJSLink('bkr', '/static/javascript/searchbar_v5.js'),LocalJSLink('bkr','/static/javascript/jquery.js')]
    template = """
    <div xmlns:py="http://purl.org/kid/ns#">
    <a id="advancedsearch" href="#">Toggle Search</a>
    <form
      id="simpleform"
      name="${name}_simple"
      action="${action}"
      method="${method}"
      class="searchbar_form"
      py:attrs="form_attrs" 
      style="display:${simple}"
    >
    <span py:for="hidden in extra_hiddens or []">
        <input type='hidden' id='${hidden[0]}' name='${hidden[0]}' value='${hidden[1]}' />
    </span> 
    <table>
     <tr>
      <td><input type="text" name="simplesearch" value="${simplesearch}" class="textfield"/>
      </td>
    <td><input type="submit" name="search" value="${simplesearch_label}"/>

     <span style="margin:0 0.5em 0.5em 0.5em;" py:for="quickly_search in quickly_searches">
        ${button_widget.display(value=quickly_search[1],options=dict(label=quickly_search[0]))}
     </span>
      </td>

   
     </tr>
    </table> 
    </form>
    <form 
      id="searchform"
      name="${name}"
      action="${action}"
      method="${method}"
      class="searchbar_form"
      py:attrs="form_attrs"
      style="display:${advanced}"
    >

    <span py:for="hidden in extra_hiddens or []">
        <input type='hidden' id='${hidden[0]}' name='${hidden[0]}' value='${hidden[1]}' />
    </span> 
    <fieldset>
     <legend>Search</legend>
     <table>
     <tr>
     <td>
     <table id="${field_id}">
      <thead>
       <tr> 
        <th  py:for="field in fields"> 
         <span class="fieldlabel" py:content="field.label" />
        </th>
       </tr>
      </thead> 
      <tbody>
       <tr py:for="repetition in repetitions"
           class="${field_class}"
           id="${field_id}_${repetition}">
        <script language="JavaScript" type="text/JavaScript">
            
            ${field_id}_${repetition} = new SearchBar([${to_json(fields)}],'${search_controller}','${value_for(this_operations_field)}',${extra_callbacks_stringified},${table_search_controllers_stringified},'${value_for(this_searchvalue_field)}','${value_for(keyvaluevalue)}');
            addLoadEvent(${field_id}_${repetition}.initialize);
        </script>
        <td py:for="field in fields">
                <span py:content="field.display(value_for(field),
                      **params_for(field))" />
                <span py:if="error_for(field)" class="fielderror"
                      py:content="error_for(field)" />
                <span py:if="field.help_text" class="fieldhelp"
                      py:content="field_help_text" />
        </td>
        <td>
           <a 
           href="javascript:SearchBarForm.removeItem('${field_id}_${repetition}')">Remove (-)</a>
        </td>
       </tr>
      </tbody>
     </table></td><td>
     <input type="submit" name="Search" value="Search"/> 
     </td>
   
     </tr>
     <tr>
     <td colspan="2">
     <a id="doclink" href="javascript:SearchBarForm.addItem('${field_id}');">Add ( + )</a>
     </td>
     </tr>
     </table>
    
    <a py:if="enable_custom_columns" id="customcolumns" href="#">Toggle Result Columns</a> 
    <div style='display:none'  id='selectablecolumns'>
      <ul class="${field_class}" id="${field_id}">
        <li py:if="col_options" py:for="value,desc in col_options">
          <input py:if="col_defaults.get(value)" type="checkbox" name = "${field_id}_column_${value}" id="${field_id}_column_${value}" value="${value}" checked='checked' />
          <input py:if="not col_defaults.get(value)" type="checkbox" name = "${field_id}_column_${value}" id="${field_id}_column_${value}" value="${value}" />
          <label for="${field_id}_${value}" py:content="desc" />
        </li>  
      </ul>
    <a style='margin-left:10px' id="selectnone" href="#">Select None</a>
    <a style='margin-left:10px' id="selectall" href="#">Select All</a>
    <a style='margin-left:10px' id="selectdefault" href="#">Select Default</a>
    </div> 
     </fieldset>  
    </form>
    <script type="text/javascript">
    $(document).ready(function() {
        $('#advancedsearch').click( function() { $('#searchform').toggle('slow');
                                                 $('#simpleform').toggle('slow');});
   

  
        $('#customcolumns').click( function() { $('#selectablecolumns').toggle('slow'); });
        
        $('#selectnone').click( function() { $("input[name *= 'systemsearch_column_']").removeAttr('checked'); }); 
        $('#selectall').click( function() { $("input[name *= 'systemsearch_column_']").attr('checked',1); });
        $('#selectdefault').click( function() { $("input[name *= 'systemsearch_column_']").each( function() { select_only_default($(this))}) });

        function select_only_default(obj) {
            var defaults = ${default_result_columns}
            var current_item = obj.val()
            var the_name = 'systemsearch_column_'+current_item
             if (defaults[current_item] == 1) {
                 $("input[name = '"+the_name+"']").attr('checked',1); 
             } else {
                 $("input[name = '"+the_name+"']").removeAttr('checked');  
             }
         }
     });


    </script>
    </div>
    """

    params = ['repetitions', 'form_attrs', 'search_controller', 'simplesearch','quickly_searches','button_widget',
              'advanced', 'simple','to_json','this_operations_field','this_searchvalue_field','extra_hiddens',
              'extra_callbacks_stringified','table_search_controllers_stringified','keyvaluevalue','simplesearch_label',
              'result_columns','col_options','col_defaults','enable_custom_columns','default_result_columns']
    form_attrs = {}
    simplesearch = None

    def __init__(self, table,search_controller,extra_selects=None, extra_inputs=None,extra_hiddens=None, enable_custom_columns=False, *args, **kw): 
        super(SearchBar,self).__init__(*args, **kw)
        self.enable_custom_columns = enable_custom_columns
        self.search_controller=search_controller
        self.repetitions = 1 
        self.extra_hiddens = extra_hiddens
        self.default_result_columns = {}
        table_field = SingleSelectFieldJSON(name="table", options=table, validator=validators.NotEmpty()) 
        operation_field = SingleSelectFieldJSON(name="operation", options=[None], validator=validators.NotEmpty())
        value_field = TextFieldJSON(name="value") 
        # We don't know where in the fields array the operation array will be, so we will put it here
        # to access in the template
        self.this_operations_field = operation_field
        self.this_searchvalue_field = value_field
        self.fields = [table_field,operation_field,value_field]
        new_selects = []
        self.extra_callbacks = {}
        if extra_selects is not None: 
            new_class = [] 
            for elem in extra_selects:
                if elem.has_key('display'):
                    if elem['display'] == 'none':
                        new_class.append('hide_parent') 
                callback = elem.get('callback',None)
                if callback:
                    self.extra_callbacks[elem['name']] = callback    
                new_select = SingleSelectFieldJSON(name=elem['name'],options=[None], css_classes = new_class, validator=validators.NotEmpty(),for_column=elem['column'] )
                if elem['name'] == 'keyvalue':
                    self.keyvaluevalue = new_select
 
                if elem.has_key('pos'):
                    self.fields.insert(elem['pos'] - 1,new_select)
                else:
                    self.fields.append(new_select) 

        new_inputs = []
        if extra_inputs is not None:
            for the_name in extra_inputs:
                new_input = TextField(name=the_name,display='none')
                new_inputs.append(new_input) 

        if 'simplesearch_label' in kw:
            self.simplesearch_label = kw['simplesearch_label']
        else:
            self.simplesearch_label = 'Search'

        self.button_widget = MyButton(name='quick_search')
        self.quickly_searches = []
        if 'quick_searches' in kw:
            if kw['quick_searches'] is not None: 
                for elem,name in kw['quick_searches']:
                    vals = elem.split('-')
                    if len(vals) != 3:
                        log.error('Quick searches expects vals as <column>-<operation>-<value>. The following is incorrect: %s' % (elem)) 
                    else: 
                        self.quickly_searches.append((name, '%s-%s-%s' % (vals[0],vals[1],vals[2])))

        controllers = kw.get('table_search_controllers',dict()) 
         
        self.table_search_controllers_stringified = str(controllers)
        self.to_json = UtilJSON.dynamic_json()
        
        self.extra_callbacks_stringified = str(self.extra_callbacks)
        self.fields.extend(new_inputs)
        self.fields.extend(new_selects) 
 
    def display(self, value=None, **params): 
        if 'options' in params: 
            if 'columns' in params['options']:
	        params['columns'] = params['options']['columns']
            if 'simplesearch' in params['options']:
                params['simplesearch'] = params['options']['simplesearch']     
            if 'result_columns' in params['options']:
                json_this = {} 
                for elem in params['options']['result_columns']: 
                    json_this.update({elem : 1})
                params['default_result_columns'] = jsonify.encode(json_this)     
            else:
                params['default_result_columns'] = 'null'
            if 'col_options' in params['options']:
                params['col_options'] = params['options']['col_options']
            else:
                params['col_options'] = []
            if 'col_defaults' in params['options']:
                params['col_defaults'] = params['options']['col_defaults']
            if 'enable_custom_columns' in params['options']:
                params['enable_custom_columns'] = params['options']['enable_custom_columns']
            if 'extra_hiddens' in params['options']:
                params['extra_hiddens'] = [(k,v) for k,v in params['options']['extra_hiddens'].iteritems()] 

        if value and not 'simplesearch' in params:
            params['advanced'] = 'True'
            params['simple'] = 'none'
        elif value and params['simplesearch'] is None: 
            params['advanced'] = 'True'
            params['simple'] = 'none'
        else:  
            params['advanced'] = 'none'
            params['simple'] = 'True'
        if value and isinstance(value, list) and len(value) > 1:
            params['repetitions'] = len(value)
        return super(SearchBar, self).display(value, **params)
      
     

class ProvisionForm(RepeatingFormField):
    pass

class PowerActionForm(Form):
    template = "bkr.server.templates.system_power_action"
    member_widgets = ["id", "power", "lab_controller"]
    params = ['options', 'action', 'enabled','is_user']

    def __init__(self, *args, **kw):
        super(PowerActionForm, self).__init__(*args, **kw)
        self.id = HiddenField(name="id")
        self.power = HiddenField(name="power")
        self.lab_controller = HiddenField(name="lab_controller")

    def update_params(self, d):
        super(PowerActionForm, self).update_params(d)
        if 'power' in d['value'] and 'lab_controller' in d['value']:
            if d['value']['power']:
                d['enabled'] = True

    def display(self, value, *args, **kw):
        if 'options' in kw:
            if 'is_user' in kw['options']:
                kw['is_user'] = kw['options']['is_user']
        return super(PowerActionForm,self).display(value,*args,**kw)

    
<<<<<<< HEAD
class TaskSearchForm(RemoteForm):
    RemoteForm.javascript.extend([LocalJSLink('bkr', '/static/javascript/jquery.js'),
        LocalJSLink('bkr', '/static/javascript/loader.js')])
=======
class TaskSearchForm(RemoteForm): 
>>>>>>> f6b5b609
    template = "bkr.server.templates.task_search_form"
    member_widgets = ['system_id', 'system', 'task', 'distro', 'family', 'arch', 'start', 'finish', 'status', 'result']
    params = ['options','hidden']
    fields = [HiddenField(name='system_id', validator=validators.Int()),
              HiddenField(name='distro_id', validator=validators.Int()),
              HiddenField(name='task_id', validator=validators.Int()),
              TextField(name='task', label=_(u'Task')),
              TextField(name='system', label=_(u'System')),
              SingleSelectField(name='arch_id', label=_(u'Arch'),validator=validators.Int(),
                                options=model.Arch.get_all),
              TextField(name='distro', label=_(u'Distro')),
              TextField(name='whiteboard', label=_(u'Recipe Whiteboard')),
              SingleSelectField(name='osmajor_id', label=_(u'Family'),validator=validators.Int(),
                                options=model.OSMajor.get_all),
              SingleSelectField(name='status_id', label=_(u'Status'),validator=validators.Int(),
                                options=model.TaskStatus.get_all),
              SingleSelectField(name='result_id', label=_(u'Result'),validator=validators.Int(),
                                options=model.TaskResult.get_all),
             ]
    before = 'task_search_before()'
    on_complete = 'task_search_complete()'
<<<<<<< HEAD
=======

    def __init__(self, *args, **kw):
        super(TaskSearchForm,self).__init__(*args,**kw)
        self.javascript.extend([LocalJSLink('bkr', '/static/javascript/loader.js'),LocalJSLink('bkr','/static/javascript/jquery.js')])
>>>>>>> f6b5b609

    def update_params(self, d):
        super(TaskSearchForm, self).update_params(d)
        if 'arch_id' in d['options']:
            d['arch_id'] = d['options']['arch_id']

class LabInfoForm(Form):
    template = "bkr.server.templates.system_labinfo"
    member_widgets = ["id", "labinfo", "orig_cost", "curr_cost", "dimensions",
                      "weight", "wattage", "cooling"]
    params = ['options']

    def __init__(self, *args, **kw):
        super(LabInfoForm, self).__init__(*args, **kw)
	self.id = HiddenField(name="id")
        self.labinfo = HiddenField(name="labinfo")
        self.orig_cost = TextField(name='orig_cost', label=_(u'Original Cost'),
                                   validator=validators.Money())
        self.curr_cost = TextField(name='curr_cost', label=_(u'Current Cost'),
                                   validator=validators.Money())
        self.dimensions = TextField(name='dimensions', label=_(u'Dimensions'))
        self.weight = TextField(name='weight', label=_(u'Weight'),
                                   validator=validators.Int())
        self.wattage = TextField(name='wattage', label=_(u'Wattage'),
                                   validator=validators.Int())
        self.cooling = TextField(name='cooling', label=_(u'Cooling'),
                                   validator=validators.Int())

    def update_params(self, d):
        super(LabInfoForm, self).update_params(d)
        if 'labinfo' in d['value']:
            if d['value']['labinfo']:
                labinfo = d['value']['labinfo']
                d['value']['orig_cost'] = labinfo.orig_cost
                d['value']['curr_cost'] = labinfo.curr_cost
                d['value']['dimensions'] = labinfo.dimensions
                d['value']['weight'] = labinfo.weight
                d['value']['wattage'] = labinfo.wattage
                d['value']['cooling'] = labinfo.cooling

class PowerForm(Form):
    template = "bkr.server.templates.system_power"
    member_widgets = ["id", "power", "power_type_id", "power_address", 
                      "power_user", "power_passwd", "power_id",
                       "release_action_id", "reprovision_distro_id"]
    params = []
    params_doc = {}

    def __init__(self, *args, **kw):
        super(PowerForm, self).__init__(*args, **kw)
	self.id = HiddenField(name="id")
        self.power = HiddenField(name="power")
        self.power_type_id = SingleSelectField(name='power_type_id',
                                           label=_(u'Power Type'),
                                           options=model.PowerType.get_all)
        self.power_address = TextField(name='power_address', label=_(u'Power Address'))
        self.power_user = TextField(name='power_user', label=_(u'Power Login'))
        self.power_passwd = TextField(name='power_passwd', label=_(u'Power Password'))
        self.power_id = TextField(name='power_id', label=_(u'Power Port/Plug/etc'))
        self.release_action_id = RadioButtonList(name='release_action_id',
                                             label=_(u'Release Action'),
                                           options=model.ReleaseAction.get_all,
                                            default=1,
                                             validator=validators.NotEmpty())
        self.reprovision_distro_id = SingleSelectField(name='reprovision_distro_id',
                                                label=_(u'Reprovision Distro'),
                                                options=[],
                                             validator=validators.NotEmpty())

    def update_params(self, d):
        super(PowerForm, self).update_params(d)
        if 'release_action' in d['value']:
            release_action = d['value']['release_action']
            d['value']['release_action_id'] = release_action.id
        if 'reprovision_distro' in d['value']:
            reprovision_distro = d['value']['reprovision_distro']
            d['value']['reprovision_distro_id'] = reprovision_distro.id
        if 'power' in d['value']:
            if d['value']['power']:
                power = d['value']['power']
                d['value']['power_type_id'] = power.power_type_id
                d['value']['power_address'] = power.power_address
                d['value']['power_user'] = power.power_user
                d['value']['power_passwd'] = power.power_passwd
                d['value']['power_id'] = power.power_id


class ExcludedFamilies(FormField):
    template = """
    <ul xmlns:py="http://purl.org/kid/ns#"
        class="${field_class}"
        id="${field_id}"
        py:attrs="list_attrs"
    >
     <li py:for="arch, a_options in options">
      <label for="${field_id}_${arch}" py:content="arch" />
      <ul xmlns:py="http://purl.org/kid/ns#"
          class="${field_class}"
          id="${field_id}_${arch}"
          py:attrs="list_attrs"
      >
       <li py:for="value, desc, subsection, attrs in a_options">
        <input type="checkbox"
               name="${name}.${arch}"
               id="${field_id}_${value}"
               value="${value}"
               py:attrs="attrs"
        />
        <label for="${field_id}_${value}" py:content="desc" />
        <ul xmlns:py="http://purl.org/kid/ns#"
            class="${field_class}"
            id="${field_id}_${value}_sub"
            py:attrs="list_attrs"
        >
         <li py:for="subvalue, subdesc, attrs  in subsection">
          <input type="checkbox"
                 name="${name}_subsection.${arch}"
                 id="${field_id}_${value}_sub_${subvalue}"
                 value="${subvalue}"
                 py:attrs="attrs"
          />
          <label for="${field_id}_${value}_sub_${subvalue}" py:content="subdesc" />
         </li>
        </ul>
       </li>
      </ul>
     </li>
    </ul>
    """
    _multiple_selection = True
    _selected_verb = 'checked'
    params = ["attrs", "options", "list_attrs"]
    params_doc = {'list_attrs' : 'Extra (X)HTML attributes for the ul tag'}
    list_attrs = {}
    attrs = {}
    options = []

    def __init__(self, *args, **kw):
        super(ExcludedFamilies, self).__init__(*args, **kw)

    def update_params(self, d):
        super(ExcludedFamilies, self).update_params(d)
        a_options = []
        for arch,arch_options in d["options"]:
            options = []
            for optgroup in arch_options:
                optlist = [optgroup]
                soptions = []
                for i, option in enumerate(optlist):
                    if len(option) is 3:
                        option_attrs = {}
                    elif len(option) is 4:
                        option_attrs = dict(option[3])
                    if d['attrs'].has_key('readonly'):
                        option_attrs['readonly'] = 'True'
                    if self._is_selected(option[0], d['value'][0][arch]):
                        option_attrs[self._selected_verb] = self._selected_verb
                    for soptgroup in option[2]:
                        soptlist = [soptgroup]
                        for j, soption in enumerate(soptlist):
                            if len(soption) is 2:
                                soption_attrs = {}
                            elif len(soption) is 3:
                                soption_attrs = dict(soption[2])
                            if d['attrs'].has_key('readonly'):
                                soption_attrs['readonly'] = 'True'
                            if self._is_selected(soption[0], d['value'][1][arch]):
                                soption_attrs[self._selected_verb] = self._selected_verb
                            soptlist[j]=(soption[0], soption[1], soption_attrs)
                        soptions.extend(soptlist)
                    optlist[i] = (option[0], option[1], soptions, option_attrs)
                options.extend(optlist)
            a_options.append((arch,options))
        d["options"] = a_options

    def _is_selected(self, option_value, value):
        if value is not None:
            if self._multiple_selection:
                if option_value in value:
                    return True
            else:
                if option_value == value:
                    return True
        return False

class SystemKeys(Form):
    template = "bkr.server.templates.system_keys"
    member_widgets = ["id", "key_name", "key_value"]
    params = ['options', 'readonly', 'key_values_int', 'key_values_string']

    def __init__(self, *args, **kw):
        super(SystemKeys, self).__init__(*args, **kw)
	self.id = HiddenField(name="id")
        self.key_name = TextField(name='key_name', label=_(u'Key'))
        self.key_value = TextField(name='key_value', label=_(u'Value'))

    def update_params(self, d):
        super(SystemKeys, self).update_params(d)
        if 'readonly' in d['options']:
            d['readonly'] = d['options']['readonly']
        d['key_values'] = sorted(chain(
                d['options'].get('key_values_int', []), 
                d['options'].get('key_values_string', [])),
                key=lambda kv: (kv.key.key_name, kv.key_value))

class SystemArches(Form):
    template = "bkr.server.templates.system_arches"
    member_widgets = ["id", "arch"]
    params = ['options', 'readonly', 'arches']

    def __init__(self, *args, **kw):
        super(SystemArches, self).__init__(*args, **kw)
	self.id    = HiddenField(name="id")
        self.arch  = AutoCompleteField(name='arch',
                                      search_controller="/arches/by_name",
                                      search_param="name",
                                      result_name="arches")

    def update_params(self, d):
        super(SystemArches, self).update_params(d)
        if 'readonly' in d['options']:
            d['readonly'] = d['options']['readonly']
        if 'arches' in d['options']:
            d['arches'] = d['options']['arches']
        
class DistroTags(Form):
    template = "bkr.server.templates.distro_tags"
    member_widgets = ["id", "tag"]
    params = ['options', 'readonly', 'tags']

    def __init__(self, *args, **kw):
        super(DistroTags, self).__init__(*args, **kw)
	self.id    = HiddenField(name="id")
        self.tag = AutoCompleteField(name='tag',
                                      search_controller="/tags/by_tag",
                                      search_param="tag",
                                      result_name="tags")

    def update_params(self, d):
        super(DistroTags, self).update_params(d)
        if 'readonly' in d['options']:
            d['readonly'] = d['options']['readonly']
        if 'tags' in d['options']:
            d['tags'] = d['options']['tags']

class SystemGroups(Form): 
    javascript = [LocalJSLink('bkr','/static/javascript/system_admin.js')]
    template = "bkr.server.templates.system_groups"
    member_widgets = ["id", "group"]
    params = ['options', 'readonly', 'groups','can_admin']
    
    def __init__(self, *args, **kw):
        super(SystemGroups, self).__init__(*args, **kw)
    	self.id    = HiddenField(name="id")
        self.group = AutoCompleteField(name='group',
                                      search_controller=url("/groups/by_name"),
                                      search_param="input",
                                      result_name="matches")

    def update_params(self, d):
        super(SystemGroups, self).update_params(d)
        if 'readonly' in d['options']:
            d['readonly'] = d['options']['readonly']
        if 'groups' in d['options']:
            d['groups'] = d['options']['groups']
        if 'system_id' in d['options']:
            d['system_id'] = d['options']['system_id']
        if 'can_admin' in d['options']:
            d['can_admin'] = d['options']['can_admin']


class SystemProvision(Form):
    javascript = [LocalJSLink('bkr', '/static/javascript/provision.js')]
    template = "bkr.server.templates.system_provision"
    member_widgets = ["id", "prov_install", "ks_meta", "power",
                      "koptions", "koptions_post", "reboot","schedule_reserve_days"]
    params = ['options', 'is_user', 'lab_controller', 'power_enabled','provision_now_rights','will_provision']
    MAX_DAYS_PROVISION = 7
    DEFAULT_RESERVE_DAYS = 0.5

    def __init__(self, *args, **kw):
        super(SystemProvision, self).__init__(*args, **kw)
	self.id           = HiddenField(name="id")
	self.power        = HiddenField(name="power")
        self.schedule_reserve_days = SingleSelectField(name='reserve_days',
                                                       label=_('Days to reserve for'),
                                                       options = range(1, self.MAX_DAYS_PROVISION + 1),
                                                       validator=validators.NotEmpty())
        self.prov_install = SingleSelectField(name='prov_install',
                                             label=_(u'Distro'),
                                             options=[],
                                             attrs=dict(size=10),
                                             validator=validators.NotEmpty())
        self.ks_meta       = TextField(name='ks_meta', attrs=dict(size=50),
                                       label=_(u'KickStart MetaData'))
        self.koptions      = TextField(name='koptions', attrs=dict(size=50),
                                       label=_(u'Kernel Options (Install)'))
        self.koptions_post = TextField(name='koptions_post', 
                                       attrs=dict(size=50),
                                       label=_(u'Kernel Options (Post)'))
        self.reboot        = CheckBox(name='reboot',
                                       label=_(u'Reboot System?'),
                                       default=True)

    def update_params(self, d): 
        super(SystemProvision, self).update_params(d)
        if 'will_provision' in d['options']:
            d['will_provision'] = d['options']['will_provision']
        if 'provision_now_rights' in d['options']:
            d['provision_now_rights'] = d['options']['provision_now_rights']
        if 'is_user' in d['options']:
            d['is_user'] = d['options']['is_user']
        if 'lab_controller' in d['options']:
            d['lab_controller'] = d['options']['lab_controller']
        if 'power' in d['value']:
            if d['value']['power']:
                d['power_enabled'] = True

class SystemInstallOptions(Form):
    template = "bkr.server.templates.system_installoptions"
    member_widgets = ["id", "prov_arch", "prov_osmajor", "prov_osversion",
                       "prov_ksmeta", "prov_koptions", "prov_koptionspost"]
    params = ['options', 'readonly', 'provisions']
    
    def __init__(self, *args, **kw):
        super(SystemInstallOptions, self).__init__(*args, **kw)
	self.id                = HiddenField(name="id")
        self.prov_arch         = SingleSelectField(name='prov_arch',
                                 label=_(u'Arch'),
                                 options=[],
                                 validator=validators.NotEmpty())
        self.prov_osmajor      = SingleSelectField(name='prov_osmajor',
                                 label=_(u'Family'),
                                 options=model.OSMajor.get_all)
        self.prov_osversion    = SingleSelectField(name='prov_osversion',
                                 label=_(u'Update'),
                                 options=model.OSVersion.get_all)
        self.prov_ksmeta       = TextField(name='prov_ksmeta', 
                                     label=_(u'Kickstart Metadata'))
        self.prov_koptions     = TextField(name='prov_koptions', 
                                       label=_(u'Kernel Options'))
        self.prov_koptionspost = TextField(name='prov_koptionspost',
                                           label=_(u'Kernel Options Post'))

    def update_params(self, d):
        super(SystemInstallOptions, self).update_params(d)
        if 'readonly' in d['options']:
            d['readonly'] = d['options']['readonly']
        if 'provisions' in d['options']:
            d['provisions'] = d['options']['provisions']

class SystemNotes(Form):
    template = "bkr.server.templates.system_notes"
    member_widgets = ["id", "note"]
    params = ['options', 'readonly', 'notes']

    def __init__(self, *args, **kw):
        super(SystemNotes, self).__init__(*args, **kw)
	self.id = HiddenField(name="id")
        self.note = TextArea(name='note', label=_(u'Note'))

    def update_params(self, d):
        super(SystemNotes, self).update_params(d)
        if 'readonly' in d['options']:
            d['readonly'] = d['options']['readonly']
        if 'notes' in d['options']:
            d['notes'] = d['options']['notes']

class SystemExclude(Form):
    template = """
    <form xmlns:py="http://purl.org/kid/ns#"
          name="${name}"
          action="${tg.url(action)}"
          method="${method}" width="100%">
     ${display_field_for("id")}
     ${display_field_for("excluded_families")}
     <a py:if="not readonly" class="button" href="javascript:document.${name}.submit();">Save Exclude Changes</a>
    </form>
    """
    member_widgets = ["id", "excluded_families"]
    params = ['options', 'readonly']
    params_doc = {}

    def __init__(self, *args, **kw):
        super(SystemExclude, self).__init__(*args, **kw)
	self.id = HiddenField(name="id")
        self.excluded_families = ExcludedFamilies(name="excluded_families")

    def update_params(self, d):
        super(SystemExclude, self).update_params(d)
        if 'readonly' in d['options']:
            d['readonly'] = d['options']['readonly']

class SystemDetails(Widget):
    template = "bkr.server.templates.system_details"
    params = ['system']

class SystemHistory(CompoundWidget): 
    template = "bkr.server.templates.system_activity"
    params = ['list','grid','search_bar','searchvalue','all_history'] 
    
    def __init__(self):
        #filter_column_options = model.Activity.distinct_field_names() 
        self.grid  = myPaginateDataGrid(fields = [PaginateDataGrid.Column(name='user',title='User',getter=lambda x: x.user,options=dict(sortable=True)),
                                                  PaginateDataGrid.Column(name='service', title='Service', getter=lambda x: x.service, options=dict(sortable=True)),
                                                  PaginateDataGrid.Column(name='created', title='Created', getter=lambda x: x.created, options = dict(sortable=True)),
                                                  PaginateDataGrid.Column(name='field_name', title='Field Name', getter=lambda x: x.field_name, options=dict(sortable=True)),
                                                  PaginateDataGrid.Column(name='action', title='Action', getter=lambda x: x.action, options=dict(sortable=True)),
                                                  PaginateDataGrid.Column(name='old_value',title='Old Value', getter=lambda x: x.old_value,options=dict(sortable=True)), 
                                                  PaginateDataGrid.Column(name='new_value',title='New Value',getter=lambda x: x.new_value, options=dict(sortable=True))]) 

        self.search_bar = SearchBar(name='historysearch',
                           label=_(u'History Search'),    
                           table = search_utility.History.search.create_search_table(),
                           search_controller=url("/get_search_options_history"), 
                           )

    def display(self,value=None,**params):
        if 'options' in params: 
            if 'searchvalue' in params['options']:
                params['searchvalue'] = params['options']['searchvalue'] 
        if 'action' in params:
            params['all_history'] = params['action']
        return super(SystemHistory, self).display(value,**params)
                
    

class SystemForm(Form):
    javascript = [LocalJSLink('bkr', '/static/javascript/jquery.js'),
                  LocalJSLink('bkr', '/static/javascript/provision.js'),
                  LocalJSLink('bkr','/static/javascript/system_admin.js'),
                  LocalJSLink('bkr', '/static/javascript/searchbar_v5.js'),
                  JSLink(static,'ajax.js'),
                 ]
    template = "bkr.server.templates.system_form"
    params = ['id','readonly',
              'user_change','user_change_text',
              'loan_change', 'loan_text',
              'owner_change', 'owner_change_text']
    user_change = '/user_change'
    owner_change = '/owner_change'
    loan_change = '/loan_change'
    fields = [
               HiddenField(name='id'),
               TextField(name='fqdn', 
                         label=_(u'System Name'), 
                         validator=validators.NotEmpty(),
                         attrs={'maxlength':'255',
                                'size':'60'}),
               SingleSelectField(name='status_id',
                                 label=_(u'Condition'),
                                 options=model.SystemStatus.get_all_status,
                                 validator=validators.NotEmpty()),
               TextArea(name='status_reason', label=_(u'Condition Report'),attrs={'rows':3,'cols':27},validator=validators.MaxLength(255)),
               SingleSelectField(name='lab_controller_id',
                                 label=_(u'Lab Controller'),
                                 options=[(0,"None")] + model.LabController.get_all()),
               TextField(name='vendor', label=_(u'Vendor')),
               TextField(name='model', label=_(u'Model')),
               TextField(name='date_added', label=_(u'Date Created')),
               TextField(name='date_modified', label=_(u'Last Modification')),
               TextField(name='date_lastcheckin', label=_(u'Last Checkin')),
               TextField(name='serial', label=_(u'Serial Number')),
               SingleSelectField(name='type_id',
                                 label=_(u'Type'),
                                 options=model.SystemType.get_all_types,
                                 validator=validators.NotEmpty()),
               TextField(name='location', label=_(u'Location')),
               TextField(name='lender', label=_(u'Lender'),
                         help_text=_(u'Name of the organisation which has '
                            'lent this system to Beaker\'s inventory')),
               TextField(name='user', label=_(u'Current User')),
               TextField(name='owner', label=_(u'Owner')),
               TextField(name='loaned', label=_(u'Loaned To')),
               TextField(name='contact', label=_(u'Contact')),
               CheckBox(name='shared', label=_(u'Shared'),
                        help_text=_(u'Should this system be made available '
                            'for running other users\' jobs?')),
               CheckBox(name='private', label=_(u'Secret (NDA)'),
                        help_text=_(u'Should this system be invisible to '
                            'all other users?')),
               Tabber(use_cookie=True),
               AutoCompleteField(name='group',
                                      search_controller=url("/groups/by_name"),
                                      search_param="name",
                                      result_name="groups"),
               TextField(name='mac_address', label=_(u'Mac Address')),
    ]

    def display_value(self, item, hidden_fields, value=None):
        if item not in [hfield.name for hfield in hidden_fields]:
            return value

    def update_params(self, d):
        super(SystemForm, self).update_params(d)
        if d["options"].has_key("owner_change"):
            d["owner_change"] = d["options"]["owner_change"]
        if d["options"].has_key("user_change"):
            d["user_change"] = d["options"]["user_change"]
        if d["options"].has_key("owner_change_text"):
            d["owner_change_text"] = d["options"]["owner_change_text"]
        if d["options"].has_key("user_change_text"):
            d["user_change_text"] = d["options"]["user_change_text"]
        if d["options"].has_key("loan_change"):
            d["loan_change"] = d["options"]["loan_change"]
        if d["options"].has_key("loan_text"):
            d["loan_text"] = d["options"]["loan_text"]
            
        d["id"] = d["value_for"]("id")

        if d["options"]["readonly"]:
	    d["readonly"] = True
 	    attrs = {'attrs':{'readonly':'True'}}
 	    d["display_field_for"] = lambda f: self.display_field_for(f,
                                                          d["value_for"](f),
                                                                  **attrs)

class TasksWidget(CompoundWidget):
    template = "bkr.server.templates.tasks_widget"
    params = ['tasks', 'hidden','action']
    member_widgets = ['link']
    action = './do_search'
    link = LinkRemoteFunction(name='link', before='task_search_before()', on_complete='task_search_complete()')

class RecipeTasksWidget(TasksWidget):
    
     
    def update_params(self, d):
        d["hidden"] = dict(system  = 1,
                           arch    = 1,
                           distro  = 1,
                           osmajor = 1,
                          )

class RecipeSetWidget(CompoundWidget):
    javascript = []
    css = []
    template = "bkr.server.templates.recipe_set"
    params = ['recipeset','show_priority','action','priorities_list']
    member_widgets = ['priority_widget','retentiontag_widget','ack_panel_widget']

    def __init__(self, priorities_list=None, *args, **kw):
        self.priorities_list = priorities_list
        self.ack_panel_widget = AckPanel()
        self.priority_widget = PriorityWidget()
        self.retentiontag_widget = RetentionTagWidget()
        if 'recipeset' in kw:
            self.recipeset = kw['recipeset']
        else:
            self.recipeset = None

   
class RecipeWidget(CompoundWidget):
    javascript = [
                  LocalJSLink('bkr','/static/javascript/jquery.js'),
                 ]
    css = []
    template = "bkr.server.templates.recipe_widget"
    params = ['recipe']
    member_widgets = ['recipe_tasks_widget']
    recipe_tasks_widget = RecipeTasksWidget()

class RetentionTagWidget(SingleSelectField): #FIXME perhaps I shoudl create a parent that both Retention and Priority inherit from
    validator = validators.NotEmpty() 
    params = ['default','controller']

    def __init__(self, *args, **kw):
       self.options = [] 
       self.field_class = 'singleselectfield'

    def display(self,obj, value=None, **params):
        params['options'] = [(elem.id,elem.tag) for elem in model.RetentionTag.query().all()]

        if isinstance(obj,model.Job):
            if 'id_prefix' in params:
                params['attrs'] = {'id' : '%s_%s' % (params['id_prefix'],obj.id) }
        elif obj:
            if 'id_prefix' in params:
                params['attrs'] = {'id' : '%s_%s' % (params['id_prefix'],obj.id) } 
                try:
                    value = obj.retention_tag.id 
                except AttributeError,(e):
                    log.error('Object %s passed to display does not have a valid retention_tag: %s' % (type(obj),e))

        return super(RetentionTagWidget,self).display(value or None,**params)

class PriorityWidget(SingleSelectField):   
   validator = validators.NotEmpty()
   params = ['default','controller'] 
   def __init__(self,*args,**kw): 
       self.options = [] 
       self.field_class = 'singleselectfield' 

   def display(self,obj,value=None,**params):           
       if 'priorities' in params: 
           params['options'] =  params['priorities']       
       else:
           params['options'] = [(elem.id,elem.priority) for elem in TaskPriority.query().all()]
       if isinstance(obj,model.Job):
           if 'id_prefix' in params:
               params['attrs'] = {'id' : '%s_%s' % (params['id_prefix'],obj.id) }
       elif obj:
           if 'id_prefix' in params:
               params['attrs'] = {'id' : '%s_%s' % (params['id_prefix'],obj.id) } 
           try:
               value = obj.priority.id 
           except AttributeError,(e):
               log.error('Object %s passed to display does not have a valid priority: %s' % (type(obj),e))
       return super(PriorityWidget,self).display(value or None,**params)

class AlphaNavBar(Widget):
    template = "bkr.server.templates.alpha_navbar"
    params = ['letters','keyword']

    def __init__(self,letters,keyword='alpha',*args,**kw):
        self.letters = letters 
        self.keyword = keyword

class ReportProblemForm(Form):
    template = 'bkr.server.templates.report_problem_form'
    name = 'report_problem'
    fields=[
        TextArea(name='problem_description', label=_(u'Description of problem'))
    ]
    hidden_fields=[
        HiddenField(name='system_id'),
        HiddenField(name='recipe_id')
    ]
    submit_text = _(u'Report problem')
    params = ['system', 'recipe']

    def update_params(self, d):
        super(ReportProblemForm, self).update_params(d)
        d['system'] = d['options']['system']
        d['recipe'] = d['options'].get('recipe')

class JobWhiteboard(RPC, CompoundWidget):
    """
    Widget for displaying/updating a job's whiteboard. Saves asynchronously using js.
    """

    javascript = [LocalJSLink('bkr', '/static/javascript/jquery.js')]
    template = 'bkr.server.templates.job_whiteboard'
    hidden_id = HiddenField(name='id')
    field = TextField(name='whiteboard')
    member_widgets = ['hidden_id', 'field']
    params = ['action', 'form_attrs', 'job_id', 'readonly']
    params_doc = {'action': 'Form action (URL to submit to)',
                  'form_attrs': 'Additional HTML attributes to set on the <form>',
                  'job_id': 'Job id whose whiteboard is being displayed in this widget',
                  'readonly': 'Whether changes to the whiteboard are forbidden'}
    action = '/jobs/update'
    form_attrs = {}
    readonly = False
    # these are references to js functions defined in the widget template:
    before = 'job_whiteboard_before()'
    on_complete = 'job_whiteboard_complete()'
    on_success = 'job_whiteboard_save_success()'
    on_failure = 'job_whiteboard_save_failure()'

    # taken from turbogears.widgets.RemoteForm
    def update_params(self, d):
        super(JobWhiteboard, self).update_params(d)
        d['form_attrs']['onsubmit'] = "return !remoteFormRequest(this, null, %s);" % (
            jsonify.encode(self.get_options(d)))<|MERGE_RESOLUTION|>--- conflicted
+++ resolved
@@ -697,13 +697,7 @@
         return super(PowerActionForm,self).display(value,*args,**kw)
 
     
-<<<<<<< HEAD
-class TaskSearchForm(RemoteForm):
-    RemoteForm.javascript.extend([LocalJSLink('bkr', '/static/javascript/jquery.js'),
-        LocalJSLink('bkr', '/static/javascript/loader.js')])
-=======
 class TaskSearchForm(RemoteForm): 
->>>>>>> f6b5b609
     template = "bkr.server.templates.task_search_form"
     member_widgets = ['system_id', 'system', 'task', 'distro', 'family', 'arch', 'start', 'finish', 'status', 'result']
     params = ['options','hidden']
@@ -725,13 +719,10 @@
              ]
     before = 'task_search_before()'
     on_complete = 'task_search_complete()'
-<<<<<<< HEAD
-=======
 
     def __init__(self, *args, **kw):
         super(TaskSearchForm,self).__init__(*args,**kw)
         self.javascript.extend([LocalJSLink('bkr', '/static/javascript/loader.js'),LocalJSLink('bkr','/static/javascript/jquery.js')])
->>>>>>> f6b5b609
 
     def update_params(self, d):
         super(TaskSearchForm, self).update_params(d)
