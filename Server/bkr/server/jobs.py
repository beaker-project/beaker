# Logan - Logan is the scheduling piece of the Beaker project
#
# Copyright (C) 2008 bpeck@redhat.com
#
# This program is free software; you can redistribute it and/or modify
# it under the terms of the GNU General Public License as published by
# the Free Software Foundation; either version 2 of the License, or
# (at your option) any later version.
#
# This program is distributed in the hope that it will be useful,
# but WITHOUT ANY WARRANTY; without even the implied warranty of
# MERCHANTABILITY or FITNESS FOR A PARTICULAR PURPOSE.  See the
# GNU General Public License for more details.
#
# You should have received a copy of the GNU General Public License
# along with this program; if not, write to the Free Software
# Foundation, Inc., 59 Temple Place, Suite 330, Boston, MA  02111-1307  USA

from turbogears.database import session
from turbogears import controllers, expose, flash, widgets, validate, error_handler, validators, redirect, paginate, url
from turbogears import identity, redirect
from cherrypy import request, response
from kid import Element
from bkr.server.widgets import myPaginateDataGrid
from bkr.server.widgets import myDataGrid
from bkr.server.widgets import AckPanel
from bkr.server.widgets import JobQuickSearch
from bkr.server.xmlrpccontroller import RPCRoot
from bkr.server.helpers import *
from bkr.server.widgets import RecipeWidget
from bkr.server.widgets import RecipeTasksWidget
from bkr.server.widgets import RecipeSetWidget
from bkr.server.widgets import PriorityWidget
from bkr.server.widgets import RetentionTagWidget
from bkr.server.widgets import SearchBar
from bkr.server import search_utility
import datetime
import pkg_resources
import lxml.etree
import logging

import cherrypy

from model import *
import string

from bexceptions import *

import xmltramp
from jobxml import *
import cgi

log = logging.getLogger(__name__)

class JobForm(widgets.Form):

    template = 'bkr.server.templates.job_form'
    name = 'job'
    submit_text = _(u'Queue')
    fields = [widgets.TextArea(name='textxml', label=_(u'Job XML'), attrs=dict(rows=40, cols=155))]
    hidden_fields = [widgets.HiddenField(name='confirmed', validator=validators.StringBool())]
    params = ['xsd_errors']
    xsd_errors = None

    def update_params(self, d):
        super(JobForm, self).update_params(d)
        if 'xsd_errors' in d['options']:
            d['xsd_errors'] = d['options']['xsd_errors']
            d['submit_text'] = _(u'Queue despite validation errors')

class Jobs(RPCRoot):
    # For XMLRPC methods in this class.
    exposed = True 
    recipeset_widget = RecipeSetWidget()
    recipe_widget = RecipeWidget()
    priority_widget = PriorityWidget() #FIXME I have a feeling we don't need this as the RecipeSet widget declares an instance of it
    retention_tag_widget = RetentionTagWidget()
    recipe_tasks_widget = RecipeTasksWidget()
    job_type = { 'RS' : RecipeSet,
                 'J'  : Job
               }

    upload = widgets.FileField(name='filexml', label='Job XML')
    hidden_id = widgets.HiddenField(name='id')
    confirm = widgets.Label(name='confirm', default="Are you sure you want to cancel?")
    message = widgets.TextArea(name='msg', label=_(u'Reason?'), help=_(u'Optional'))

    form = widgets.TableForm(
        'jobs',
        fields = [upload],
        action = 'save_data',
        submit_text = _(u'Submit Data')
    )

    cancel_form = widgets.TableForm(
        'cancel_job',
        fields = [hidden_id, message, confirm],
        action = 'really_cancel',
        submit_text = _(u'Yes')
    )

    job_form = JobForm()

    job_xsd_doc = lxml.etree.parse(pkg_resources.resource_stream(
            'bkr.common', 'xsd/beaker-job.xsd'))

    @classmethod
    def success_redirect(cls, id, url='/jobs', *args, **kw):
        flash(_(u'Success! job id: %s' % id))
        redirect('%s' % url)

    @expose(template='bkr.server.templates.form-post')
    @identity.require(identity.not_anonymous())
    def new(self, **kw):
        return dict(
            title = 'New Job',
            form = self.form,
            action = './clone',
            options = {},
            value = kw,
        )

    def _list(self, tags, days_complete_for, family, **kw):
        query = None
        if days_complete_for:
            #This takes the same kw names as timedelta   
            query = RecipeSet.complete_delta({'days':int(days_complete_for)})
        if family:
            try:
                OSMajor.by_name(family)
            except InvalidRequestError, e:
                if '%s' % e == 'No rows returned for one()':
                    raise ValueError('Family is invalid')
            query = RecipeSet.has_family(family,query)
        if tags:
            if len(tags) == 1:
                tags = tags[0]
            query = RecipeSet.by_tag(tags,query)           
        return query.all()

    @cherrypy.expose
    def list(self, tags, days_complete_for,family, **kw):
        try:
            recipesets = self._list(tags, days_complete_for, family, **kw)
        except ValueError, e:
            return 'Invalid arguments: %s' % e
        return_value = [rs.t_id for rs in recipesets]
        return return_value,'Count: %s' % len(return_value)

    @cherrypy.expose
    @identity.require(identity.in_group("admin"))
    def delete_jobs(self, jobs, tag, complete_days, remove_all,**kw):
        """
        Handles deletion of jobs and entities within jobs
        """
        #TODO Test this for 0.5.59, fix OOM issue
        return_value = []
        if jobs:
            for j in jobs:        
                type,id = j.split(":", 1)
                try:
                    model_class = self.job_type[type]
                    model_obj = model_class.by_id(id)
                    
                    return_value = return_value + model_obj.delete(remove_all)#FIXME just testing path
                    #return 'Deleted %s' % j
                except KeyError, e: #FIXME add InvalidRequestError on this line as well
                    return 'Invalid Job type passed:%s' % j
        else:
            recipesets = self._list(tag, complete_days, **kw)
            for rs in recipesets:
                return_value = return_value + rs.delete(remove_all)  

        if not remove_all and not return_value: #i.e only logs
            r_msg = 'Nothing to delete'
        elif return_value and remove_all:
            r_msg =  'Deleted log and DB entries'
        elif not return_value:
            r_msg = 'Deleted DB entries'
        else:
            r_msg = 'Deleted log entries'

        return '%s %s' % (r_msg, " ".join(return_value)) 

    @cherrypy.expose
    @identity.require(identity.not_anonymous())
    def upload(self, jobxml):
        """
        XMLRPC method to upload job
        """
        session.begin()
        xml = xmltramp.parse(jobxml)
        xmljob = XmlJob(xml)
        try:
            job = self.process_xmljob(xmljob,identity.current.user)
            session.commit()
        except BeakerException, err:
            session.rollback()
            raise
        except ValueError, err:
            session.rollback()
            raise
        # With transactions we shouldn't need save or flush. remove when verified.
        #session.save(job)
        #session.flush()
        return "j:%s" % job.id

    @identity.require(identity.not_anonymous())
    @expose(template="bkr.server.templates.form-post")
    @validate(validators={'confirmed': validators.StringBool()})
    def clone(self, job_id=None, recipe_id=None, recipeset_id=None,
            textxml=None, filexml=None, confirmed=False, **kw):
        """
        Review cloned xml before submitting it.
        """
        title = 'Clone Job'
        if job_id:
            # Clone from Job ID
            title = 'Clone Job %s' % job_id
            try:
                job = Job.by_id(job_id)
            except InvalidRequestError:
                flash(_(u"Invalid job id %s" % job_id))
                redirect(".")
            textxml = job.to_xml(clone=True).toprettyxml()
        elif recipeset_id:
            title = 'Clone Recipeset %s' % recipeset_id
            try:
                recipeset = RecipeSet.by_id(recipeset_id)
            except InvalidRequestError:
                flash(_(u"Invalid recipeset id %s" % recipeset_id))
                redirect(".")
            textxml = recipeset.to_xml(clone=True,from_job=False).toprettyxml()
        elif isinstance(filexml, cgi.FieldStorage):
            # Clone from file
            textxml = filexml.file.read()
        elif textxml:
            if not confirmed:
                job_xsd = lxml.etree.XMLSchema(self.job_xsd_doc)
                if not job_xsd.validate(lxml.etree.fromstring(textxml)):
                    return dict(
                        title = title,
                        form = self.job_form,
                        action = 'clone',
                        options = {'xsd_errors': job_xsd.error_log},
                        value = dict(textxml=textxml, confirmed=True),
                    )
            try:
                xmljob = XmlJob(xmltramp.parse(textxml))
            except Exception,err:
                flash(_(u'Failed to import job because of:%s' % err))
                return dict(
                    title = title,
                    form = self.job_form,
                    action = './clone',
                    options = {},
                    value = dict(textxml = "%s" % textxml, confirmed=confirmed),
                )
            try:
                job = self.process_xmljob(xmljob,identity.current.user)
            except (BeakerException, ValueError), err:
                session.rollback()
                flash(_(u'Failed to import job because of %s' % err ))
                return dict(
                    title = title,
                    form = self.job_form,
                    action = './clone',
                    options = {},
                    value = dict(textxml = "%s" % textxml, confirmed=confirmed),
                )
            session.save(job)
            session.flush()
            self.success_redirect(job.id)
        return dict(
            title = title,
            form = self.job_form,
            action = './clone',
            options = {},
            value = dict(textxml = "%s" % textxml, confirmed=confirmed),
        )


    def _handle_recipe_set(self, xmlrecipeSet, *args, **kw):
        """
        Handles the processing of recipesets into DB entries from their xml
        """
        recipeSet = RecipeSet(ttasks=0)
        recipeset_priority = xmlrecipeSet.get_xml_attr('priority',unicode,None)
        if recipeset_priority is not None:
            try:
                my_priority = TaskPriority.query().filter_by(priority = recipeset_priority).one()
            except InvalidRequestError, (e):
                raise BX(_('You have specified an invalid recipeSet priority:%s' % recipeset_priority))
            allowed_priorities = RecipeSet.allowed_priorities_initial(identity.current.user)
            allowed = [elem for elem in allowed_priorities if elem.priority == recipeset_priority]
            if allowed:
                recipeSet.priority = allowed[0]
            else:
                recipeSet.priority = TaskPriority.default_priority() 
        else:
            recipeSet.priority = TaskPriority.default_priority() 
        
        recipeset_retention = xmlrecipeSet.get_xml_attr('retention_tag',unicode,None) 
        if recipeset_retention is None: #Set default value
            tag = RetentionTag.get_default()
        else:
            try:
                tag = RetentionTag.by_tag(recipeset_retention.lower())
            except InvalidRequestError:
                raise BX(_("Invalid retention_days attribute passed. Needs to be one of %s. You gave: %s" % (','.join([x.tag for x in RetentionTag.get_all()]), recipeset_retention)))
        recipeSet.retention_tag = tag
        
        for xmlrecipe in xmlrecipeSet.iter_recipes(): 
            recipe = self.handleRecipe(xmlrecipe)
            recipe.ttasks = len(recipe.tasks)
            recipeSet.ttasks += recipe.ttasks
            recipeSet.recipes.append(recipe)
            # We want the guests to be part of the same recipeSet
            for guest in recipe.guests:
                recipeSet.recipes.append(guest)
                guest.ttasks = len(guest.tasks)
                recipeSet.ttasks += guest.ttasks
        if not recipeSet.recipes:
            raise BX(_('No Recipes! You can not have a recipeSet with no recipes!'))
        return recipeSet

    def process_xmljob(self, xmljob, user):
        job = Job(whiteboard='%s' % xmljob.whiteboard, ttasks=0,
                  owner=user)
        for xmlrecipeSet in xmljob.iter_recipeSets():
            recipe_set = self._handle_recipe_set(xmlrecipeSet)
            job.recipesets.append(recipe_set)
            job.ttasks += recipe_set.ttasks

<<<<<<< HEAD
=======
            for xmlrecipe in xmlrecipeSet.iter_recipes(): 
                recipe = self.handleRecipe(xmlrecipe, user)
                recipe.ttasks = len(recipe.tasks)
                recipeSet.ttasks += recipe.ttasks
                recipeSet.recipes.append(recipe)
                # We want the guests to be part of the same recipeSet
                for guest in recipe.guests:
                    recipeSet.recipes.append(guest)
                    guest.ttasks = len(guest.tasks)
                    recipeSet.ttasks += guest.ttasks
            if not recipeSet.recipes:
                raise BX(_('No Recipes! You can not have a recipeSet with no recipes!'))
            job.recipesets.append(recipeSet)    
            job.ttasks += recipeSet.ttasks
>>>>>>> 6fa91de0
        if not job.recipesets:
            raise BX(_('No RecipeSets! You can not have a Job with no recipeSets!'))
        return job

    def _jobs(self,job,**kw):
        return_dict = {} 
        # We can do a quick search, or a regular simple search. If we have done neither of these,
        # it will fall back to an advanced search and look in the 'jobsearch' 
        if 'quick_search' in kw:
            table,op,value = kw['quick_search'].split('-')
            kw['jobsearch'] = [{'table' : table,
                                'operation' : op,
                                'value' : value}]
            simplesearch = kw['simplesearch']
        elif 'simplesearch' in kw:
            simplesearch = kw['simplesearch']
            kw['jobsearch'] = [{'table' : 'Id',   
                                 'operation' : 'is', 
                                 'value' : kw['simplesearch']}]                    
        else:
            simplesearch = None

        return_dict.update({'simplesearch':simplesearch})
        if kw.get("jobsearch"):
            log.debug(kw['jobsearch'])
            searchvalue = kw['jobsearch']
            jobs_found = self._job_search(job,**kw)
            return_dict.update({'jobs_found':jobs_found})               
            return_dict.update({'searchvalue':searchvalue})
        return return_dict

    def _job_search(self,task,**kw):
        job_search = search_utility.Job.search(task)
        for search in kw['jobsearch']:
            col = search['table'] 
            job_search.append_results(search['value'],col,search['operation'],**kw)
        return job_search.return_results()

    def handleRecipe(self, xmlrecipe, user, guest=False):
        if not guest:
            recipe = MachineRecipe(ttasks=0)
            for xmlguest in xmlrecipe.iter_guests():
                guestrecipe = self.handleRecipe(xmlguest, user, guest=True)
                recipe.guests.append(guestrecipe)
        else:
            recipe = GuestRecipe(ttasks=0)
            recipe.guestname = xmlrecipe.guestname
            recipe.guestargs = xmlrecipe.guestargs
        recipe.host_requires = xmlrecipe.hostRequires()
        recipe.distro_requires = xmlrecipe.distroRequires()
        recipe.partitions = xmlrecipe.partitions()
        try:
            recipe.distro = Distro.by_filter("%s" % 
                                           recipe.distro_requires)[0]
        except IndexError:
            raise BX(_('No Distro matches Recipe: %s' % recipe.distro_requires))
        try:
            # try evaluating the host_requires, to make sure it's valid
            recipe.distro.systems_filter(user, recipe.host_requires)
        except StandardError, e:
            raise BX(_('Error in hostRequires: %s' % e))
        recipe.whiteboard = xmlrecipe.whiteboard
        recipe.kickstart = xmlrecipe.kickstart
        if xmlrecipe.watchdog:
            recipe.panic = xmlrecipe.watchdog.panic
        recipe.ks_meta = xmlrecipe.ks_meta
        recipe.kernel_options = xmlrecipe.kernel_options
        recipe.kernel_options_post = xmlrecipe.kernel_options_post
        recipe.role = xmlrecipe.role
        for xmlpackage in xmlrecipe.packages():
            recipe.custom_packages.append(TaskPackage.lazy_create(package='%s' % xmlpackage.name))
        for installPackage in xmlrecipe.installPackages():
            recipe.custom_packages.append(TaskPackage.lazy_create(package='%s' % installPackage))
        for xmlrepo in xmlrecipe.iter_repos():
            recipe.repos.append(RecipeRepo(name=xmlrepo.name, url=xmlrepo.url))
        for xmlksappend in xmlrecipe.iter_ksappends():
            recipe.ks_appends.append(RecipeKSAppend(ks_append=xmlksappend))
        for xmltask in xmlrecipe.iter_tasks():
            recipetask = RecipeTask()
            try:
                task = Task.by_name(xmltask.name)
            except:
                raise BX(_('Invalid Task: %s' % xmltask.name))
            recipetask.task = task
            recipetask.role = xmltask.role
            for xmlparam in xmltask.iter_params():
                param = RecipeTaskParam( name=xmlparam.name, 
                                        value=xmlparam.value)
                recipetask.params.append(param)
            #FIXME Filter Tasks based on distro selected.
            recipe.append_tasks(recipetask)
        if not recipe.tasks:
            raise BX(_('No Tasks! You can not have a recipe with no tasks!'))
        return recipe

    @expose('json')
    def change_retentiontag_recipeset(self, retentiontag_id, recipeset_id):
        user = identity.current.user
        if not user:
            return {'success' : None, 'msg' : 'Must be logged in' }

        try:
            recipeset = RecipeSet.by_id(recipeset_id)
            old_retentiontag = recipeset.retention_tag.tag
        except InvalidRequestError, e:
            if '%s' % e == 'No rows returned for one()':
                log.error('No rows returned for recipeset_id %s in change_retentiontag_recipeset' % (recipeset_id))
            elif '%s' % e == 'Multiple rows returned for one()':
                log.error('Multiple rows for recipeset_id %s in change_retentiontag_recipeset' % (recipeset_id))
            return { 'success' : None, 'msg' : 'RecipeSet is not valid' }

        try: 
            new_retentiontag = RetentionTag.by_id(retentiontag_id)  # will throw an error here if retentiontag id is invalid 
        except InvalidRequestError, (e):
            log.error('No rows returned for retentiontag_id %s in change_retentiontag_recipeset:%s' % (priority_id,e)) 
            return { 'success' : None, 'msg' : 'Retention Tag not found', 'current_retentiontag' : recipeset.retention_tag.id }
         
        activity = RecipeSetActivity(identity.current.user, 'WEBUI', 'Changed', 'RetentionTag', recipeset.retention_tag.tag, new_retentiontag.tag)
        recipeset.retention_tag = new_retentiontag
        session.save_or_update(recipeset)        
        recipeset.activity.append(activity)
        return {'success' : True } 


    @expose('json')
    def update_recipe_set_response(self,recipe_set_id,response_id):
        rs = RecipeSet.by_id(recipe_set_id)
        try:
            if rs.nacked is None:
                rs.nacked = RecipeSetResponse(recipe_set_id,response_id=response_id)
            else:
                rs.nacked.response = Response.by_id(response_id)
            
            return {'success' : 1, 'rs_id' : recipe_set_id }
        except: raise
           
    @expose(format='json')
    def save_response_comment(self,rs_id,comment):
        try:
            rs = RecipeSetResponse.by_id(rs_id)
            rs.comment = comment
            session.flush() 
            return {'success' : True, 'rs_id' : rs_id }
        except Exception, e:
            log.error(e)
            return {'success' : False, 'rs_id' : rs_id }

    @expose(format='json')
    def get_response_comment(self,rs_id):      
        rs_nacked = RecipeSetResponse.by_id(rs_id)
        comm = rs_nacked.comment

        if comm:
            return {'comment' : comm, 'rs_id' : rs_id }
        else:
            return {'comment' : 'No comment', 'rs_id' : rs_id }
    
    @cherrypy.expose
    @identity.require(identity.not_anonymous())
    def stop(self, job_id, stop_type, msg=None):
        """
        Set job status to Completed
        """
        try:
            job = Job.by_id(job_id)
        except InvalidRequestError:
            raise BX(_('Invalid job ID: %s' % job_id))
        if stop_type not in job.stop_types:
            raise BX(_('Invalid stop_type: %s, must be one of %s' %
                             (stop_type, job.stop_types)))
        kwargs = dict(msg = msg)
        return getattr(job,stop_type)(**kwargs)

    @expose(format='json')
    def to_xml(self, id):
        jobxml = Job.by_id(id).to_xml().toxml()
        return dict(xml=jobxml)

    
    @expose(template='bkr.server.templates.grid')
    @paginate('list',default_order='-id', limit=50, max_limit=None)
    def index(self,*args,**kw): 
        return self.jobs(jobs=session.query(Job).join('status').join('owner').outerjoin('result'),*args,**kw)

    @identity.require(identity.not_anonymous()) 
    @expose(template='bkr.server.templates.grid')
    @paginate('list',default_order='-id', limit=50, max_limit=None)
    def mine(self,*args,**kw): 
        return self.jobs(jobs=Job.mine(identity.current.user),action='./mine',*args,**kw)
 
    def jobs(self,jobs,action='.', *args, **kw): 
        jobs_return = self._jobs(jobs,**kw) 
        searchvalue = None
        search_options = {}
        if jobs_return:
            if 'jobs_found' in jobs_return:
                jobs = jobs_return['jobs_found']
            if 'searchvalue' in jobs_return:
                searchvalue = jobs_return['searchvalue']
            if 'simplesearch' in jobs_return:
                search_options['simplesearch'] = jobs_return['simplesearch']

        jobs_grid = myPaginateDataGrid(fields=[
		     widgets.PaginateDataGrid.Column(name='id', getter=lambda x:make_link(url = './%s' % x.id, text = x.t_id), title='ID', options=dict(sortable=True)),
		     widgets.PaginateDataGrid.Column(name='whiteboard', getter=lambda x:x.whiteboard, title='Whiteboard', options=dict(sortable=True)),
		     widgets.PaginateDataGrid.Column(name='owner.email_address', getter=lambda x:x.owner.email_address, title='Owner', options=dict(sortable=True)),
                     widgets.PaginateDataGrid.Column(name='progress', getter=lambda x: x.progress_bar, title='Progress', options=dict(sortable=False)),
		     widgets.PaginateDataGrid.Column(name='status.status', getter=lambda x:x.status, title='Status', options=dict(sortable=True)),
		     widgets.PaginateDataGrid.Column(name='result.result', getter=lambda x:x.result, title='Result', options=dict(sortable=True)),
		     widgets.PaginateDataGrid.Column(name='action', getter=lambda x:x.action_link, title='Action', options=dict(sortable=False)),
                    ])

        

        search_bar = SearchBar(name='jobsearch',
                           label=_(u'Job Search'),    
                           simplesearch_label = 'Lookup ID',
                           table = search_utility.Job.search.create_search_table(without=('Owner')),
                           search_controller=url("/get_search_options_job"),
                           quick_searches = [('Status-is-Queued','Queued'),('Status-is-Running','Running'),('Status-is-Completed','Completed')])
                            

        return dict(title="Jobs",
                    object_count = jobs.count(),
                    grid=jobs_grid,
                    list=jobs, 
                    search_bar=search_bar,
                    action=action,
                    options=search_options,
                    searchvalue=searchvalue)


    @identity.require(identity.not_anonymous())
    @expose()
    def really_cancel(self, id, msg=None):
        """
        Confirm cancel job
        """
        try:
            job = Job.by_id(id)
        except InvalidRequestError:
            flash(_(u"Invalid job id %s" % id))
            redirect(".")
        if not identity.current.user.is_admin() and job.owner != identity.current.user:
            flash(_(u"You don't have permission to cancel job id %s" % id))
            redirect(".")
        job.cancel(msg)
        flash(_(u"Successfully cancelled job %s" % id))
        redirect(".")

    @identity.require(identity.not_anonymous())
    @expose(template="bkr.server.templates.form")
    def cancel(self, id):
        """
        Confirm cancel job
        """
        try:
            job = Job.by_id(id)
        except InvalidRequestError:
            flash(_(u"Invalid job id %s" % id))
            redirect(".")
        if not identity.current.user.is_admin() and job.owner != identity.current.user:
            flash(_(u"You don't have permission to cancel job id %s" % id))
            redirect(".")
        return dict(
            title = 'Cancel Job %s' % id,
            form = self.cancel_form,
            action = './really_cancel',
            options = {},
            value = dict(id = job.id,
                         confirm = 'really cancel job %s?' % id),
        )

    @expose(template="bkr.server.templates.job") 
    def default(self, id): 
        try:
            job = Job.by_id(id)
        except InvalidRequestError:
            flash(_(u"Invalid job id %s" % id))
            redirect(".")
    
        recipe_set_history = [RecipeSetActivity.query().with_parent(elem,"activity") for elem in job.recipesets]
        recipe_set_data = []
        for query in recipe_set_history:
            for d in query: 
                recipe_set_data.append(d)   
 
        job_history_grid = widgets.DataGrid(fields= [
                               widgets.DataGrid.Column(name='recipeset', 
                                                               getter=lambda x: make_link(url='#RS_%s' % x.recipeset_id,text ='RS:%s' % x.recipeset_id), 
                                                               title='RecipeSet', options=dict(sortable=True)), 
                               widgets.DataGrid.Column(name='user', getter= lambda x: x.user, title='User', options=dict(sortable=True)), 
                               widgets.DataGrid.Column(name='created', title='Created', getter=lambda x: x.created, options = dict(sortable=True)),
                               widgets.DataGrid.Column(name='field', getter=lambda x: x.field_name, title='Field Name', options=dict(sortable=True)),
                               widgets.DataGrid.Column(name='action', getter=lambda x: x.action, title='Action', options=dict(sortable=True)),
                               widgets.DataGrid.Column(name='old_value', getter=lambda x: x.old_value, title='Old value', options=dict(sortable=True)),
                               widgets.DataGrid.Column(name='new_value', getter=lambda x: x.new_value, title='New value', options=dict(sortable=True)),])

   
        return dict(title   = 'Job',
                    user                 = identity.current.user,   #I think there is a TG var to use in the template so we dont need to pass this ?
                    priorities           = TaskPriority.query().all(), 
                    retentiontags        = RetentionTag.query().all(),
                    retentiontag_widget  = self.retention_tag_widget,
                    priority_widget      = self.priority_widget, 
                    recipeset_widget     = self.recipeset_widget,
                    job_history          = recipe_set_data,
                    job_history_grid     = job_history_grid, 
                    recipe_widget        = self.recipe_widget,
                    recipe_tasks_widget  = self.recipe_tasks_widget,
                    job                  = job)
<|MERGE_RESOLUTION|>--- conflicted
+++ resolved
@@ -280,7 +280,7 @@
         )
 
 
-    def _handle_recipe_set(self, xmlrecipeSet, *args, **kw):
+    def _handle_recipe_set(self, xmlrecipeSet, user, *args, **kw):
         """
         Handles the processing of recipesets into DB entries from their xml
         """
@@ -311,7 +311,7 @@
         recipeSet.retention_tag = tag
         
         for xmlrecipe in xmlrecipeSet.iter_recipes(): 
-            recipe = self.handleRecipe(xmlrecipe)
+            recipe = self.handleRecipe(xmlrecipe, user)
             recipe.ttasks = len(recipe.tasks)
             recipeSet.ttasks += recipe.ttasks
             recipeSet.recipes.append(recipe)
@@ -328,27 +328,10 @@
         job = Job(whiteboard='%s' % xmljob.whiteboard, ttasks=0,
                   owner=user)
         for xmlrecipeSet in xmljob.iter_recipeSets():
-            recipe_set = self._handle_recipe_set(xmlrecipeSet)
+            recipe_set = self._handle_recipe_set(xmlrecipeSet, user)
             job.recipesets.append(recipe_set)
             job.ttasks += recipe_set.ttasks
 
-<<<<<<< HEAD
-=======
-            for xmlrecipe in xmlrecipeSet.iter_recipes(): 
-                recipe = self.handleRecipe(xmlrecipe, user)
-                recipe.ttasks = len(recipe.tasks)
-                recipeSet.ttasks += recipe.ttasks
-                recipeSet.recipes.append(recipe)
-                # We want the guests to be part of the same recipeSet
-                for guest in recipe.guests:
-                    recipeSet.recipes.append(guest)
-                    guest.ttasks = len(guest.tasks)
-                    recipeSet.ttasks += guest.ttasks
-            if not recipeSet.recipes:
-                raise BX(_('No Recipes! You can not have a recipeSet with no recipes!'))
-            job.recipesets.append(recipeSet)    
-            job.ttasks += recipeSet.ttasks
->>>>>>> 6fa91de0
         if not job.recipesets:
             raise BX(_('No RecipeSets! You can not have a Job with no recipeSets!'))
         return job
