# Logan - Logan is the scheduling piece of the Beaker project
#
# Copyright (C) 2008 bpeck@redhat.com
#
# This program is free software; you can redistribute it and/or modify
# it under the terms of the GNU General Public License as published by
# the Free Software Foundation; either version 2 of the License, or
# (at your option) any later version.
#
# This program is distributed in the hope that it will be useful,
# but WITHOUT ANY WARRANTY; without even the implied warranty of
# MERCHANTABILITY or FITNESS FOR A PARTICULAR PURPOSE.  See the
# GNU General Public License for more details.
#
# You should have received a copy of the GNU General Public License
# along with this program; if not, write to the Free Software
# Foundation, Inc., 59 Temple Place, Suite 330, Boston, MA  02111-1307  USA

from turbogears.database import session
from turbogears import controllers, expose, flash, widgets, validate, error_handler, validators, redirect, paginate, url
from turbogears import identity, redirect
from cherrypy import request, response
from kid import Element
from bkr.server.widgets import myPaginateDataGrid
from bkr.server.widgets import myDataGrid
from bkr.server.widgets import JobQuickSearch
from bkr.server.xmlrpccontroller import RPCRoot
from bkr.server.helpers import *
from bkr.server.widgets import RecipeWidget
from bkr.server.widgets import RecipeTasksWidget
from bkr.server.widgets import RecipeSetWidget
from bkr.server.widgets import PriorityWidget
from bkr.server.widgets import SearchBar
from bkr.server import search_utility
import datetime

import cherrypy

from model import *
import string

from bexceptions import *

import xmltramp
from jobxml import *
import cgi

class Jobs(RPCRoot):
    # For XMLRPC methods in this class.
    exposed = True 
    recipeset_widget = RecipeSetWidget()
    recipe_widget = RecipeWidget()
    priority_widget = PriorityWidget()
    recipe_tasks_widget = RecipeTasksWidget()

    upload = widgets.FileField(name='filexml', label='Job XML')
    hidden_id = widgets.HiddenField(name='id')
    confirm = widgets.Label(name='confirm', default="Are you sure you want to cancel?")
    message = widgets.TextArea(name='msg', label=_(u'Reason?'), help=_(u'Optional'))
    job_input = widgets.TextArea(name='textxml', label=_(u'Job XML'), attrs=dict(rows=40, cols=155))

    form = widgets.TableForm(
        'jobs',
        fields = [upload],
        action = 'save_data',
        submit_text = _(u'Submit Data')
    )

    cancel_form = widgets.TableForm(
        'cancel_job',
        fields = [hidden_id, message, confirm],
        action = 'really_cancel',
        submit_text = _(u'Yes')
    )

    job_form = widgets.TableForm(
        'job',
        fields = [job_input],
        submit_text = _(u'Queue')
    )

    @expose(template='bkr.server.templates.form-post')
    @identity.require(identity.not_anonymous())
    def new(self, **kw):
        return dict(
            title = 'New Job',
            form = self.form,
            action = './clone',
            options = {},
            value = kw,
        )

    @cherrypy.expose
    def upload(self, jobxml):
        """
        XMLRPC method to upload job
        """
        session.begin()
        xml = xmltramp.parse(jobxml)
        xmljob = XmlJob(xml)
        try:
            job = self.process_xmljob(xmljob,identity.current.user)
            session.commit()
        except BeakerException, err:
            session.rollback()
            raise
        except ValueError, err:
            session.rollback()
            raise
        # With transactions we shouldn't need save or flush. remove when verified.
        #session.save(job)
        #session.flush()
        return "j:%s" % job.id

    @identity.require(identity.not_anonymous())
    @expose(template="bkr.server.templates.form-post")
    def clone(self, job_id=None, recipe_id=None, textxml=None, filexml=None, **kw):
        """
        Review cloned xml before submitting it.
        """
        if job_id:
            # Clone from Job ID
            try:
                job = Job.by_id(job_id)
            except InvalidRequestError:
                flash(_(u"Invalid job id %s" % job_id))
                redirect(".")
            textxml = job.to_xml(clone=True).toprettyxml()
        elif recipe_id:
            # Clone from Recipe ID
            try:
                recipe = Recipe.by_id(recipe_id)
            except InvalidRequestError:
                flash(_(u"Invalid recipe id %s" % recipe_id))
                redirect(".")
            textxml = recipe.to_xml(clone=True).toprettyxml()
        elif isinstance(filexml, cgi.FieldStorage):
            # Clone from file
            textxml = filexml.file.read()
        elif textxml:
            try:
                xmljob = XmlJob(xmltramp.parse(textxml))
            except Exception,err:
                flash(_(u'Failed to import job because of:%s' % err))
                return dict(
                    title = 'Clone Job %s' % id,
                    form = self.job_form,
                    action = './clone',
                    options = {},
                    value = dict(textxml = "%s" % textxml),
                )
            try:
                job = self.process_xmljob(xmljob,identity.current.user)
            except BeakerException, err:
                session.rollback()
                flash(_(u'Failed to import job because of %s' % err ))
                return dict(
                    title = 'Clone Job %s' % id,
                    form = self.job_form,
                    action = './clone',
                    options = {},
                    value = dict(textxml = "%s" % textxml),
                )
            except ValueError, err:
                session.rollback()
                flash(_(u'Failed to import job because of %s' % err ))
                return dict(
                    title = 'Clone Job %s' % id,
                    form = self.job_form,
                    action = './clone',
                    options = {},
                    value = dict(textxml = "%s" % textxml),
                )
            session.save(job)
            session.flush()
            flash(_(u'Success! job id: %s' % job.id))
            redirect(".")
        return dict(
            title = 'Clone Job %s' % id,
            form = self.job_form,
            action = './clone',
            options = {},
            value = dict(textxml = "%s" % textxml),
        )

    def process_xmljob(self, xmljob, user):
        job = Job(whiteboard='%s' % xmljob.whiteboard, ttasks=0,
                  owner=user)
        for xmlrecipeSet in xmljob.iter_recipeSets():
            recipeSet = RecipeSet(ttasks=0)
            recipeset_priority = xmlrecipeSet.get_xml_attr('priority',str,None)
            if recipeset_priority is not None:
                try:
                    my_priority = TaskPriority.query().filter_by(priority = recipeset_priority).one()
                except InvalidRequestError, (e):
                    raise BX(_('You have specified an invalid recipeSet priority:%s' % recipeset_priority))
                allowed_priorities = RecipeSet.allowed_priorities_initial(identity.current.user)
                allowed = [elem for elem in allowed_priorities if elem.priority == recipeset_priority]
                if allowed:
                    recipeSet.priority = allowed[0]
                else:
                    recipeSet.priority = TaskPriority.default_priority() 
            else:
                recipeSet.priority = TaskPriority.default_priority() 

            for xmlrecipe in xmlrecipeSet.iter_recipes(): 
                recipe = self.handleRecipe(xmlrecipe)
                recipe.ttasks = len(recipe.tasks)
                recipeSet.ttasks += recipe.ttasks
                recipeSet.recipes.append(recipe)
                # We want the guests to be part of the same recipeSet
                for guest in recipe.guests:
                    recipeSet.recipes.append(guest)
                    guest.ttasks = len(guest.tasks)
                    recipeSet.ttasks += guest.ttasks
            if not recipeSet.recipes:
                raise BX(_('No Recipes! You can not have a recipeSet with no recipes!'))
            job.recipesets.append(recipeSet)    
            job.ttasks += recipeSet.ttasks
        if not job.recipesets:
            raise BX(_('No RecipeSets! You can not have a Job with no recipeSets!'))
        return job

    def _jobs(self,job,**kw):
        return_dict = {} 
        # We can do a quick search, or a regular simple search. If we have done neither of these,
        # it will fall back to an advanced search and look in the 'jobsearch' 
        if 'quick_search' in kw:
            table,op,value = kw['quick_search'].split('-')
            kw['jobsearch'] = [{'table' : table,
                                'operation' : op,
                                'value' : value}]
            simplesearch = kw['simplesearch']
        elif 'simplesearch' in kw:
            simplesearch = kw['simplesearch']
            kw['jobsearch'] = [{'table' : 'Id',   
                                 'operation' : 'is', 
                                 'value' : kw['simplesearch']}]                    
        else:
            simplesearch = None

        return_dict.update({'simplesearch':simplesearch})
        if kw.get("jobsearch"):
            log.debug(kw['jobsearch'])
            searchvalue = kw['jobsearch']
            jobs_found = self._job_search(job,**kw)
            return_dict.update({'jobs_found':jobs_found})               
            return_dict.update({'searchvalue':searchvalue})
        return return_dict

    def _job_search(self,task,**kw):
        job_search = search_utility.Job.search(task)
        for search in kw['jobsearch']:
            col = search['table'] 
            job_search.append_results(search['value'],col,search['operation'],**kw)
        return job_search.return_results()

    def handleRecipe(self, xmlrecipe, guest=False):
        if not guest:
            recipe = MachineRecipe(ttasks=0)
            for xmlguest in xmlrecipe.iter_guests():
                guestrecipe = self.handleRecipe(xmlguest, guest=True)
                recipe.guests.append(guestrecipe)
        else:
            recipe = GuestRecipe(ttasks=0)
            recipe.guestname = xmlrecipe.guestname
            recipe.guestargs = xmlrecipe.guestargs
        recipe.host_requires = xmlrecipe.hostRequires()
        recipe.distro_requires = xmlrecipe.distroRequires()
        try:
            recipe.distro = Distro.by_filter("%s" % 
                                           recipe.distro_requires)[0]
        except IndexError:
            raise BX(_('No Distro matches Recipe: %s' % recipe.distro_requires))
        recipe.whiteboard = xmlrecipe.whiteboard
        recipe.kickstart = xmlrecipe.kickstart
        recipe.ks_meta = xmlrecipe.ks_meta
        recipe.kernel_options = xmlrecipe.kernel_options
        recipe.kernel_options_post = xmlrecipe.kernel_options_post
        recipe.role = xmlrecipe.role
        for xmlpackage in xmlrecipe.packages():
            recipe.custom_packages.append(TaskPackage.lazy_create(package=package.name))
        for installPackage in xmlrecipe.installPackages():
            recipe.custom_packages.append(TaskPackage.lazy_create(package=installPackage))
        for xmlrepo in xmlrecipe.iter_repos():
            recipe.repos.append(RecipeRepo(name=xmlrepo.name, url=xmlrepo.url))
        for xmltask in xmlrecipe.iter_tasks():
            recipetask = RecipeTask()
            try:
                task = Task.by_name(xmltask.name)
            except:
                raise BX(_('Invalid Task: %s' % xmltask.name))
            recipetask.task = task
            recipetask.role = xmltask.role
            for xmlparam in xmltask.iter_params():
                param = RecipeTaskParam( name=xmlparam.name, 
                                        value=xmlparam.value)
                recipetask.params.append(param)
            #FIXME Filter Tasks based on distro selected.
            recipe.append_tasks(recipetask)
        if not recipe.tasks:
            raise BX(_('No Tasks! You can not have a recipe with no tasks!'))
        return recipe

    @cherrypy.expose
    @identity.require(identity.not_anonymous())
    def stop(self, job_id, stop_type, msg=None):
        """
        Set job status to Completed
        """
        try:
            job = Job.by_id(job_id)
        except InvalidRequestError:
            raise BX(_('Invalid job ID: %s' % job_id))
        if stop_type not in job.stop_types:
            raise BX(_('Invalid stop_type: %s, must be one of %s' %
                             (stop_type, job.stop_types)))
        kwargs = dict(msg = msg)
        return getattr(job,stop_type)(**kwargs)

    @expose(format='json')
    def to_xml(self, id):
        jobxml = Job.by_id(id).to_xml().toxml()
        return dict(xml=jobxml)

    
    @expose(template='bkr.server.templates.grid')
    @paginate('list',default_order='-id', limit=50, allow_limit_override=True)
    def index(self,*args,**kw): 
        return self.jobs(jobs=session.query(Job).join('status').join('owner').outerjoin('result'),*args,**kw)

    @identity.require(identity.not_anonymous()) 
    @expose(template='bkr.server.templates.grid')
    @paginate('list',default_order='-id', limit=50, allow_limit_override=True)
    def mine(self,*args,**kw): 
        return self.jobs(jobs=Job.mine(identity.current.user),action='./mine',*args,**kw)
 
    def jobs(self,jobs,action='.', *args, **kw): 
        jobs_return = self._jobs(jobs,**kw) 
        searchvalue = None
        search_options = {}
        if jobs_return:
            if 'jobs_found' in jobs_return:
                jobs = jobs_return['jobs_found']
            if 'searchvalue' in jobs_return:
                searchvalue = jobs_return['searchvalue']
            if 'simplesearch' in jobs_return:
                search_options['simplesearch'] = jobs_return['simplesearch']

        jobs_grid = myPaginateDataGrid(fields=[
		     widgets.PaginateDataGrid.Column(name='id', getter=lambda x:make_link(url = './%s' % x.id, text = x.t_id), title='ID', options=dict(sortable=True)),
		     widgets.PaginateDataGrid.Column(name='whiteboard', getter=lambda x:x.whiteboard, title='Whiteboard', options=dict(sortable=True)),
		     widgets.PaginateDataGrid.Column(name='owner.email_address', getter=lambda x:x.owner.email_address, title='Owner', options=dict(sortable=True)),
                     widgets.PaginateDataGrid.Column(name='progress', getter=lambda x: x.progress_bar, title='Progress', options=dict(sortable=False)),
		     widgets.PaginateDataGrid.Column(name='status.status', getter=lambda x:x.status, title='Status', options=dict(sortable=True)),
		     widgets.PaginateDataGrid.Column(name='result.result', getter=lambda x:x.result, title='Result', options=dict(sortable=True)),
		     widgets.PaginateDataGrid.Column(name='action', getter=lambda x:x.action_link, title='Action', options=dict(sortable=False)),
                    ])

        search_bar = SearchBar(name='jobsearch',
                           label=_(u'Job Search'),    
                           simplesearch_label = 'Lookup ID',
                           table = search_utility.Job.search.create_search_table(without=('Owner')),
<<<<<<< HEAD
                           search_controller=url("/get_search_options_job"),
                           quick_searches = [('Status-is-Queued','Queued'),('Status-is-Running','Running'),('Status-is-Completed','Completed')])
                            

        return dict(title="Jobs", grid=jobs_grid, list=jobs, search_bar=search_bar, action=action, options=search_options, searchvalue=searchvalue)
=======
                           search_controller=url("/get_search_options_job"), 
                           )
        return dict(title="Jobs", 
                    object_count = jobs.count(),
                    grid=jobs_grid, 
                    list=jobs, 
                    search_bar=search_bar, 
                    action=action, 
                    options=search_options, 
                    searchvalue=searchvalue)
>>>>>>> e677428f


    @identity.require(identity.not_anonymous())
    @expose()
    def really_cancel(self, id, msg=None):
        """
        Confirm cancel job
        """
        try:
            job = Job.by_id(id)
        except InvalidRequestError:
            flash(_(u"Invalid job id %s" % id))
            redirect(".")
        if not identity.current.user.is_admin() and job.owner != identity.current.user:
            flash(_(u"You don't have permission to cancel job id %s" % id))
            redirect(".")
        job.cancel(msg)
        flash(_(u"Successfully cancelled job %s" % id))
        redirect(".")

    @identity.require(identity.not_anonymous())
    @expose(template="bkr.server.templates.form")
    def cancel(self, id):
        """
        Confirm cancel job
        """
        try:
            job = Job.by_id(id)
        except InvalidRequestError:
            flash(_(u"Invalid job id %s" % id))
            redirect(".")
        if not identity.current.user.is_admin() and job.owner != identity.current.user:
            flash(_(u"You don't have permission to cancel job id %s" % id))
            redirect(".")
        return dict(
            title = 'Cancel Job %s' % id,
            form = self.cancel_form,
            action = './really_cancel',
            options = {},
            value = dict(id = job.id,
                         confirm = 'really cancel job %s?' % id),
        )

    @expose(template="bkr.server.templates.job") 
    def default(self, id): 
        try:
            job = Job.by_id(id)
        except InvalidRequestError:
            flash(_(u"Invalid job id %s" % id))
            redirect(".")
    
        recipe_set_history = [RecipeSetActivity.query().with_parent(elem,"activity") for elem in job.recipesets]
        recipe_set_data = []
        for query in recipe_set_history:
            for d in query: 
                recipe_set_data.append(d)   
 
        job_history_grid = widgets.DataGrid(fields= [
                               widgets.DataGrid.Column(name='recipeset', 
                                                               getter=lambda x: make_link(url='#RS_%s' % x.recipeset_id,text ='RS:%s' % x.recipeset_id), 
                                                               title='RecipeSet', options=dict(sortable=True)), 
                               widgets.DataGrid.Column(name='user', getter= lambda x: x.user, title='User', options=dict(sortable=True)), 
                               widgets.DataGrid.Column(name='created', title='Created', getter=lambda x: x.created, options = dict(sortable=True)),
                               widgets.DataGrid.Column(name='field', getter=lambda x: x.field_name, title='Field Name', options=dict(sortable=True)),
                               widgets.DataGrid.Column(name='action', getter=lambda x: x.action, title='Action', options=dict(sortable=True)),
                               widgets.DataGrid.Column(name='old_value', getter=lambda x: x.old_value, title='Old value', options=dict(sortable=True)),
                               widgets.DataGrid.Column(name='new_value', getter=lambda x: x.new_value, title='New value', options=dict(sortable=True)),])

        return dict(title   = 'Job',
                    user                 = identity.current.user,   #I think there is a TG var to use in the template so we dont need to pass this ?
                    priorities           = TaskPriority.query().all(),
                    priority_widget      = self.priority_widget, 
                    recipeset_widget     = self.recipeset_widget,
                    job_history          = recipe_set_data,
                    job_history_grid     = job_history_grid, 
                    recipe_widget        = self.recipe_widget,
                    recipe_tasks_widget  = self.recipe_tasks_widget,
                    job                  = job)
<|MERGE_RESOLUTION|>--- conflicted
+++ resolved
@@ -361,24 +361,18 @@
                            label=_(u'Job Search'),    
                            simplesearch_label = 'Lookup ID',
                            table = search_utility.Job.search.create_search_table(without=('Owner')),
-<<<<<<< HEAD
                            search_controller=url("/get_search_options_job"),
                            quick_searches = [('Status-is-Queued','Queued'),('Status-is-Running','Running'),('Status-is-Completed','Completed')])
                             
 
-        return dict(title="Jobs", grid=jobs_grid, list=jobs, search_bar=search_bar, action=action, options=search_options, searchvalue=searchvalue)
-=======
-                           search_controller=url("/get_search_options_job"), 
-                           )
-        return dict(title="Jobs", 
+        return dict(title="Jobs",
                     object_count = jobs.count(),
-                    grid=jobs_grid, 
-                    list=jobs, 
-                    search_bar=search_bar, 
-                    action=action, 
-                    options=search_options, 
+                    grid=jobs_grid,
+                    list=jobs,
+                    search_bar=search_bar,
+                    action=action,
+                    options=search_options,
                     searchvalue=searchvalue)
->>>>>>> e677428f
 
 
     @identity.require(identity.not_anonymous())
