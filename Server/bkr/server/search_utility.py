--- conflicted
+++ resolved
@@ -815,11 +815,7 @@
                             'Arch' : MyColumn(col_type='string', column=model.Arch.arch,
                                 relations=[model.Recipe.distro_tree, model.DistroTree.arch]),
                             'Distro' : MyColumn(col_type='string', column=model.Distro.name,
-<<<<<<< HEAD
                                 relations=[model.Recipe.distro_tree, model.DistroTree.distro]),
-=======
-                                relations=[model.Recipe.distro]),
->>>>>>> b09a4365
                             'Status' : MyColumn(col_type='string', column=model.Recipe.status),
                             'Result' : MyColumn(col_type='string', column=model.Recipe.result),
                          }
