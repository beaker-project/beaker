import model
import re
import random
import sqlalchemy
from sqlalchemy import or_, and_, not_
from sqlalchemy.sql import visitors
from turbogears.database import session

import logging
log = logging.getLogger(__name__)

class MyColumn(object):
    """
    MyColumn is a class to hold information about a mapped column, 
    such as the actual mapped column, the type, and a relation it may
    have to another mapped object

    It should be overridden by classes that will consistently use a 
    relation to another mapped object.
    """
    def __init__(self,relations=None,col_type=None,column = None,has_alias=False):        
        if type(col_type) != type(''):
            raise TypeError('col_type var passed to %s must be string' % self.__class__.__name__)
        
        if relations is not None:
            if type(relations) != type([]) and type(relations) != type(''):
                raise TypeError('relation var passed to %s must be of type list of string' % self.__class__.__name__)
        self._has_alias = has_alias
        self._column = column
        self._type = col_type
        self._relations = relations
        
    @property    
    def type(self):
        return self._type   
    
    @property
    def relations(self):
        return self._relations
    
    @property
    def column(self):
        return self._column

    @property
    def has_alias(self):
        return self._has_alias
    
class CpuColumn(MyColumn):
    """
    CpuColumn defines a relationship to system
    """
    def __init__(self,**kw):
        if not kw.has_key('relations'):
            kw['relations'] = 'cpu'
        super(CpuColumn,self).__init__(**kw)
        
class DeviceColumn(MyColumn):
    """
    DeviceColumn defines a relationship to system
    """
    def __init__(self,**kw):
        if not kw.has_key('relations'):
            kw['relations'] = 'devices'
        super(DeviceColumn,self).__init__(**kw)        
    
class KeyColumn(MyColumn):
    """
    KeyColumn defines a relationship to system for either a string or int 
    type key
    """
    def __init__(self,**kw):
        try:
            if type(kw['relations']) != type([]):
                raise TypeError('relations var passed to MyColumn must be a list')
        except KeyError, (error):
            log.error('No relations passed to KeyColumn')
        else:  
            self._column = None 
            if not kw.get('int_column'):      
                self._int_column = model.key_value_int_table.c.key_value
            if not kw.get('string_column'):
                self._string_column = model.key_value_string_table.c.key_value
                
            self._type = None
            self._relations = kw['relations']
            super(KeyColumn,self).__init__(col_type = '',**kw) #Fudging col_type as we've already got our int/string col  
            
    @property
    def int_column(self):
        return self._int_column
    
    @property
    def string_column(self):
        return self._string_column
    
    def set_column(self,val):
        self._column = val
        
    def set_type(self,val):
        self._type = val
        
class Modeller(object):
    """ 
    Modeller class provides methods relating to different datatypes and 
    operations available to those datatypes
    """ 
    def __init__(self):
        self.structure = {'string' : {'is' : lambda x,y: self.equals(x,y),
                                       'is not' : lambda x,y: self.not_equal(x,y),
                                       'contains' : lambda x,y: self.contains(x,y), },

                          'text' : {'is' : lambda x,y: self.equals(x,y),
                                        'is not' : lambda x,y: self.not_equal(x,y),
                                        'contains' : lambda x,y: self.contains(x,y), },
                                               
                          'integer' : {'is' : lambda x,y: self.equals(x,y), 
                                       'is not' : lambda x,y: self.not_equal(x,y),
                                       'less than' : lambda x,y: self.less_than(x,y),
                                       'greater than' : lambda x,y: self.greater_than(x,y), },
                             
                          'unicode' : {'is' : lambda x,y: self.equals(x,y),
                                       'is not' : lambda x,y: self.not_equal(x,y),
                                       'contains' : lambda x,y: self.contains(x,y), },
                          
                          'boolean' : {'is' : lambda x,y: self.bool_equals(x,y),
                                       'is not' : lambda x,y: self.bool_not_equal(x,y), },  
                          
                          'datetime' : {'before' : lambda x,y: self.less_than(x,y),
                                        'after'  : lambda x,y: self.greater_than(x,y),},

                          'generic' : {'is' : lambda x,y: self.equals(x,y) ,
                                       'is not': lambda x,y:  self.not_equal(x,y), },
                         } 
 
    def less_than(self,x,y):
        return x < y

    def greater_than(self,x,y):
        return x > y
 
    def bool_not_equal(self,x,y):
        bool_y = int(y)
        return x != bool_y

    def bool_equals(self,x,y): 
        bool_y = int(y) 
        return x == bool_y

    def not_equal(self,x,y): 
        wildcard_y = re.sub('\*','%',y)
        if wildcard_y != y: #looks like we found a wildcard
            return not_(x.like(wildcard_y))
        if not y:
            return and_(x != None,x != y)
        return or_(x != y, x == None)

    def equals(self,x,y):    
        wildcard_y = re.sub('\*','%',y)
        if wildcard_y != y: #looks like we found a wildcard
            return x.like(wildcard_y)
        if not y:
            return or_(x == None,x==y)
        return x == y

    def contains(self,x,y): 
        
        return x.like('%%%s%%' % y )
 
    def return_function(self,type,operator,loose_match=True):
        """
        return_function will return the particular python function to be applied to a type/operator combination 
        (i.e sqlalchemy.types.Integer and 'greater than')
        """
        try:
            op_dict = self.structure[type]   
        except KeyError, (error):
            if loose_match:
                op_dict = self.loose_type_match(type)            
            if not op_dict: 
                op_dict = self.structure['generic']
       
        return op_dict[operator]        

    def return_operators(self,field_type,loose_match=True): 
        # loose_match flag will specify if we should try and 'guess' what data type it is 
        # int,integer,num,number,numeric will match for an integer.
        # string, word match for sqlalchemy.types.string
        # bool,boolean will match for sqlalchemy.types.boolean
        operators = None
        field_type = field_type.lower()
        try:
            operators = self.structure[field_type] 
        except KeyError, (error):
            if loose_match: 
                operators = self.loose_type_match(field_type)    
            if operators is None:
                operators = self.structure['generic'] 
           
        return operators.keys() 
          
    def loose_type_match(self,field_type):
        type_lower = field_type.lower()
        int_pattern = '^int(?:eger)?$|^num(?:ber|eric)?$'  
        string_pattern = '^string$|^word$'          
        bool_pattern = '^bool(?:ean)?$'
        operators = None
        if re.match(int_pattern,type_lower):
            operators = self.structure['integer']
        elif re.match(string_pattern,type_lower):
            operators = self.structure['string']
        elif re.match(bool_pattern,type_lower):
            operators = self.structure['boolean']
        return operators
        
class Search:
    def append_results(self,value,column,operation,**kw): 
        pre = self.pre_operations(column,operation,value,**kw)
        cls_name = re.sub('Search','',self.__class__.__name__)
        cls = globals()[cls_name]  
        mycolumn = cls.searchable_columns.get(column)
        if mycolumn:
            self.do_joins(mycolumn)
        else:
            log.error('Error accessing %s attribute within %s.append_results' % (column,self.__class__.__name__))
       
        if pre['col_op_filter']:
            filter_func = pre['col_op_filter']
            filter_final = lambda: filter_func(mycolumn.column,value)
        else: 
            filter_final = self.return_standard_filter(mycolumn,operation,value)
        self.queri = self.queri.filter(filter_final())   

    def return_results(self): 
        return self.queri        

    def do_joins(self,mycolumn):
        if mycolumn.relations:
            try:    
                #This column has specified it needs a join, so let's add it to the all the joins
                #that are pertinent to this class. We do this so there is only one point where we add joins 
                #to the query
                #cls_ref.joins.add_join(col_string = str(column),join=mycolumn.join)
                relations = mycolumn.relations
                if type(relations) == type(''):
                    self.queri = self.queri.outerjoin(relations,aliased=True)    
                else:
                    for relation in relations:
                        if type(relation) == type([]):
                            self.queri = self.queri.outerjoin(relation,aliased=True) 
                        else:
                            self.queri = self.queri.outerjoin(relations,aliased=True)
                            break
            except TypeError, (error):
                log.error('Column %s has not specified joins validly:%s' % (column, error))                                                               

    def return_standard_filter(self,mycolumn,operation,value,loose_match=True): 
        col_type = mycolumn.type
        modeller = Modeller() 
        filter_func = modeller.return_function(col_type,operation,loose_match=True)   
        return lambda: filter_func(mycolumn.column,value)

    def pre_operations(self,column,operation,value,cls_ref=None,**kw):
        #First let's see if we have a column X operation specific filter
        #We will only need to use these filter by table column if the ones from Modeller are 
        #inadequate. 
        #If we are looking at the System class and column 'arch' with the 'is not' operation, it will try and get
        # System.arch_is_not_filter
        if cls_ref is None:          
            match_obj = re.search('^(.+)?Search$',self.__class__.__name__) 
            cls_ref = globals()[match_obj.group(1)]
            if cls_ref is None:
                raise BeakerException('No cls_ref passed in and class naming convetion did give valid class')
        results_dict = {}
        underscored_operation = re.sub(' ','_',operation) 
        column_match = re.match('^(.+)?/(.+)?$',column)
        try:
            if column_match.group():
                #if We are searchong on a searchable_column that is something like 'System/Name' 
                #and the 'is not' operation, it will look for the SystemName_is_not_filter method
                column_mod = '%s%s' % (column_match.group(1).capitalize(),column_match.group(2).capitalize()) 
        except AttributeError, (error):
            column_mod = column.lower()
         
        col_op_filter = getattr(cls_ref,'%s_%s_filter' % (column_mod,underscored_operation),None)
        results_dict.update({'col_op_filter':col_op_filter})         
        #At this point we can also call a custom function before we try to append our results
        
        col_op_pre = getattr(cls_ref,'%s_%s_pre' % (column_mod,underscored_operation),None)           
        if col_op_pre is not None:
            results_dict.update({'results_from_pre': col_op_pre(value,col=column,op = operation, **kw)})  
        return results_dict 
         
    @classmethod 
    def search_on(cls,field,cls_ref=None): 
        """
        search_on() takes the field name we will search by, and
        returns the operations suitable for the field type it represents
        """
        if cls_ref is None:          
            match_obj = re.search('^(.+)?Search$',cls.__name__) 
            cls_ref = globals()[match_obj.group(1)]
            if cls_ref is None:
                raise BeakerException('No cls_ref passed in and class naming convetion did give valid class')          
        try:
            field_type = cls_ref.get_field_type(field) 
            vals = None
            try:
                vals = cls_ref.search_values(field)
            except AttributeError:
                log.debug('Not using predefined search values for %s->%s' % (cls_ref.__name__,field))  
        except AttributeError, (error):
            log.error('Error accessing attribute within search_on: %s' % (error))
        else: 
            return dict(operators = cls_ref.search_operators(field_type), values=vals)

    @classmethod 
    def field_type(cls,field): 
       """ 
       Takes a field string (ie'Processor') and returns the type of the field
       """  
       match_obj = re.search('^(.+)?Search$',cls.__name__) 
       cls_ref = globals()[match_obj.group(1)]  
  
       field_type = cls_ref.get_field_type(field)  
       if field_type:
           return field_type
       else:
           log.debug('There was a problem in retrieving the field_type for the column %s' % field)
           return

    @classmethod
    def translate_name(cls,display_name):
        """ 
        translate_name() get's a reference to the class from it's display name 
        """
        try:
            class_ref = cls.class_external_mapping[display_name]
        except KeyError:
            log.error('Class %s does not have a mapping to display_name %s' % (cls.__name__,display_name))
            raise
        else:
           return class_ref

    @classmethod
    def split_class_field(cls,class_field):
        class_field_list = class_field.split('/')     
        display_name = class_field_list[0]
        field = class_field_list[1] 
        return (display_name,field)

    @classmethod
    def create_search_table(cls,cls_to_search): 
        searchable = cls_to_search.get_searchable()
        searchable.sort()
        return searchable    


class RecipeSearch(Search):
    search_table = []
    def __init__(self,recipe):
        self.queri = recipe

    @classmethod 
    def create_search_table(cls,*args,**kw):
        return Search.create_search_table(Recipe,*args,**kw)

class JobSearch(Search):
    search_table = []
    def __init__(self,job):
        self.queri = job

    @classmethod 
    def create_search_table(cls,*args,**kw):
        return Search.create_search_table(Job,*args,**kw)


class TaskSearch(Search):
    search_table = []
    def __init__(self,task):
        self.queri = task

<<<<<<< HEAD
    def append_results(self,value,column,operation,**kw):
        pre = self.pre_operations(column,operation,value,**kw)
        mycolumn = Job.searchable_columns.get(column) 
        if mycolumn:
            self.do_joins(mycolumn)
        else:
            log.error('Error accessing column %s attribute within %s.append_results' %(column,self.__class__.__name__))
            raise BeakerException('Unable to access column') 
           
        if pre['col_op_filter']:
            filter_func = pre['col_op_filter']
            filter_final = lambda: filter_func(mycolumn.column,value)
        else: 
            filter_final = self.return_standard_filter(mycolumn,operation,value)
        self.queri = self.queri.filter(filter_final()) 

=======
>>>>>>> 74c8b72c
    @classmethod 
    def create_search_table(cls,*args,**kw):
        return Search.create_search_table(Task,*args,**kw)


class ActivitySearch(Search):
    search_table = [] 
    def __init__(self,activity):
        self.queri = activity
   
    @classmethod 
    def create_search_table(cls,*args,**kw):
        return Search.create_search_table(Activity,*args,**kw)
      
class HistorySearch(Search):
    search_table = []
     
    def __init__(self,activity):
        self.queri = activity 
  
    @classmethod 
    def create_search_table(cls,*args,**kw):
        return Search.create_search_table(History,*args,**kw)
   
class SystemSearch(Search): 
    class_external_mapping = {}
    search_table = []
    column_table = [] 
    def __init__(self,systems=None):
        if systems:
            self.queri = systems
        else:
            self.queri = session.query(model.System)
       
        self.system_columns_desc = []
        self.extra_columns_desc = []
  
    def __getitem__(self,key):
        pass
 
    def get_column_descriptions(self):
        return [self.system_columns_desc,self.extra_columns_desc]

    def append_results(self,cls_ref,value,column,operation,**kw):  
        """ 
        append_results() will take a value, column and operation from the search field,
        as well as the class of which the search pertains to, and will append the join
        and the filter needed to return the correct results.   
        """     
        #First let's see if we have a column X operation specific filter
        #We will only need to use these filter by table column if the ones from Modeller are 
        #inadequate. 
        #If we are looking at the System class and column 'arch' with the 'is not' operation, it will try and get
        # System.arch_is_not_filter
        underscored_operation = re.sub(' ','_',operation)
        col_op_filter = getattr(cls_ref,'%s_%s_filter' % (column.lower(),underscored_operation),None)
         
        #At this point we can also call a custom function before we try to append our results
        
        col_op_pre = getattr(cls_ref,'%s_%s_pre' % (column.lower(),underscored_operation),None) 
                   
        if col_op_pre is not None:
            results_from_pre = col_op_pre(value,col=column,op = operation, **kw)
        else:
            results_from_pre = None
        
        mycolumn = cls_ref.searchable_columns.get(column)  
        if mycolumn:
            try: 
                self.__do_join(cls_ref,mycolumn=mycolumn,results_from_pre = results_from_pre)             
            except TypeError, (error):
                log.error(error)
        else:       
            log.error('Error accessing attribute within append_results')
        
        modeller = Modeller()          
        if col_op_filter:
            filter_func = col_op_filter   
            filter_final = lambda: filter_func(mycolumn.column,value)
            #If you want to pass custom args to your custom filter, here is where you do it
            if kw.get('keyvalue'): 
                filter_final = lambda: filter_func(mycolumn.column,value,key_name = kw['keyvalue'])   
        else:
            #using just the regular filter operations from Modeller
            try: 
                col_type = mycolumn.type
            except AttributeError, (error):     
                log.error('Error accessing attribute type within append_results: %s' % (error))
                   
            modeller = Modeller()  
            filter_func = modeller.return_function(col_type,operation,loose_match=True)   
            filter_final = lambda: filter_func(mycolumn.column,value)

        self.queri = self.queri.filter(filter_final())


    def __do_join(self,cls_ref,col_name=None,mycolumn=None,results_from_pre=None,id=None): 
            if not mycolumn and not col_name:
                raise ValueError('Need to specify either a myColumn type or column name') 
            if not mycolumn:
                 mycolumn = cls_ref.searchable_columns.get(col_name)   
                 if not mycolumn:
                     log.error('Error accessing column %s in class %s' % (col_name,cls_ref.__name__))  
             
            if cls_ref is Key:    
                if results_from_pre == 'string':
                    mycolumn.set_column(mycolumn.string_column)
                    mycolumn.set_type('string')
                elif results_from_pre == 'int':
                    mycolumn.set_column(mycolumn.int_column)
                    mycolumn.set_type('int')
                else:
                    log.error('Expecting the string value \'string\' or \'int\' to be returned from col_op_pre function when searching on Key/Value');       
            if mycolumn.relations: 
                #This column has specified it needs a join, so let's add it to the all the joins
                #that are pertinent to this class. We do this so there is only one point where we add joins 
                #to the query
                #cls_ref.joins.add_join(col_string = str(column),join=mycolumn.join)
                system_relations = mycolumn.relations
                is_alias = mycolumn.has_alias
                if type(system_relations) == type(''):
                    if id is not None:
                        self.queri = self.queri.outerjoin(system_relations,aliased=is_alias,id=id)    
                    self.queri = self.queri.outerjoin(system_relations,aliased=is_alias)    
                else:    
                    for relations in system_relations:
                        if type(relations) == type([]):
                            if id is not None: 
  				self.queri = self.queri.outerjoin(relations,aliased=is_alias,id=id)    
                            self.queri = self.queri.outerjoin(relations,aliased=False)    
                        else:
                            if id is not None: 
                                self.queri = self.queri.outerjoin(system_relations,aliased=is_alias,id=id)
                            self.queri = self.queri.outerjoin(system_relations,aliased=is_alias)
                            break     
                         
    def add_columns_desc(self,result_columns): 
        if result_columns is not None:
            for elem in result_columns: 
                (display_name,col) = self.split_class_field(elem) 
                cls_ref = self.translate_name(display_name)  
                col_ref = cls_ref.searchable_columns[col].column
                #If they are System columns we won't need to explicitly add them to the query, as they are already returned in the System query  
                if cls_ref is System:     
                    self.system_columns_desc.append(elem)
                    continue
                elif col_ref is not None: 
                    self.extra_columns_desc.append(elem)
                    self.adding_columns = True 
                    rand_id = random.random()
                    self.__do_join(cls_ref,col_name=col,id=rand_id)
                    self.queri = self.queri.add_column(col_ref,id=rand_id)         
 
    def return_results(self): 
        return self.queri        

    @classmethod
    def create_column_table(cls,options): 
        return cls._create_table(options,cls.column_table)        

    @classmethod
    def create_search_table(cls,options): 
        return cls._create_table(options,cls.search_table) 
   
    @classmethod
    def _create_table(cls,options,lookup_table):  
        """
        create_table will set and return the class' attribute with
        a list of searchable 'combinations'.
        These 'combinations' merely represent a table and a column.
        An example of a table entry may be 'CPU/Vendor' or 'System/Name'
        """
        #Clear the table if it's already been created
        if lookup_table != None:
           lookup_table = []       
        for i in options:
            for obj,v in i.iteritems():
                display_name = cls.create_mapping(obj)
                for rule,v1 in v.iteritems():  
                    searchable = obj.get_searchable()
                    if rule == 'all':
                        for item in searchable: 
                            lookup_table.append('%s/%s' % (display_name,item))  
                    if rule == 'exclude': 
                        for item in searchable: 
                            if v1.count(item) < 1:
                                lookup_table.append('%s/%s' % (display_name,item))  
                    if rule == 'include':
                        for item in searchable:
                            if v1.count(item) > 1:
                                 lookup_table.append('%s/%s' % (display_name,item))  

        lookup_table.sort()
        return lookup_table

        for obj in searchable_objs: 

            display_name = cls.create_mapping(obj)
            #Now let's actually build the search table
            searchable =  obj.get_searchable() 
            
            for item in searchable:    
                 cls.search_table.append('%s/%s' % (display_name,item))  

    @classmethod
    def create_mapping(cls,obj):
        display_name = getattr(obj,'display_name',None)
        if display_name != None:
            display_name = obj.display_name
                  
            #If the display name is already mapped to this class
            if cls.class_external_mapping.has_key(display_name) and cls.class_external_mapping.get(display_name) is obj: 
                #this class is already mapped, all good
                pass 
            elif cls.class_external_mapping.has_key(display_name) and cls.class_external_mapping.get(display_name) is not obj:                   
                log.debug("Display name %s is already in use. Will try and use %s as display name for class %s" % (display_name, obj.__name__,obj.__name__))
                display_name = obj.__name__             
        else:
            display_name = obj.__name__
              
        #We have our final display name, if it still exists in the mapping
        #there isn't much we can do, and we don't want to overwrite it. 
        if cls.class_external_mapping.has_key(display_name) and cls.class_external_mapping.get(display_name) is not obj: 
            log.error("Display name %s cannot be set for %s" % (display_name,obj.__name__))               
        else: 
            cls.class_external_mapping[display_name] = obj
        return display_name

    @classmethod 
    def field_type(cls,class_field): 
       """ 
       Takes a class/field string (ie'CPU/Processor') and returns the type of the field
       """
       returned_class_field = cls.split_class_field(class_field) 
       display_name = returned_class_field[0]
       field = returned_class_field[1]        
      
       class_ref = cls.translate_name(display_name)
       field_type = class_ref.get_field_type(field)  
       
       if field_type:
           return field_type
       else:
           log.debug('There was a problem in retrieving the field_type for the column %s' % field)
           return

    @classmethod
    def search_on_keyvalue(cls,key_name):
        """   
        search_on_keyvalue() takes a key_name and returns the operations suitable for the 
        field type it represents
        """
        row = model.Key.by_name(key_name) 
        if row.numeric == 1:
            field_type = 'Numeric'
        elif row.numeric == 0:
            field_type = 'String'        
        else:
            log.error('Cannot determine type for %s, defaulting to generic' % key_name)
            field_type = 'generic'

        return Key.search_operators(field_type,loose_match=True)
        
             
    @classmethod 
    def search_on(cls,class_field): 
        """
        search_on() takes a combination of class name and field name (i.e 'Cpu/vendor') and
        returns the operations suitable for the field type it represents
        """ 
        returned_class_field = cls.split_class_field(class_field) 
        display_name = returned_class_field[0]
        field = returned_class_field[1]        
        class_ref = cls.translate_name(display_name)
        
        try:
            field_type = class_ref.get_field_type(field) 
            vals = None
            try:
                vals = class_ref.search_values(field)
            except AttributeError:
                log.debug('Not using predefined search values for %s->%s' % (class_ref.__name__,field))  
        except AttributeError, (error):
            log.error('Error accessing attribute within search_on: %s' % (error))
        else:
            return dict(operators = class_ref.search_operators(field_type), values = vals)

class SystemObject:
    @classmethod
    def get_field_type(cls,field):
        mycolumn = cls.searchable_columns.get(field)
        if mycolumn:
            try:
                field_type = mycolumn.type 
                return field_type
            except AttributeError, (error):
                log.error('No type specified for %s in searchable_columns:%s' % (field,error))
        else:
            log.error('Column %s is not a mapped column nor is it part of searchable_columns' % field)
                    
    @classmethod
    def search_values(cls,col):  
       if cls.search_values_dict.has_key(col):
           return cls.search_values_dict[col]
       
    @classmethod
    def get_searchable(cls):
        """
        get_searchable will return the description of how the calling class can be searched by returning a list
        of fields that can be searched after any field filtering has
        been applied
        """
        try:           
            return [k for (k,v) in cls.searchable_columns.iteritems()]
        except AttributeError,(e):
            log.debug('Unable to access searchable_columns of class %s' % cls.__name__)
            return []
    
    @classmethod
    def search_operators(cls,field):
        """
        search_operators returns a list of the different types of searches that can be done on a given field.
        It relies on the Modeller class, which stores these relationships.
        """             
        m = Modeller() 
    
        try: 
            return m.return_operators(field)
        except KeyError, (e): 
            log.error('Failed to find search_type by index %s, got error: %s' % (index_type,e))
            
class System(SystemObject): 
    search = SystemSearch
    search_table = []
    searchable_columns = {'Vendor'    : MyColumn(column=model.System.vendor,col_type='string'),
                          'Name'      : MyColumn(column=model.System.fqdn,col_type='string'),
                          'Lender'    : MyColumn(column=model.System.lender,col_type='string'),
                          'Location'  : MyColumn(column=model.System.location, col_type='string'),
                          'Model'     : MyColumn(column=model.System.model,col_type='string'),
                          'Memory'    : MyColumn(column=model.System.memory,col_type='numeric'),
                          'User'      : MyColumn(column=model.User.user_name, col_type='string',has_alias=True, relations='user'),
                          'Owner'     : MyColumn(column=model.User.user_name, col_type='string',has_alias=True, relations='owner'),
                          'Status'    : MyColumn(column=model.SystemStatus.status, col_type='string', relations='status'),
                          'Arch'      : MyColumn(column=model.Arch.arch, col_type='string', relations='arch'),
                          'Type'      : MyColumn(column=model.SystemType.type, col_type='string', relations='type'),
                          'PowerType' : MyColumn(column=model.PowerType.name, col_type='string', relations=['power','power_type'])
                         }  
    search_values_dict = {'Status' : lambda: model.SystemStatus.get_all_status_name(),
                          'Type' : lambda: model.SystemType.get_all_type_names() }   
    
    @classmethod
    def arch_is_not_filter(cls,col,val):
        """
        arch_is_not_filter is a function dynamically called from append_results.
        It serves to provide a table column operation specific method of filtering results of System/Arch
        """       
        if not val: 
           return or_(col != None, col != val) 
        else:
            #If anyone knows of a better way to do this, by all means...
            query = model.System.query().filter(model.System.arch.any(model.Arch.arch == val))       
          
        ids = [r.id for r in query]  
        return not_(model.system_table.c.id.in_(ids)) 
           
    @classmethod
    def search_values(cls,col):  
       if cls.search_values_dict.has_key(col):
           return cls.search_values_dict[col]() 

class Recipe(SystemObject):
    search = RecipeSearch
    searchable_columns = {
                            'Id' : MyColumn(col_type='numeric', column=model.Recipe.id),
                            'Whiteboard' : MyColumn(col_type='string', column=model.Recipe.whiteboard),
                            'System' : MyColumn(col_type='string', column=model.System.fqdn, relations='system'),
                            'Arch' : MyColumn(col_type='string', column=model.Arch.arch, relations=['distro', 'arch']),
                            'Distro' : MyColumn(col_type='string', column=model.Distro.name, relations='distro'),
                            'Status' : MyColumn(col_type='string', column=model.TaskStatus.status, relations='status'),
                            'Result' : MyColumn(col_type='string', column=model.TaskResult.result, relations='result'),
                         }

    search_values_dict = {'Status' : model.TaskStatus.get_all_status(),
                          'Result' : model.TaskResult.get_all_results()}
    

class Task(SystemObject):
    search = TaskSearch
    searchable_columns = {
                          'Name' : MyColumn(col_type='string', column=model.Task.name),
                          'Description' : MyColumn(col_type='string', column=model.Task.description),
                          'Version' : MyColumn(col_type='string', column=model.Task.version),
                         }

       
class Activity(SystemObject):
    search = ActivitySearch    
    searchable_columns = { 
                           'User' : MyColumn(col_type='string', column=model.User.user_name, relations='user'),
                           'Via' : MyColumn(col_type='string', column=model.Activity.service),
                           'System/Name' : MyColumn(col_type='string', column=model.System.fqdn, relations='object'), 
                           'Property': MyColumn(col_type='string', column=model.Activity.field_name),
                           'Action' : MyColumn(col_type='string', column=model.Activity.action),
                           'Old Value' : MyColumn(col_type='string', column=model.Activity.old_value),
                           'New Value' : MyColumn(col_type='string', column=model.Activity.new_value),
                         }  

    @classmethod
    def SystemArch_is_not_filter(cls,col,val):
        """
        SystemArch_is_not_filter provides a custom filter for the System/Arch search.
        """
        if not val: 
           return or_(col != None, col != val) 
        else: 
            query = model.SystemActivity.query().join(['object','arch']).filter(model.Arch.arch == val)          
        ids = [r.id for r in query]  
        return not_(model.activity_table.c.id.in_(ids)) 
        

class History(SystemObject): 
    search = HistorySearch
    searchable_columns = {
                          'User' : MyColumn(col_type='string', column=model.User.user_name,relations='user'),
                          'Service' : MyColumn(col_type='string', column=model.Activity.service),
                          'Field Name' : MyColumn(col_type='string', column=model.Activity.field_name),
                          'Action' : MyColumn(col_type='string', column=model.Activity.action),
                          'Old Value' : MyColumn(col_type='string', column=model.Activity.old_value),
                          'New Value' : MyColumn(col_type='string', column=model.Activity.new_value) 
                         }  
       
class Key(SystemObject):
    searchable_columns = {'Value': KeyColumn(relations=[['key_values_int','key'],['key_values_string','key']])}
    
    @classmethod
    def search_operators(cls,type,loose_match=None):
        m = Modeller() 
        operators = m.return_operators(type,loose_match)    
        return operators
     
    @classmethod
    def value_pre(cls,value,**kw): 
        if not kw.get('keyvalue'):
            raise Exception, 'value_pre needs a keyvalue. keyvalue not found' 
        result = model.Key.by_name(kw['keyvalue']) 
        int_table = result.numeric
        key_id = result.id
        if int_table == 1:
            return 'int'    
        elif int_table == 0:
            return 'string'
        else:
            log.error('Unexpected result %s from value_pre in class %s' % (int_table,cls.__name__))
             
    @classmethod
    def value_is_pre(cls,value,**kw): 
       return cls.value_pre(value,**kw)

    @classmethod
    def value_is_not_pre(cls,value,**kw):
        return cls.value_pre(value,**kw)
 
    @classmethod
    def value_less_than_pre(cls,value,**kw):
        return cls.value_pre(value,**kw)

    @classmethod
    def value_greater_than_pre(cls,value,**kw):
        return cls.value_pre(value,**kw)
    
    @classmethod
    def value_contains_pre(cls,value,**kw):
        return cls.value_pre(value,**kw)
    
    @classmethod
    def value_greater_than_filter(cls,col,val,key_name):
        result = model.Key.by_name(key_name) 
        int_table = result.numeric
        key_id = result.id
        return and_(model.Key_Value_Int.key_value > val, model.Key_Value_Int.key_id == key_id)

    @classmethod
    def value_contains_filter(cls, col, val, key_name):
        result = model.Key.by_name(key_name) 
        key_id = result.id
        return and_(model.Key_Value_String.key_value.like('%%%s%%' % val),model.Key_Value_String.key_id == key_id) 
        
    @classmethod
    def value_is_filter(cls,col,val,key_name):
        result = model.Key.by_name(key_name) 
        int_table = result.numeric
        key_id = result.id
       
        if int_table == 1:
            if not val:
                return and_(or_(model.Key_Value_Int.key_value == val,model.Key_Value_Int.key_value == None),or_(model.Key_Value_Int.key_id == key_id,model.Key_Value_Int.key_id == None))    
            else:
                return and_(model.Key_Value_Int.key_value == val,model.Key_Value_Int.key_id == key_id)
        elif int_table == 0:
            if not val:
                return and_(or_(model.Key_Value_String.key_value == val,model.Key_Value_String.key_value == None),or_(model.Key_Value_String.key_id == key_id,model.Key_Value_String.key_id == None))
            else:
                 return and_(model.Key_Value_String.key_value == val,model.Key_Value_String.key_id == key_id) 

    @classmethod
    def value_is_not_filter(cls,col,val,key_name):
        result = model.Key.by_name(key_name)
        int_table = result.numeric
        key_id = result.id
       
        if int_table == 1:
            if val:
                return and_(or_(model.Key_Value_Int.key_value != val,model.Key_Value_Int.key_value == None), or_(model.Key_Value_Int.key_id == key_id,model.Key_Value_Int.key_id == None))
            else:
                return and_(model.Key_Value_Int.key_value != val, model.Key_Value_Int.key_id == key_id)
        elif int_table == 0:
            if val:
                return and_(or_(model.Key_Value_String.key_value != val,model.Key_Value_String.key_value == None), or_(model.Key_Value_String.key_id == key_id, model.Key_Value_String.key_id == None))         
            else:
                return and_(model.Key_Value_String.key_value != val, model.Key_Value_String.key_id == key_id)

class Job(SystemObject):
    search = JobSearch
    display_name='Job'
    searchable_columns = {
                           'Id' : MyColumn(col_type='numeric',column=model.Job.id), 
                           'Owner' : MyColumn(col_type='string',column=model.User.email_address, relations='owner'),
                           'Status' : MyColumn(col_type='string', column=model.TaskStatus.status, relations='status'),
                           'Result' : MyColumn(col_type='string',column=model.TaskResult.result, relations='result'),
                           'Whiteboard' : MyColumn(col_type='string', column=model.Job.whiteboard)

                         }

    search_values_dict = {'Status' : model.TaskStatus.get_all_status(),
                          'Result' : model.TaskResult.get_all_results()}
                         
            
class Cpu(SystemObject):      
    display_name = 'CPU'   
    search_values_dict = { 'Hyper' : ['True','False'] }
    searchable_columns = {
                          'Vendor'      : CpuColumn(col_type='string', column = model.Cpu.vendor),
                          'Processors'  : CpuColumn(col_type='numeric',column = model.Cpu.processors),
                          'Hyper'       : CpuColumn(col_type='boolean',column = model.Cpu.hyper),
                          'Cores'       : CpuColumn(col_type='numeric',column = model.Cpu.cores),
                          'Sockets'     : CpuColumn(col_type='numeric',column = model.Cpu.sockets),
                          'Model'       : CpuColumn(col_type='numeric',column = model.Cpu.model),
                          'ModelName'   : CpuColumn(col_type='string',column = model.Cpu.model_name),
                          'Family'      : CpuColumn(col_type='numeric',column = model.Cpu.family),
                          'Stepping'    : CpuColumn(col_type='numeric',column = model.Cpu.stepping),
                          'Speed'       : CpuColumn(col_type='numeric',column = model.Cpu.speed),
                          'Flags'       : CpuColumn(col_type='string',column = model.CpuFlag.flag, relations=['cpu','flags']) 
                         }  

    @classmethod
    def flags_is_not_filter(cls,col,val,**kw):
        """
        flags_is_not_filter is a function dynamically called from append_results.
        It serves to provide a table column operation specific method of filtering results of CPU/Flags
        """       
        if not val:
            return col != val
        else:
            query = model.Cpu.query().filter(model.Cpu.flags.any(model.CpuFlag.flag == val))
            ids = [r.id for r in query]
            return or_(not_(model.cpu_table.c.id.in_(ids)), col == None) 
         
class Device(SystemObject):
    display_name = 'Devices'
    searchable_columns = {'Description' : DeviceColumn(col_type='string', column=model.Device.description),
                          'Vendor_id' : DeviceColumn(col_type='string', column=model.Device.vendor_id),
                          'Device_id' : DeviceColumn(col_type='string', column=model.Device.device_id),
                          'Driver' : DeviceColumn(col_type='string', column=model.Device.driver)  } 
      
    @classmethod
    def driver_is_not_filter(cls,col,val):
        if not val:
            return or_(col != None, col != val)
        else:
            query = model.System.query().filter(model.System.devices.any(model.Device.driver == val))
    
        ids = [r.id for r in query]  
        return not_(model.system_table.c.id.in_(ids))   <|MERGE_RESOLUTION|>--- conflicted
+++ resolved
@@ -380,25 +380,6 @@
     def __init__(self,task):
         self.queri = task
 
-<<<<<<< HEAD
-    def append_results(self,value,column,operation,**kw):
-        pre = self.pre_operations(column,operation,value,**kw)
-        mycolumn = Job.searchable_columns.get(column) 
-        if mycolumn:
-            self.do_joins(mycolumn)
-        else:
-            log.error('Error accessing column %s attribute within %s.append_results' %(column,self.__class__.__name__))
-            raise BeakerException('Unable to access column') 
-           
-        if pre['col_op_filter']:
-            filter_func = pre['col_op_filter']
-            filter_final = lambda: filter_func(mycolumn.column,value)
-        else: 
-            filter_final = self.return_standard_filter(mycolumn,operation,value)
-        self.queri = self.queri.filter(filter_final()) 
-
-=======
->>>>>>> 74c8b72c
     @classmethod 
     def create_search_table(cls,*args,**kw):
         return Search.create_search_table(Task,*args,**kw)
