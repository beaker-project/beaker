--- conflicted
+++ resolved
@@ -768,21 +768,7 @@
                           'Distro' : MyColumn(col_type='string', column=model.OSMajor.osmajor,relations=['excluded_osmajor','osmajor']),
                          }
 
-<<<<<<< HEAD
-class Distro(SystemObject):
-    search = DistroSearch
-    search_values_dict = { 'Virt' : ['True','False'] }
-    searchable_columns = {
-                            'Name' : MyColumn(col_type='string',column=model.Distro.name),
-                            'InstallName' : MyColumn(col_type='string',column=model.Distro.install_name),
-                            'OSMajor' : MyColumn(col_type='string',column=model.OSMajor.osmajor,relations=['osversion','osmajor']),
-                            'Arch' : MyColumn(col_type='string',column=model.Arch.arch,relations='arch'),
-                            'Virt' : MyColumn(col_type='boolean',column=model.Distro.virt),
-                            'Method' : MyColumn(col_type='string',column=model.Distro.method),
-                            'Breed' : MyColumn(col_type='string',column=model.Distro.breed),
-                         }
-
-=======
+
     @classmethod
     def distro_is_filter(cls,x,y): 
         queri = model.Task.query().outerjoin(['excluded_osmajor','osmajor'])
@@ -877,7 +863,20 @@
         queri = model.Task.query().outerjoin(['excluded_arch','arch']).filter(model.Arch.arch.like('%%%s%%' % val))
         ids = [r.id for r in queri]
         return not_(model.Task.id.in_(ids))
->>>>>>> 7cf58458
+
+class Distro(SystemObject):
+    search = DistroSearch
+    search_values_dict = { 'Virt' : ['True','False'] }
+    searchable_columns = {
+                            'Name' : MyColumn(col_type='string',column=model.Distro.name),
+                            'InstallName' : MyColumn(col_type='string',column=model.Distro.install_name),
+                            'OSMajor' : MyColumn(col_type='string',column=model.OSMajor.osmajor,relations=['osversion','osmajor']),
+                            'Arch' : MyColumn(col_type='string',column=model.Arch.arch,relations='arch'),
+                            'Virt' : MyColumn(col_type='boolean',column=model.Distro.virt),
+                            'Method' : MyColumn(col_type='string',column=model.Distro.method),
+                            'Breed' : MyColumn(col_type='string',column=model.Distro.breed),
+                         }
+
        
 class Activity(SystemObject):
     search = ActivitySearch    
