--- conflicted
+++ resolved
@@ -297,12 +297,8 @@
             tasks = tasks.join(RecipeTask.recipe, Recipe.distro_tree, DistroTree.distro)\
                     .filter(Distro.name.like('%%%s%%' % kw.get('distro')))
         if kw.get('arch_id'):
-<<<<<<< HEAD
             tasks = tasks.join(RecipeTask.recipe, Recipe.distro_tree, DistroTree.arch)\
                     .filter(Arch.id == kw.get('arch_id'))
-=======
-            tasks = tasks.join(['recipe','distro','arch']).filter(Arch.id==kw.get('arch_id'))
->>>>>>> b09a4365
         if kw.get('status'):
             tasks = tasks.filter(RecipeTask.status == kw['status'])
         if kw.get('result'):
