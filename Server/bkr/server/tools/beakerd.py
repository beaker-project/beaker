--- conflicted
+++ resolved
@@ -479,21 +479,12 @@
                                                      recipe.ks_appends,
                                                      wait=True)
                     recipe.system.activity.append(
-<<<<<<< HEAD
-                         SystemActivity(recipe.recipeset.job.owner,
-                                        'Scheduler',
-                                        'Provision',
-                                        'Distro',
-                                        '',
-                                        '%s' % recipe.distro))
-=======
                          SystemActivity(recipe.recipeset.job.owner, 
                                         u'Scheduler',
                                         u'Provision',
                                         u'Distro',
                                         u'',
                                         unicode(recipe.distro)))
->>>>>>> a1976f64
                 except CobblerTaskFailedException, e:
                     log.error('Cobbler task failed for recipe %s: %s' % (recipe.id, e))
                     old_status = recipe.system.status
