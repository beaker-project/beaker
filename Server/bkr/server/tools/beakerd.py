--- conflicted
+++ resolved
@@ -252,7 +252,6 @@
 
 def dead_recipes(*args):
     recipes = Recipe.query\
-<<<<<<< HEAD
                     .outerjoin(Recipe.distro_tree)\
                     .filter(
                          or_(
@@ -262,17 +261,6 @@
                          and_(Recipe.status==TaskStatus.queued,
                               not_(DistroTree.lab_controller_assocs.any()),
                              ),
-=======
-                    .outerjoin(Recipe.distro)\
-                    .filter(
-                         or_(
-                          and_(Recipe.status==TaskStatus.queued,
-                               not_(Recipe.systems.any()),
-                              ),
-                          and_(Recipe.status==TaskStatus.queued,
-                               not_(Distro.lab_controller_assocs.any()),
-                              )
->>>>>>> b09a4365
                             )
                            )
 
@@ -496,127 +484,6 @@
     log.debug("Exiting scheduled_recipes routine")
     return True
 
-<<<<<<< HEAD
-=======
-
-COMMAND_TIMEOUT = 600
-def running_commands(*args):
-    commands = CommandActivity.query\
-                              .filter(CommandActivity.status==CommandStatus.running)\
-                              .order_by(CommandActivity.updated.asc())
-    if not commands.count():
-        return False
-    log.debug('Entering running_commands routine')
-    for cmd_id, in commands.values(CommandActivity.id):
-        session.begin()
-        cmd = CommandActivity.query.get(cmd_id)
-        if not cmd:
-            log.error('Command %s get() failed. Deleted?', cmd_id)
-        else:
-            try:
-                for line in cmd.system.remote.get_event_log(cmd.task_id).split('\n'):
-                    if line.find("### TASK COMPLETE ###") != -1:
-                        log.info('Power %s command (%s) completed on machine: %s', cmd.action, cmd.id, cmd.system)
-                        cmd.status = CommandStatus.completed
-                        cmd.log_to_system_history()
-                        break
-                    if line.find("### TASK FAILED ###") != -1:
-                        log.error('Cobbler power task %s (command %s) failed for machine: %s', cmd.task_id, cmd.id, cmd.system)
-                        cmd.status = CommandStatus.failed
-                        cmd.new_value = u'Cobbler task failed'
-                        if cmd.system.status == SystemStatus.automated:
-                            cmd.system.mark_broken(reason='Cobbler power task failed')
-                        cmd.log_to_system_history()
-                        break
-                if (cmd.status == CommandStatus.running) and \
-                   (datetime.utcnow() >= cmd.updated + timedelta(seconds=COMMAND_TIMEOUT)):
-                        log.error('Cobbler power task %s (command %s) timed out on machine: %s', cmd.task_id, cmd.id, cmd.system)
-                        cmd.status = CommandStatus.aborted
-                        cmd.new_value = u'Timeout of %s seconds exceeded' % COMMAND_TIMEOUT
-                        cmd.log_to_system_history()
-            except ProtocolError, err:
-                log.warning('Error (%s) querying power command (%s) for %s, will retry: %s', err.errcode, cmd.id, cmd.system, err.errmsg)
-            except socket.error, err:
-                log.warning('Socket error (%s) querying power command (%s) for %s, will retry: %s', err.errno, cmd.id, cmd.system, err.strerror)
-            except Exception, msg:
-                log.error('Cobbler power exception processing command %s for machine %s: %s', cmd.id, cmd.system, msg)
-                cmd.status = CommandStatus.failed
-                cmd.new_value = unicode(msg)
-                cmd.log_to_system_history()
-        session.commit()
-        session.close()
-    log.debug('Exiting running_commands routine')
-    return True
-
-def queued_commands(*args):
-    # The following throttle code was put in place in an attempt to
-    # keep cobblerd from falling over.
-    #
-    # Integer value stating max number of commands running
-    MAX_RUNNING_COMMANDS = config.get("beaker.MAX_RUNNING_COMMANDS", 0)
-    commands = CommandActivity.query\
-                              .filter(CommandActivity.status==CommandStatus.queued)\
-                              .order_by(CommandActivity.created.asc())
-    if not commands.count():
-        return
-    # Throttle total number of Running commands if set.
-    if MAX_RUNNING_COMMANDS != 0:
-        running_commands = CommandActivity.query\
-                         .filter(CommandActivity.status==CommandStatus.running)
-        if running_commands.count() >= MAX_RUNNING_COMMANDS:
-            log.debug('Throttling Commands: %s >= %s', running_commands.count(),
-                                                       MAX_RUNNING_COMMANDS)
-            return
-        # limit is an int between 1 and MAX_RUNNING_COMMANDS
-        limit = MAX_RUNNING_COMMANDS - running_commands.count()
-        commands = commands.limit(limit > 0 and limit or 1)
-    log.debug('Entering queued_commands routine')
-    for cmd_id, in commands.values(CommandActivity.id):
-        with session.begin():
-            cmd = CommandActivity.query.get(cmd_id)
-            log.debug("cmd=%s" % cmd)
-            # if get() is given an invalid id it will return None.
-            # I'm not sure how this would happen since id came from the above
-            # query, maybe a race condition?
-            if not cmd:
-                log.error('Command %s get() failed. Deleted?', cmd_id)
-                continue
-            # Skip queued commands if something is already running on that system
-            if CommandActivity.query.filter(and_(CommandActivity.status==CommandStatus.running,
-                                                   CommandActivity.system==cmd.system))\
-                                    .count():
-                log.info('Skipping power %s (command %s), command already running on machine: %s',
-                         cmd.action, cmd.id, cmd.system)
-                continue
-            if not cmd.system.lab_controller or not cmd.system.power:
-                log.error('Command %s aborted, power control not available for machine: %s',
-                          cmd.id, cmd.system)
-                cmd.status = CommandStatus.aborted
-                cmd.new_value = u'Power control unavailable'
-                cmd.log_to_system_history()
-            else:
-                try:
-                    log.info('Executing power %s command (%s) on machine: %s',
-                             cmd.action, cmd.id, cmd.system)
-                    cmd.task_id = cmd.system.remote.power(cmd.action)
-                    cmd.updated = datetime.utcnow()
-                    cmd.status = CommandStatus.running
-                except ProtocolError, err:
-                    log.warning('Error (%s) submitting power command (%s) for %s, will retry: %s',
-                                err.errcode, cmd.id, cmd.system, err.errmsg)
-                except socket.error, err:
-                    log.warning('Socket error (%s) submitting power command (%s) for %s, will retry: %s',
-                                err.errno, cmd.id, cmd.system, err.strerror)
-                except Exception, msg:
-                    log.error('Cobbler power exception submitting \'%s\' command (%s) for machine %s: %s',
-                              cmd.action, cmd.id, cmd.system, msg)
-                    cmd.new_value = unicode(msg)
-                    cmd.status = CommandStatus.failed
-                    cmd.log_to_system_history()
-    log.debug('Exiting queued_commands routine')
-    return
-
->>>>>>> b09a4365
 # These functions are run in separate threads, so we want to log any uncaught 
 # exceptions instead of letting them be written to stderr and lost to the ether
 
@@ -633,17 +500,6 @@
         if not processed_recipesets():
             event.wait()
     log.debug("processed recipesets thread exiting")
-<<<<<<< HEAD
-=======
-
-@log_traceback(log)
-def command_queue_loop(*args, **kwargs):
-    while running:
-        running_commands()
-        queued_commands()
-        event.wait()
-    log.debug("command queue thread exiting")
->>>>>>> b09a4365
 
 @log_traceback(log)
 def main_recipes_loop(*args, **kwargs):
@@ -662,7 +518,9 @@
     if config.get('beaker.qpid_enabled') is True: 
        bb = ServerBeakerBus()
        bb.run()
-<<<<<<< HEAD
+
+    beakerd_threads = set(["new_recipes", "processed_recipesets",\
+                           "main_recipes"])
 
     log.debug("starting new recipes thread")
     new_recipes_thread = threading.Thread(target=new_recipes_loop,
@@ -685,42 +543,8 @@
     try:
         while True:
             time.sleep(20)
-            if threading.active_count() != 4:
-=======
-
-    beakerd_threads = set(["new_recipes", "processed_recipesets",\
-                           "command_queue", "main_recipes"])
-
-    log.debug("starting new recipes thread")
-    new_recipes_thread = threading.Thread(target=new_recipes_loop,
-                                          name="new_recipes")
-    new_recipes_thread.daemon = True
-    new_recipes_thread.start()
-
-    log.debug("starting processed_recipes thread")
-    processed_recipesets_thread = threading.Thread(target=processed_recipesets_loop,
-                                                   name="processed_recipesets")
-    processed_recipesets_thread.daemon = True
-    processed_recipesets_thread.start()
-
-    log.debug("starting power commands thread")
-    command_queue_thread = threading.Thread(target=command_queue_loop,
-                                            name="command_queue")
-    command_queue_thread.daemon = True
-    command_queue_thread.start()
-
-    log.debug("starting main recipes thread")
-    main_recipes_thread = threading.Thread(target=main_recipes_loop,
-                                           name="main_recipes")
-    main_recipes_thread.daemon = True
-    main_recipes_thread.start()
-
-    try:
-        while True:
-            time.sleep(20)
             running_threads = set([t.name for t in threading.enumerate()])
             if not running_threads.issuperset(beakerd_threads):
->>>>>>> b09a4365
                 log.critical("a thread has died, shutting down")
                 rc = 1
                 running = False
