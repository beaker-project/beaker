--- conflicted
+++ resolved
@@ -551,25 +551,7 @@
     # </recipe>
     user = recipe.recipeset.job.owner
     if True: #FIXME if pools are defined add them here in the order requested.
-<<<<<<< HEAD
         systems = System.scheduler_ordering(user, query=systems)
-    if recipe.recipeset.lab_controller:
-        # First recipe of a recipeSet determines the lab_controller
-        systems = systems.filter(
-                     System.lab_controller==recipe.recipeset.lab_controller
-                              )
-=======
-        # Order by:
-        #   System Owner
-        #   System group
-        #   Single procesor bare metal system
-        systems = systems.order_by(
-            case([(System.owner==user, 1),
-                (and_(System.owner!=user, System.group_assocs != None), 1)],
-                else_=3),
-                and_(System.hypervisor == None, Cpu.processors == 1))
-
->>>>>>> f7489314
     if recipe.autopick_random:
         system = systems[random.randrange(0,systems.count())]
     else:
