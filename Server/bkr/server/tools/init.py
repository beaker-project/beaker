--- conflicted
+++ resolved
@@ -20,13 +20,8 @@
 from sqlalchemy.orm.exc import NoResultFound
 from bkr.log import log_to_stream, log_to_syslog
 from bkr.server.model import (User, Group, Permission, Hypervisor, KernelType,
-<<<<<<< HEAD
         Arch, PowerType, Key, RetentionTag, ConfigItem, UserGroup)
-from bkr.server.util import load_config_or_exit
-=======
-        Arch, PowerType, Key, Response, RetentionTag, ConfigItem, UserGroup)
 from bkr.server.util import load_config_or_exit, log_traceback
->>>>>>> b19cadc6
 from turbogears.database import session
 from os.path import dirname, exists, join
 from os import getcwd
