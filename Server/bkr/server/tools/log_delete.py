--- conflicted
+++ resolved
@@ -31,20 +31,10 @@
 
 
 
-<<<<<<< HEAD
-def log_delete(verb=False, dry=False, config=None):
-    from bkr.server.util import load_config
-    load_config(config)
-    job_logs = Job.expired_logs()
-    # The only way to override default HTTPRedirectHandler
-    # is to pass it into build_opener(). Appending does not work
-    opener= u2.build_opener(RedirectHandler()) 
-=======
 def log_delete(verb=False, dry=False):
     # The only way to override default HTTPRedirectHandler
     # is to pass it into build_opener(). Appending does not work
     opener = u2.build_opener(RedirectHandler())
->>>>>>> c24a721f
     opener.add_handler(HTTPKerberosAuthHandler())
     opener.add_handler(DavDeleteErrorHandler())
     if dry:
