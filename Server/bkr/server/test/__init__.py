--- conflicted
+++ resolved
@@ -20,11 +20,7 @@
 import logging
 from turbogears import update_config
 from turbogears.database import session
-<<<<<<< HEAD
-=======
 import turbomail.adapters.tg1
-from bkr.server.util import load_config
->>>>>>> abaf3b13
 from bkr.server.test import data_setup
 
 log = logging.getLogger(__name__)
