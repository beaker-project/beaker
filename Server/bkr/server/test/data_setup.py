# Beaker
#
# Copyright (C) 2010 rmancy@redhat.com
#
# This program is free software; you can redistribute it and/or modify
# it under the terms of the GNU General Public License as published by
# the Free Software Foundation; either version 2 of the License, or
# (at your option) any later version.
#
# This program is distributed in the hope that it will be useful,
# but WITHOUT ANY WARRANTY; without even the implied warranty of
# MERCHANTABILITY or FITNESS FOR A PARTICULAR PURPOSE.  See the
# GNU General Public License for more details.
#
# You should have received a copy of the GNU General Public License
# along with this program; if not, write to the Free Software
# Foundation, Inc., 59 Temple Place, Suite 330, Boston, MA  02111-1307  USA

import logging
import re
import time
import datetime
import sqlalchemy
import turbogears.config, turbogears.database
from bkr.server.model import LabController, User, Group, Distro, Breed, Arch, \
        OSMajor, OSVersion, SystemActivity, Task, MachineRecipe, System, \
        SystemType, SystemStatus, Recipe, RecipeTask, RecipeTaskResult, \
        Device, TaskResult, TaskStatus, Job, RecipeSet, TaskPriority, \
<<<<<<< HEAD
        LabControllerDistro, Power, PowerType, TaskExcludeArch, TaskExcludeOSMajor, \
        Permission
=======
        LabControllerDistro, Power, PowerType, RetentionTag,Product,TaskExcludeArch, TaskExcludeOSMajor

>>>>>>> d1edfc87

log = logging.getLogger(__name__)

ADMIN_USER = u'admin'
ADMIN_PASSWORD = u'testing'
ADMIN_EMAIL_ADDRESS = u'admin@example.com'

def setup_model(override=True):
    from bkr.server.tools.init import init_db
    engine = turbogears.database.get_engine()
    db_name = engine.url.database
    connection = engine.connect()
    if override:
        log.info('Dropping database %s', db_name)
        connection.execute('DROP DATABASE IF EXISTS %s' % db_name)
    log.info('Creating database %s', db_name)
    connection.execute('CREATE DATABASE %s' % db_name)
    connection.invalidate() # can't reuse this one
    del connection
    log.info('Initialising model')
    init_db(user_name=ADMIN_USER, password=ADMIN_PASSWORD,
            user_email_address=ADMIN_EMAIL_ADDRESS)
    Product(name='the_product')

def create_labcontroller(fqdn=None):
    if fqdn is None:
        fqdn=u'lab-devel.rhts.eng.bos.redhat.com'
    try:
        lc = LabController.by_name(fqdn)  
    except sqlalchemy.exceptions.InvalidRequestError, e: #Doesn't exist ?
        if e.args[0] == 'No rows returned for one()':
            lc = LabController.lazy_create(fqdn=fqdn)
            return lc
        else:
            raise
    log.debug('labcontroller %s already exists' % fqdn)
    return lc

def create_user(user_name=None, password=None, display_name=None,
        email_address=None):
    if user_name is None:
        user_name = u'user%d' % int(time.time() * 100000)
    if display_name is None:
        display_name = user_name
    if email_address is None:
        email_address = u'%s@example.com' % user_name
    user = User(user_name=user_name, display_name=display_name,
            email_address=email_address)
    if password:
        user.password = password
    log.debug('Created user %r', user)
    return user

def add_system_lab_controller(system,lc): 
    system.lab_controller = lc

def create_group(permissions=None):
    # tg_group.group_name column is VARCHAR(16)
    group = Group(group_name=u'group%s' % str(int(time.time() * 1000))[-11:])
    if permissions:
        group.permissions.extend(Permission.by_name(name) for name in permissions)
    return group

def add_user_to_group(user,group):
    user.groups.append(group)

def add_group_to_system(system,group):
    system.groups.append(group)

def create_distro(name=u'DAN6-Server-U9', breed=u'Dan',
        osmajor=u'DansAwesomeLinuxServer6', osminor=u'9',
        arch=u'i386', method=u'http', virt=False, tags=None):
    install_name = u'%s-%d_%s-%s' % (name, int(time.time() * 1000), method, arch)
    distro = Distro(install_name=install_name)
    distro.name = name
    distro.method = method
    distro.breed = Breed.lazy_create(breed=breed)
    distro.virt = virt
    if tags:
        distro.tags.extend(tags)
    osmajor = OSMajor.lazy_create(osmajor=osmajor)
    try:
        distro.osversion = OSVersion.by_name(osmajor, osminor)
    except sqlalchemy.exceptions.InvalidRequestError:
        distro.osversion = OSVersion(osmajor, osminor, arches=[])
    distro.arch = Arch.by_name(arch)
    # make it available in all lab controllers
    for lc in LabController.query():
        distro.lab_controller_assocs.append(LabControllerDistro(lab_controller=lc))
    log.debug('Created distro %r', distro)
    return distro

def create_system(arch=u'i386', type=u'Machine', status=u'Automated',
        owner=None, fqdn=None, shared=False, **kw):
    if owner is None:
        owner = create_user()
    if fqdn is None:
        fqdn = u'system%d.testdata' % int(time.time() * 1000)
    if System.query().filter(System.fqdn == fqdn).count():
        raise ValueError('Attempted to create duplicate system %s' % fqdn)
    system = System(fqdn=fqdn,type=SystemType.by_name(type), owner=owner, 
                status=SystemStatus.by_name(status), **kw)
    system.shared = shared
    system.arch.append(Arch.by_name(arch))
    configure_system_power(system)
    log.debug('Created system %r', system)
    return system

def configure_system_power(system, power_type=u'ilo', address=None,
        user=None, password=None, power_id=None):
    if address is None:
        address = u'%s_power_address' % system.fqdn
    if user is None:
        user = u'%s_power_user' % system.fqdn
    if password is None:
        password = u'%s_power_password' % system.fqdn
    if power_id is None:
        power_id = '%d' % int(time.time() * 1000)
    system.power = Power(power_type=PowerType.by_name(power_type),
            power_address=address, power_id=power_id,
            power_user=user, power_passwd=password)

def create_system_activity(user=None, **kw):
    if not user:
        user = create_user()
    activity = SystemActivity(user, 'WEBUI', 'Changed', 'Loaned To', 'random_%d' % int(time.time() * 1000) , '%s' % user)
    return activity

def create_task(name=None, exclude_arch=[],exclude_osmajor=[]):
    if name is None:
        name = u'/distribution/test_task_%d' % int(time.time() * 1000)
    task = Task.lazy_create(name=name)
    if exclude_arch:
       [TaskExcludeArch(arch_id=Arch.by_name(arch).id, task_id=task.id) for arch in exclude_arch]
    if exclude_osmajor:
        for osmajor in exclude_osmajor:
            distro = create_distro(osmajor=osmajor) 
            TaskExcludeOSMajor(task_id=task.id, osmajor_id=distro.osversion.osmajor.id)
        
    return task

def create_recipe(system=None, distro=None, task_name=u'/distribution/reservesys',
        whiteboard=None):
    recipe = MachineRecipe(ttasks=1, system=system, whiteboard=whiteboard,
            distro=distro or Distro.query()[0])
    recipe._distro_requires=u'<distroRequires><and><distro_arch value="i386"  \
            op="="></distro_arch><distro_variant value="Workstation" op="="> \
            </distro_variant><distro_family value="RedHatEnterpriseLinux6" op="="> \
            </distro_family> </and><distro_virt value="" op="="></distro_virt> \
            </distroRequires>'
    recipe.append_tasks(RecipeTask(task=create_task(name=task_name)))
    return recipe

def create_job_for_recipes(recipes, owner=None, whiteboard=None, cc=None):
    if owner is None:
        owner = create_user()
    if whiteboard is None:
        whiteboard = u'job %d' % int(time.time() * 1000)
    job = Job(whiteboard=whiteboard, ttasks=1, owner=owner,retention_tag = RetentionTag.get_default())
    if cc is not None:
        job.cc = cc
    recipe_set = RecipeSet(ttasks=sum(r.ttasks for r in recipes),
            priority=TaskPriority.default_priority())
    recipe_set.recipes.extend(recipes)
    job.recipesets.append(recipe_set)
    log.debug('Created %s', job.t_id)
    return job

def create_job(owner=None, cc=None, distro=None,
        task_name=u'/distribution/reservesys', whiteboard=None,
        recipe_whiteboard=None, **kwargs):
    recipe = create_recipe(distro=distro, task_name=task_name,
            whiteboard=recipe_whiteboard)
    return create_job_for_recipes([recipe], owner=owner,
            whiteboard=whiteboard, cc=cc)

def create_completed_job(**kwargs):
    job = create_job(**kwargs)
    mark_job_complete(job, **kwargs)
    return job

def mark_job_complete(job, result=u'Pass', system=None, **kwargs):
    for recipe in job.all_recipes:
        if system is None:
            recipe.system = create_system(arch=recipe.arch)
        else:
            recipe.system = system
        for recipe_task in recipe.tasks:
            recipe_task.status = TaskStatus.by_name(u'Running')
        recipe.update_status()
        for recipe_task in recipe.tasks:
            rtr = RecipeTaskResult(recipetask=recipe_task,
                    result=TaskResult.by_name(result))
            recipe_task.status = TaskStatus.by_name(u'Completed')
            recipe_task.results.append(rtr)
        recipe.update_status()
    log.debug('Marked %s as complete with result %s', job.t_id, result)

def create_device(**kw):
    device = Device(**kw)<|MERGE_RESOLUTION|>--- conflicted
+++ resolved
@@ -26,13 +26,8 @@
         OSMajor, OSVersion, SystemActivity, Task, MachineRecipe, System, \
         SystemType, SystemStatus, Recipe, RecipeTask, RecipeTaskResult, \
         Device, TaskResult, TaskStatus, Job, RecipeSet, TaskPriority, \
-<<<<<<< HEAD
         LabControllerDistro, Power, PowerType, TaskExcludeArch, TaskExcludeOSMajor, \
-        Permission
-=======
-        LabControllerDistro, Power, PowerType, RetentionTag,Product,TaskExcludeArch, TaskExcludeOSMajor
-
->>>>>>> d1edfc87
+        Permission, RetentionTag, Product
 
 log = logging.getLogger(__name__)
 
