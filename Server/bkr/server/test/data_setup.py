# Beaker
#
# Copyright (C) 2010 rmancy@redhat.com
#
# This program is free software; you can redistribute it and/or modify
# it under the terms of the GNU General Public License as published by
# the Free Software Foundation; either version 2 of the License, or
# (at your option) any later version.
#
# This program is distributed in the hope that it will be useful,
# but WITHOUT ANY WARRANTY; without even the implied warranty of
# MERCHANTABILITY or FITNESS FOR A PARTICULAR PURPOSE.  See the
# GNU General Public License for more details.
#
# You should have received a copy of the GNU General Public License
# along with this program; if not, write to the Free Software
# Foundation, Inc., 59 Temple Place, Suite 330, Boston, MA  02111-1307  USA

import logging
import re
import time
import datetime
import sqlalchemy
import turbogears.config, turbogears.database
from bkr.server.model import LabController, User, Group, Distro, Breed, Arch, \
        OSMajor, OSVersion, SystemActivity, Task, MachineRecipe, System, \
        SystemType, SystemStatus, Recipe, RecipeTask, RecipeTaskResult, \
        Device, TaskResult, TaskStatus, Job, RecipeSet, TaskPriority, \
        LabControllerDistro

log = logging.getLogger(__name__)

ADMIN_USER = u'admin'
ADMIN_PASSWORD = u'testing'

def setup_model(override=True):
    from bkr.server.tools.init import init_db
    engine = turbogears.database.get_engine()
    db_name = engine.url.database
    connection = engine.connect()
    if override:
        log.info('Dropping database %s', db_name)
        connection.execute('DROP DATABASE IF EXISTS %s' % db_name)
    log.info('Creating database %s', db_name)
    connection.execute('CREATE DATABASE %s' % db_name)
    connection.invalidate() # can't reuse this one
    del connection
    log.info('Initialising model')
    init_db(user_name=ADMIN_USER, password=ADMIN_PASSWORD)

def create_labcontroller(fqdn=None):
    if fqdn is None:
        fqdn=u'lab-devel.rhts.eng.bos.redhat.com'
    try:
        lc = LabController.by_name(fqdn)  
    except sqlalchemy.exceptions.InvalidRequestError, e: #Doesn't exist ?
        if e.args[0] == 'No rows returned for one()':
            lc = LabController(fqdn=fqdn)
            return lc
        else:
            raise
    log.debug('labcontroller %s already exists' % fqdn)
    return lc

def create_user(user_name=None, password=None, display_name=None):
    if user_name is None:
        user_name = u'user%d' % int(time.time() * 1000)
    if display_name is None:
        display_name = user_name
    user = User(user_name=user_name, display_name=display_name,
            email_address=u'%s@example.com' % user_name)
    if password:
        user.password = password
    log.debug('Created user %r', user)
    return user

def add_system_lab_controller(system,lc): 
    system.lab_controller = lc

def create_group():
    # tg_group.group_name column is VARCHAR(16)
    group = Group(group_name=u'group%s' % str(int(time.time() * 1000))[-11:])
    return group

def add_user_to_group(user,group):
    user.groups.append(group)

def add_group_to_system(system,group):
    system.groups.append(group)

def create_distro(name=u'DAN6-Server-U9', breed=u'Dan',
        osmajor=u'DansAwesomeLinuxServer6', osminor=u'9',
        arch=u'i386', method=u'http', virt=False, tags=None):
    install_name = u'%s-%d_%s-%s' % (name, int(time.time() * 1000), method, arch)
    distro = Distro(install_name=install_name)
    distro.name = name
    distro.method = method
    distro.breed = Breed.lazy_create(breed=breed)
    distro.virt = virt
    if tags:
        distro.tags.extend(tags)
    osmajor = OSMajor.lazy_create(osmajor=osmajor)
    try:
        distro.osversion = OSVersion.by_name(osmajor, osminor)
    except sqlalchemy.exceptions.InvalidRequestError:
        distro.osversion = OSVersion(osmajor, osminor, arches=[])
    distro.arch = Arch.by_name(arch)
    # make it available in all lab controllers
    for lc in LabController.query():
        distro.lab_controller_assocs.append(LabControllerDistro(lab_controller=lc))
    log.debug('Created distro %r', distro)
    return distro

def create_system(arch=u'i386', type=u'Machine', status=u'Automated',
        owner=None, fqdn=None, **kw):
    if owner is None:
        owner = create_user()
    if fqdn is None:
        fqdn = u'system%d.testdata' % int(time.time() * 1000)
    system = System(fqdn=fqdn,type=SystemType.by_name(type), owner=owner, 
                status=SystemStatus.by_name(status), **kw)
    system.arch.append(Arch.by_name(arch))
    log.debug('Created system %r', system)
    return system

def create_system_activity(user=None, **kw):
    if not user:
        user = create_user()
    activity = SystemActivity(user, 'WEBUI', 'Changed', 'Loaned To', 'random_%d' % int(time.time() * 1000) , '%s' % user)
    return activity

def create_task(name=None):
    if name is None:
        name = u'/distribution/test_task_%d' % int(time.time() * 1000)
    task = Task.lazy_create(name=name)
    return task

def create_recipe(system=None, distro=None, task_name=u'/distribution/reservesys',
        whiteboard=None):
    recipe = MachineRecipe(ttasks=1, system=system, whiteboard=whiteboard,
            distro=distro or Distro.query()[0])
    recipe._distro_requires=u'<distroRequires><and><distro_arch value="i386"  \
            op="="></distro_arch><distro_variant value="Workstation" op="="> \
            </distro_variant><distro_family value="RedHatEnterpriseLinux6" op="="> \
            </distro_family> </and><distro_virt value="" op="="></distro_virt> \
            </distroRequires>'
    recipe.append_tasks(RecipeTask(task=create_task(name=task_name)))
    return recipe

<<<<<<< HEAD
def create_job_for_recipes(recipes, owner=None, whiteboard=None):
    if owner is None:
        owner = create_user()
    if whiteboard is None:
        whiteboard = u'job %d' % int(time.time() * 1000)
    job = Job(whiteboard=whiteboard, ttasks=1, owner=owner)
=======
def create_job_for_recipes(recipes, owner=None, cc=None):
    if owner is None:
        owner = create_user()
    job = Job(whiteboard=u'job %d' % int(time.time() * 1000), ttasks=1,
            owner=owner)
    if cc is not None:
        job.cc = cc
>>>>>>> abaf3b13
    recipe_set = RecipeSet(ttasks=sum(r.ttasks for r in recipes),
            priority=TaskPriority.default_priority())
    recipe_set.recipes.extend(recipes)
    job.recipesets.append(recipe_set)
    log.debug('Created %s', job.t_id)
    return job

<<<<<<< HEAD
def create_job(owner=None, distro=None, task_name=u'/distribution/reservesys',
        whiteboard=None, recipe_whiteboard=None):
    recipe = create_recipe(distro=distro, task_name=task_name,
            whiteboard=recipe_whiteboard)
    return create_job_for_recipes([recipe], owner=owner, whiteboard=whiteboard)
=======
def create_job(owner=None, cc=None, distro=None,
        task_name=u'/distribution/reservesys', **kwargs):
    recipe = create_recipe(distro=distro, task_name=task_name)
    return create_job_for_recipes([recipe], owner=owner, cc=cc)
>>>>>>> abaf3b13

def create_completed_job(**kwargs):
    job = create_job(**kwargs)
    mark_job_complete(job, **kwargs)
    return job

def mark_job_complete(job, result=u'Pass', system=None, **kwargs):
    for recipe in job.all_recipes:
        if system is None:
            recipe.system = create_system(arch=recipe.arch)
        else:
            recipe.system = system
        for recipe_task in recipe.tasks:
            recipe_task.status = TaskStatus.by_name(u'Running')
        recipe.update_status()
        for recipe_task in recipe.tasks:
            rtr = RecipeTaskResult(recipetask=recipe_task,
                    result=TaskResult.by_name(result))
            recipe_task.status = TaskStatus.by_name(u'Completed')
            recipe_task.results.append(rtr)
        recipe.update_status()
    log.debug('Marked %s as complete with result %s', job.t_id, result)

def create_device(**kw):
    device = Device(**kw)<|MERGE_RESOLUTION|>--- conflicted
+++ resolved
@@ -147,22 +147,14 @@
     recipe.append_tasks(RecipeTask(task=create_task(name=task_name)))
     return recipe
 
-<<<<<<< HEAD
-def create_job_for_recipes(recipes, owner=None, whiteboard=None):
+def create_job_for_recipes(recipes, owner=None, whiteboard=None, cc=None):
     if owner is None:
         owner = create_user()
     if whiteboard is None:
         whiteboard = u'job %d' % int(time.time() * 1000)
     job = Job(whiteboard=whiteboard, ttasks=1, owner=owner)
-=======
-def create_job_for_recipes(recipes, owner=None, cc=None):
-    if owner is None:
-        owner = create_user()
-    job = Job(whiteboard=u'job %d' % int(time.time() * 1000), ttasks=1,
-            owner=owner)
     if cc is not None:
         job.cc = cc
->>>>>>> abaf3b13
     recipe_set = RecipeSet(ttasks=sum(r.ttasks for r in recipes),
             priority=TaskPriority.default_priority())
     recipe_set.recipes.extend(recipes)
@@ -170,18 +162,13 @@
     log.debug('Created %s', job.t_id)
     return job
 
-<<<<<<< HEAD
-def create_job(owner=None, distro=None, task_name=u'/distribution/reservesys',
-        whiteboard=None, recipe_whiteboard=None):
+def create_job(owner=None, cc=None, distro=None,
+        task_name=u'/distribution/reservesys', whiteboard=None,
+        recipe_whiteboard=None, **kwargs):
     recipe = create_recipe(distro=distro, task_name=task_name,
             whiteboard=recipe_whiteboard)
-    return create_job_for_recipes([recipe], owner=owner, whiteboard=whiteboard)
-=======
-def create_job(owner=None, cc=None, distro=None,
-        task_name=u'/distribution/reservesys', **kwargs):
-    recipe = create_recipe(distro=distro, task_name=task_name)
-    return create_job_for_recipes([recipe], owner=owner, cc=cc)
->>>>>>> abaf3b13
+    return create_job_for_recipes([recipe], owner=owner,
+            whiteboard=whiteboard, cc=cc)
 
 def create_completed_job(**kwargs):
     job = create_job(**kwargs)
