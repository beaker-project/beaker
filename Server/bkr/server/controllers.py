from turbogears.database import session
from turbogears import controllers, expose, flash, widgets, validate, error_handler, validators, redirect, paginate, url
from model import *
from turbogears import identity, redirect, config
import search_utility as su
import bkr
import bkr.server.stdvars
from bkr.server.power import PowerTypes
from bkr.server.keytypes import KeyTypes
from bkr.server.CSV_import_export import CSV
from bkr.server.group import Groups
from bkr.server.tag import Tags
from bkr.server.osversion import OSVersions
from bkr.server.distro_family import DistroFamily
from bkr.server.labcontroller import LabControllers
from bkr.server.user import Users
from bkr.server.distro import Distros
from bkr.server.activity import Activities
from bkr.server.reports import Reports
from bkr.server.job_matrix import JobMatrix
from bkr.server.reserve_workflow import ReserveWorkflow
from bkr.server.retention_tags import RetentionTag as RetentionTagController
from bkr.server.watchdog import Watchdogs
from bkr.server.widgets import myPaginateDataGrid
from bkr.server.widgets import PowerTypeForm
from bkr.server.widgets import PowerForm
from bkr.server.widgets import LabInfoForm
from bkr.server.widgets import PowerActionForm
from bkr.server.widgets import ReportProblemForm
from bkr.server.widgets import SystemDetails
from bkr.server.widgets import SystemHistory
from bkr.server.widgets import SystemExclude
from bkr.server.widgets import SystemKeys
from bkr.server.widgets import SystemNotes
from bkr.server.widgets import SystemGroups
from bkr.server.widgets import SystemInstallOptions
from bkr.server.widgets import SystemProvision
from bkr.server.widgets import SearchBar, SystemForm
from bkr.server.widgets import SystemArches
from bkr.server.widgets import TaskSearchForm
from bkr.server.authentication import Auth
from bkr.server.xmlrpccontroller import RPCRoot
from bkr.server.cobbler_utils import hash_to_string
from bkr.server.jobs import Jobs
from bkr.server.recipes import Recipes
from bkr.server.recipesets import RecipeSets
from bkr.server.tasks import Tasks
from bkr.server.task_actions import TaskActions
from bkr.server.controller_utilities import Utility, SystemSaveForm, SearchOptions, SystemTab
from cherrypy import request, response
from cherrypy.lib.cptools import serve_file
from tg_expanding_form_widget.tg_expanding_form_widget import ExpandingForm
from bkr.server.needpropertyxml import *
from bkr.server.helpers import *
from bkr.server.tools.init import dummy
from bkr.server import mail
from decimal import Decimal
from bexceptions import *
import bkr.server.recipes
import random

from kid import Element
import cherrypy
import md5
import re
import string
import pkg_resources

# for debugging
import sys

# from bkr.server import json
import logging
log = logging.getLogger("bkr.server.controllers")
import breadcrumbs
from datetime import datetime


class Netboot:
    # For XMLRPC methods in this class.
    exposed = True

    # path for Legacy RHTS
    @cherrypy.expose
    def system_return(self, *args):
        return Root().system_return(*args)

    @cherrypy.expose
    def commandBoot(self, commands):
        """
        NetBoot Compat layer for old RHTS Scheduler
        """
        repos = []
        bootargs = None
        kickstart = None
        packages = []
        runtest_url = None
        testrepo = None
        hostname = None
        distro_name = None
        partitions = None
        SETENV = re.compile(r'SetEnvironmentVar\s+([^\s]+)\s+"*([^"]+)')
        BOOTARGS = re.compile(r'BootArgs\s+(.*)')
        KICKSTART = re.compile(r'Kickstart\s+(.*)')
        ADDREPO = re.compile(r'AddRepo\s+([^\s]+)')
        TESTREPO = re.compile(r'TestRepo\s+([^\s]+)')
        INSTALLPACKAGE = re.compile(r'InstallPackage\s+([^\s]+)')
        KICKPART = re.compile(r'KickPart\s+([^\s]+)')

        for command in commands.split('\n'):
            if SETENV.match(command):
                if SETENV.match(command).group(1) == "RESULT_SERVER":
                    rhts_server = SETENV.match(command).group(2)
                if SETENV.match(command).group(1) == "RECIPEID":
                    recipeid = SETENV.match(command).group(2)
                if SETENV.match(command).group(1) == "RUNTEST_URL":
                    runtest_url = SETENV.match(command).group(2)
                if SETENV.match(command).group(1) == "HOSTNAME":
                    hostname = SETENV.match(command).group(2)
                if SETENV.match(command).group(1) == "INSTALL_NAME":
                    distro_name = SETENV.match(command).group(2)
            if KICKPART.match(command):
                partitions = KICKPART.match(command).group(1)
            if INSTALLPACKAGE.match(command):
                packages.append(INSTALLPACKAGE.match(command).group(1))
            if BOOTARGS.match(command):
                bootargs = BOOTARGS.match(command).group(1)
            if KICKSTART.match(command):
                kickstart = string.join(KICKSTART.match(command).group(1).split("RHTSNEWLINE"), "\n")
            if ADDREPO.match(command):
                repos.append(ADDREPO.match(command).group(1))
            if TESTREPO.match(command):
                testrepo = TESTREPO.match(command).group(1)
            
        ks_meta = "rhts_server=%s testrepo=%s recipeid=%s packages=%s" % (rhts_server, testrepo, recipeid, string.join(packages,":"))
        if config.get('test_password'):
            ks_meta = '%s password=%s' % (ks_meta, config.get('test_password'))
        if runtest_url:
            ks_meta = "%s runtest_url=%s" % (ks_meta, runtest_url)
        if repos:
            ks_meta = "%s customrepos=%s" % (ks_meta, string.join(repos,"|"))
        if partitions:
            ks_meta = "%s partitions=%s" % (ks_meta, partitions)
        if distro_name:
            distro = Distro.by_install_name(distro_name)
        else:
            raise BX(_("distro not defined"))
        if hostname:
            system = System.query().filter(System.fqdn == hostname).one()
            system.activity.append(SystemActivity(system.user, 'VIA %s' % None, 'Reserved', 'User', "", "%s" % system.user))
            system.action_auto_provision(distro, 
                                         ks_meta, 
                                         bootargs, 
                                         None, 
                                         kickstart)
            system.activity.append(SystemActivity(system.user, 'VIA %s' % None, 'Provision', 'Distro', "", "Success: %s" % distro.install_name))
        else:
            raise BX(_("hostname not defined"))
        return 0

class Arches:
    @expose(format='json')
    def by_name(self,name):
        name = name.lower()
        search = Arch.list_by_name(name)
        arches = [match.arch for match in search]
        return dict(arches=arches)

class Devices:

    @expose(template='bkr.server.templates.grid')
    @paginate('list',default_order='fqdn',limit=10,max_limit=None)
    def view(self, id):
        device = session.query(Device).get(id)
        systems = System.all(identity.current.user).join('devices').filter_by(id=id).distinct()
        device_grid = myPaginateDataGrid(fields=[
                        ('System', lambda x: make_link("/view/%s" % x.fqdn, x.fqdn)),
                        ('Description', lambda x: device.description),
                       ])
        return dict(title="", 
                    grid = device_grid, 
                    search_bar=None,
                    object_count = systems.count(),
                    list = systems)

    @expose(template='bkr.server.templates.grid')
    @paginate('list',default_order='description',limit=50,max_limit=None)
    def default(self, *args, **kw):
        args = list(args)
        if len(args) == 1:
            devices = session.query(Device).join('device_class').filter_by(device_class=args[0])
                
        if len(args) != 1:
            devices = session.query(Device).join('device_class')
        devices_grid = myPaginateDataGrid(fields=[
                        widgets.PaginateDataGrid.Column(name='description', getter=lambda x: make_link("/devices/view/%s" % x.id, x.description), title='Description', options=dict(sortable=True)),
                        widgets.PaginateDataGrid.Column(name='device_class.device_class', getter=lambda x: x.device_class, title='Type', options=dict(sortable=True)),
                        widgets.PaginateDataGrid.Column(name='bus', getter=lambda x: x.bus, title='Bus', options=dict(sortable=True)),
                        widgets.PaginateDataGrid.Column(name='driver', getter=lambda x: x.driver, title='Driver', options=dict(sortable=True)),
                        widgets.PaginateDataGrid.Column(name='vendor_id', getter=lambda x: x.vendor_id, title='Vendor ID', options=dict(sortable=True)),
                        widgets.PaginateDataGrid.Column(name='device_id', getter=lambda x: x.device_id, title='Device ID', options=dict(sortable=True)),
                        widgets.PaginateDataGrid.Column(name='subsys_vendor_id', getter=lambda x: x.subsys_vendor_id, title='Subsys Vendor ID', options=dict(sortable=True)),
                        widgets.PaginateDataGrid.Column(name='subsys_device_id', getter=lambda x: x.subsys_device_id, title='Subsys Device ID', options=dict(sortable=True)),
                       ])
        return dict(title="Devices", 
                    grid = devices_grid, 
                    search_bar=None, 
                    object_count = devices.count(),
                    list = devices)

class Root(RPCRoot): 
    powertypes = PowerTypes()
    keytypes = KeyTypes()
    devices = Devices()
    groups = Groups()
    tags = Tags()
    distrofamily = DistroFamily()
    osversions = OSVersions()
    labcontrollers = LabControllers()
    distros = Distros()
    activity = Activities()
    users = Users()
    arches = Arches()
    netboot = Netboot()
    auth = Auth()
    csv = CSV()
    jobs = Jobs()
    recipesets = RecipeSets()
    recipes = Recipes()
    tasks = Tasks()
    taskactions = TaskActions()
    reports = Reports()
    matrix = JobMatrix()
    reserveworkflow = ReserveWorkflow()
    watchdogs = Watchdogs()
    retentiontag = RetentionTagController()

    for entry_point in pkg_resources.iter_entry_points('bkr.controllers'):
        controller = entry_point.load()
        log.info('Attaching root extension controller %s as %s',
                controller, entry_point.name)
        locals()[entry_point.name] = controller
    
    id         = widgets.HiddenField(name='id')
    submit     = widgets.SubmitButton(name='submit')

    email      = widgets.TextField(name='email_address', label='Email Address') 
    autoUsers  = widgets.AutoCompleteField(name='user',
                                           search_controller=url("/users/by_name"),
                                           search_param="input",
                                           result_name="matches")
    
    prefs_form   = widgets.TableForm(
        'UserPrefs',
        fields = [email],
        action = 'save_data',
        submit_text = _(u'Change'),
    )

    loan_form     = widgets.TableForm(
        'Loan',
        fields = [id, autoUsers,],
        action = 'save_data',
        submit_text = _(u'Change'),
    )

    owner_form    = widgets.TableForm(
        'Owner',
        fields = [id, autoUsers,],
        action = 'save_data',
        submit_text = _(u'Change'),
    )  
    search_bar = SearchBar(name='systemsearch',
                           label=_(u'System Search'),
                           enable_custom_columns = True,
                           extra_selects = [ { 'name': 'keyvalue',
                                               'column':'key/value',
                                               'display':'none',
                                               'pos' : 2,
                                               'callback':url('/get_operators_keyvalue') }],
                           table=su.System.search.create_search_table(\
                               [{su.System:{'all':[]}},
                                {su.Cpu:{'all':[]}},
                                {su.Device:{'all':[]}},
                                {su.Key:{'all':[]}}]),
                           complete_data = su.System.search.create_complete_search_table(\
                               [{su.System:{'all':[]}},
                                {su.Cpu:{'all':[]}},
                                {su.Device:{'all':[]}},
                                {su.Key:{'all':[]}}]),
                           search_controller=url("/get_search_options"),
                           table_search_controllers = {'key/value':url('/get_keyvalue_search_options')},)
                 
  
    system_form = SystemForm()
    power_form = PowerForm(name='power')
    labinfo_form = LabInfoForm(name='labinfo')
    power_action_form = PowerActionForm(name='power_action')
    system_details = SystemDetails()
    system_activity = SystemHistory()
    system_exclude = SystemExclude(name='excluded_families')
    system_keys = SystemKeys(name='keys')
    system_notes = SystemNotes(name='notes')
    system_groups = SystemGroups(name='groups')
    system_installoptions = SystemInstallOptions(name='installoptions')
    system_provision = SystemProvision(name='provision')
    arches_form = SystemArches(name='arches') 
    task_form = TaskSearchForm(name='tasks')
    report_problem_form = ReportProblemForm()

    @expose(format='json')
    def change_system_admin(self,system_id=None,group_id=None,cmd=None,**kw):
        if system_id is None or group_id is None or cmd is None:
            log.debug('Did not call change_system_admin with correct formal args')
            return {'success' : 0}

        sys = System.by_id(system_id,identity.current.user)
        if sys.is_admin() is None:
            #Someone tried to be tricky...
            return {'success' : 0}

        group = Group.by_id(group_id)
        if cmd == 'add':
            group.admin_systems.append(System.by_id(system_id,identity.current.user)) 
            return { 'success' : 1 }
        if cmd == 'remove':
            group.admin_systems.remove(System.by_id(system_id,identity.current.user))
            return {'success' : 1 }


    @expose(format='json')
    def get_keyvalue_search_options(self,**kw):
        return_dict = {}
        return_dict['keyvals'] = Key.get_all_keys()
        return return_dict

    @expose(format='json')
    def get_search_options_distros(self,table_field,**kw):
        return su.Distro.search.get_search_options(table_field, *args, **kw)

    @expose(format='json')
    def get_search_options_recipe(self,table_field, *args, **kw):
        return su.Recipe.search.get_search_options(table_field, *args, **kw)

    @expose(format='json')
    def get_search_options_job(self,table_field,**kw):
        return su.Job.search.get_search_options(table_field, *args, **kw)

    @expose(format='json')
    def get_search_options_task(self,table_field, *args, **kw):
        return su.Task.search.get_search_options(table_field, *args, **kw)

    @expose(format='json')
    def get_search_options_activity(self,table_field,**kw):
        return su.Activity.search.get_search_options(table_field, *args, **kw)

    @expose(format='json')
    def get_search_options_history(self,table_field, *args, **kw):
        return su.History.search.get_search_options(table_field, *args, **kw)

    @expose(format='json')
    def get_operators_keyvalue(self,keyvalue_field,*args,**kw):
        return su.Key.search.get_search_options(keyvalue_field, *args, **kw)

    @expose(format='json')
    def get_search_options(self,table_field,**kw):
        return_dict = {}
        search =  su.System.search.search_on(table_field
      
        #Determine what field type we are dealing with. If it is Boolean, convert our values to 0 for False
        # and 1 for True
        col_type = su.System.search.field_type(table_field)
       
        if col_type.lower() == 'boolean':
            search['values'] = { 0:'False', 1:'True'}
            
        #Determine if we have search values. If we do, then we should only have the operators
        # 'is' and 'is not'.
        if search['values']:
            search['operators'] = filter(lambda x: x == 'is' or x == 'is not', search['operators'])         

        search['operators'].sort()
        return_dict['search_by'] = search['operators'] 
        return_dict['search_vals'] = search['values'] 
     
        return return_dict

    @expose(format='json')
    def get_fields(self, table_name):
        return dict( fields = System.get_fields(table_name))
  
    @expose(format='json')
    def get_installoptions(self, system_id=None, distro_id=None):
        try:
            system = System.by_id(system_id,identity.current.user)
        except InvalidRequestError:
            return dict(ks_meta=None)
        try:
            distro = Distro.by_id(distro_id)
        except InvalidRequestError:
            return dict(ks_meta=None)
        install_options = system.install_options(distro)
        ks_meta = hash_to_string(install_options['ks_meta'])
        kernel_options = hash_to_string(install_options['kernel_options'])
        kernel_options_post = hash_to_string(install_options['kernel_options_post'])
        return dict(ks_meta = ks_meta, kernel_options = kernel_options,
                    kernel_options_post = kernel_options_post)

    @expose(format='json')
    def change_priority_recipeset(self,priority_id,recipeset_id): 
        user = identity.current.user
        if not user:
            return {'success' : None, 'msg' : 'Must be logged in' }

        try:
            recipeset = RecipeSet.by_id(recipeset_id)
            old_priority = recipeset.priority.priority
        except:
            log.error('No rows returned for recipeset_id %s in change_priority_recipeset:%s' % (recipeset_id,e))
            return { 'success' : None, 'msg' : 'RecipeSet is not valid' }

        try: 
            priority_query = TaskPriority.by_id(priority_id)  # will throw an error here if priorty id is invalid 
        except InvalidRequestError, (e):
            log.error('No rows returned for priority_id %s in change_priority_recipeset:%s' % (priority_id,e)) 
            return { 'success' : None, 'msg' : 'Priority not found', 'current_priority' : recipeset.priority.id }
         
        allowed_priority_ids = [elem.id for elem in recipeset.allowed_priorities(user)]
       
        if long(priority_id) not in allowed_priority_ids:
            return {'success' : None, 'msg' : 'Insufficient privileges for that priority', 'current_priority' : recipeset.priority.id }
         

        activity = RecipeSetActivity(identity.current.user, 'WEBUI', 'Changed', 'Priority', recipeset.priority.id,priority_id)
        recipeset.priority = priority_query
        session.save_or_update(recipeset)        
        recipeset.activity.append(activity)
        return {'success' : True } 

    @expose(template='bkr.server.templates.grid_add')
    @paginate('list',default_order='fqdn',limit=20,max_limit=None)
    def index(self, *args, **kw): 
        return_dict =  self.systems(systems = System.all(identity.current.user), *args, **kw) 
        return return_dict

    @expose(template='bkr.server.templates.form')
    @identity.require(identity.not_anonymous())
    def prefs(self, *args, **kw):
        user = identity.current.user
        return dict(
            title    = 'User Prefs',
            form     = self.prefs_form,
            widgets  = {},
            action   = '/save_prefs',
            value    = user,
            options  = None)


    @expose()
    @identity.require(identity.not_anonymous())
    def save_prefs(self, *args, **kw):
        email = kw.get('email_address',None) 
        
        if email and email != identity.current.user.email_address:
            flash(_(u"Email Address Changed"))
            identity.current.user.email_address = email
        redirect('/')

    @expose(template='bkr.server.templates.grid')
    @identity.require(identity.not_anonymous())
    @paginate('list',default_order='fqdn',limit=20,max_limit=None)
    def available(self, *args, **kw):
        return self.systems(systems = System.available(identity.current.user), *args, **kw)

    @expose(template='bkr.server.templates.grid')
    @identity.require(identity.not_anonymous())
    @paginate('list',default_order='fqdn',limit=20,max_limit=None)
    def free(self, *args, **kw): 
        return self.systems(systems = System.free(identity.current.user), *args, **kw)

    @expose(template='bkr.server.templates.grid')
    @identity.require(identity.not_anonymous())
    @paginate('list',limit=20,max_limit=None)
    def mine(self, *args, **kw):
        return self.systems(systems = System.mine(identity.current.user), *args, **kw)

      
    @expose(template='bkr.server.templates.grid') 
    @identity.require(identity.not_anonymous())
    @paginate('list',default_order='fqdn', limit=20, max_limit=None)
    def reserve_system(self, *args,**kw):
        
        def reserve_link(x,distro):
            if x.is_free():
                return make_link("/reserveworkflow/reserve?system_id=%s&distro_id=%s" % (Utility.get_correct_system_column(x).id,distro), 'Reserve Now')
            else:
                return make_link("/reserveworkflow/reserve?system_id=%s&distro_id=%s" % (Utility.get_correct_system_column(x).id,distro), 'Queue Reservation')
        try:
            try: 
                distro_install_name = kw['distro'] #this should be the distro install_name, throw KeyError is expected and caught
                distro = Distro.query().filter(Distro.install_name == distro_install_name).one()
            except KeyError:
                try: 
                    distro_id = kw['distro_id']
                    distro = Distro.query().filter(Distro.id == distro_id).one()
                except KeyError:
                    raise
            # I don't like duplicating this code in find_systems_for_distro() but it dies on trying to jsonify a Query object... 
            systems_distro_query = distro.systems()
            avail_systems_distro_query = System.available_for_schedule(identity.current.user,systems=systems_distro_query)
            warn = None
            if avail_systems_distro_query.count() < 1: 
                warn = 'No Systems compatible with distro %s' % distro.install_name
          
            getter = lambda x: reserve_link(x,distro.id)       
            direct_column = Utility.direct_column(title='Action',getter=getter)     
            return_dict  = self.systems(systems=avail_systems_distro_query, direct_columns=[(8,direct_column)],warn_msg=warn, *args, **kw)
       
            return_dict['title'] = 'Reserve Systems'
            return_dict['warn_msg'] = warn
            return_dict['tg_template'] = "bkr.server.templates.reserve_grid"
            return_dict['action'] = '/reserve_system'
            return_dict['options']['extra_hiddens'] = {'distro' : distro.install_name} 
            return return_dict
        except KeyError, (e):
            flash(_(u'Need a  valid distro to search on')) 
            redirect(url('/reserveworkflow',**kw))              
        except InvalidRequestError,(e):
            flash(_(u'Invalid Distro given'))                 
            redirect(url('/reserveworkflow',**kw))    
          
    def _history_search(self,activity,**kw):
        history_search = su.History.search(activity)
        for search in kw['historysearch']:
            col = search['table'] 
            history_search.append_results(search['value'],col,search['operation'],**kw)
        return history_search.return_results()

    def _system_search(self,kw,sys_search,use_custom_columns = False): 
        for search in kw['systemsearch']: 
	        #clsinfo = System.get_dict()[search['table']] #Need to change this
            class_field_list = search['table'].split('/')
            cls_ref = su.System.search.translate_name(class_field_list[0])
            col = class_field_list[1]              
            #If value id False or True, let's convert them to
            if class_field_list[0] != 'Key':
               sys_search.append_results(cls_ref,search['value'],col,search['operation']) 
            else:
               sys_search.append_results(cls_ref,search['value'],col,search['operation'],keyvalue=search['keyvalue']) 

        return sys_search.return_results()
              

    def histories(self,activity,**kw):  
       
        return_dict = {}                    
        if 'simplesearch' in kw:
            simplesearch = kw['simplesearch']
            kw['historysearch'] = [{'table' : 'Field Name',   
                                    'operation' : 'contains', 
                                    'value' : kw['simplesearch']}] 
                    
        else:
            simplesearch = None
        return_dict.update({'simplesearch':simplesearch})

        if kw.get("historysearch"):
            searchvalue = kw['historysearch']  
            activities_found = self._history_search(activity,**kw)
            return_dict.update({'activities_found':activities_found})               
            return_dict.update({'searchvalue':searchvalue})
        return return_dict
 
    def systems(self, systems, *args, **kw):
        if 'quick_search' in kw:
            table,op,value = kw['quick_search'].split('-')
            kw['systemsearch'] = [{'table' : table,
                                'operation' : op,
                                'keyvalue': None,
                                'value' : value}]
            simplesearch = kw['simplesearch']
        elif 'simplesearch' in kw:
            simplesearch = kw['simplesearch']
            kw['systemsearch'] = [{'table' : 'System/Name',   
                                   'operation' : 'contains',
                                   'keyvalue' : None,
                                   'value' : kw['simplesearch']}]
        else:
            simplesearch = None

        # Short cut search by type
        if 'type' in kw:
            kw['systemsearch'] = [{'table' : 'System/Type',
                                   'operation' : 'is',
                                   'value' : kw['type']}]      
            #when we do a short cut type search, result column args are not passed
            #we need to recreate them here from our cookies 
            if 'column_values' in request.simple_cookie: 
                text = request.simple_cookie['column_values'].value
                vals_to_set = text.split(',')
                for elem in vals_to_set:
                    kw['systemsearch_column_%s' % elem] = elem 
       
        default_result_columns = ('System/Name', 'System/Status', 'System/Vendor',
                                  'System/Model','System/Arch', 'System/User', 'System/Type') 

        if kw.get("systemsearch"):
            searchvalue = kw['systemsearch']
            sys_search = su.System.search(systems)
            columns = []
            for elem in kw:
                if re.match('systemsearch_column_',elem):
                    columns.append(kw[elem])
           
            if columns.__len__() == 0:  #If nothing is selected, let's give them the default    
                for elem in default_result_columns:
                    key = 'systemsearch_column_',elem
                    kw[key] = elem
                    columns.append(elem)

            use_custom_columns = False
            for column in columns:
                table,col = column.split('/')
                if sys_search.translate_name(table) is not su.System:
                    use_custom_columns = True     
                    break     

            sys_search.add_columns_desc(columns) 
            systems = self._system_search(kw,sys_search)

            (system_columns_desc,extra_columns_desc) = sys_search.get_column_descriptions()  
            if use_custom_columns is True:
                my_fields = Utility.custom_systems_grid(system_columns_desc,extra_columns_desc)
            else: 
                my_fields = Utility.custom_systems_grid(system_columns_desc)

            systems = systems.reset_joinpoint().outerjoin('user').distinct() 
        else: 
            systems = systems.reset_joinpoint().outerjoin('user').distinct() 
            use_custom_columns = False
            columns = None
            searchvalue = None
            my_fields = Utility.custom_systems_grid(default_result_columns)
        
        if 'direct_columns' in kw: #Let's add our direct columns here
            for index,col in kw['direct_columns']:
                my_fields.insert(index - 1, col)
                
        display_grid = myPaginateDataGrid(fields=my_fields)
        col_data = Utility.result_columns(columns)   
        #systems_count = len(systems)     
        return dict(title="Systems", grid = display_grid,
                                     list = systems, 
                                     object_count = systems.count(),
                                     searchvalue = searchvalue,                                    
                                     options =  {'simplesearch' : simplesearch,'columns':col_data,
                                                 'result_columns' : default_result_columns,
                                                 'col_defaults' : col_data['default'],
                                                 'col_options' : col_data['options']},
                                     action = '.', 
                                     search_bar = self.search_bar )
                                                                        

    @expose(format='json')
    def by_fqdn(self, input):
        input = input.lower()
        search = System.list_by_fqdn(input,identity.current.user).all()
        matches =  [match.fqdn for match in search]
        return dict(matches = matches)

    @expose()
    @identity.require(identity.not_anonymous())
    def key_remove(self, system_id=None, key_type=None, key_value_id=None):
        removed = None
        if system_id and key_value_id and key_type:
            try:
                system = System.by_id(system_id,identity.current.user)
            except:
                flash(_(u"Invalid Permision"))
                redirect("/")
        else:
            flash(_(u"system_id, key_value_id and key_type must be provided"))
            redirect("/")
        
        if system.can_admin(identity.current.user):
            if key_type == 'int':
                key_values = system.key_values_int
            else:
                key_values = system.key_values_string
            for key_value in key_values:
                if key_value.id == int(key_value_id):
                    if key_type == 'int':
                        system.key_values_int.remove(key_value)
                    else:
                        system.key_values_string.remove(key_value)
                    removed = key_value
                    activity = SystemActivity(identity.current.user, 'WEBUI', 'Removed', 'Key/Value', "%s/%s" % (removed.key.key_name, removed.key_value), "")
                    system.activity.append(activity)
        
        if removed:
            flash(_(u"removed %s/%s" % (removed.key.key_name,removed.key_value)))
        else:
            flash(_(u"Key_Value_Id not Found"))
        redirect("./view/%s" % system.fqdn)

    @expose()
    @identity.require(identity.not_anonymous())
    def arch_remove(self, system_id=None, arch_id=None):
        removed = None
        if system_id and arch_id:
            try:
                system = System.by_id(system_id,identity.current.user)
            except:
                flash(_(u"Invalid Permision"))
                redirect("/")
        else:
            flash(_(u"system_id and arch_id must be provided"))
            redirect("/")
        if system.can_admin(identity.current.user):
           for arch in system.arch:
               if arch.id == int(arch_id):
                   system.arch.remove(arch)
                   removed = arch
                   activity = SystemActivity(identity.current.user, 'WEBUI', 'Removed', 'Arch', arch.arch, "")
                   system.activity.append(activity)
        if removed:
            flash(_(u"%s Removed" % removed.arch))
        else:
            flash(_(u"Arch ID not found"))
        redirect("./view/%s" % system.fqdn)

    @expose()
    @identity.require(identity.not_anonymous())
    def group_remove(self, system_id=None, group_id=None):
        removed = None
        if system_id and group_id:
            try:
                system = System.by_id(system_id,identity.current.user)
            except:
                flash(_(u"Invalid Permision"))
                redirect("/")
        else:
            flash(_(u"system_id and group_id must be provided"))
            redirect("/")
        if not identity.in_group("admin") and \
          system.shared and len(system.groups) == 1:
            flash(_(u"You don't have permission to remove the last group if the system is shared"))
            redirect("./view/%s" % system.fqdn)
        if system.can_admin(identity.current.user):
           for group in system.groups:
               if group.group_id == int(group_id):
                   system.groups.remove(group)
                   removed = group
                   activity = SystemActivity(identity.current.user, 'WEBUI', 'Removed', 'Group', group.display_name, "")
                   gactivity = GroupActivity(identity.current.user, 'WEBUI', 'Removed', 'System', "", system.fqdn)
                   group.activity.append(gactivity)
                   system.activity.append(activity)
        if removed:
            flash(_(u"%s Removed" % removed.display_name))
        else:
            flash(_(u"Group ID not found"))
        redirect("./view/%s" % system.fqdn)

    @expose(template="bkr.server.templates.system")
    @identity.require(identity.not_anonymous())
    def new(self):
        options = {}
        options['readonly'] = False
        return dict(
            title    = 'New System',
            form     = self.system_form,
            widgets  = {},
            action   = '/save',
            value    = None,
            options  = options)

    @expose(template="bkr.server.templates.form")
    def test(self, fqdn=None, **kw):
        try:
            system = System.by_fqdn(fqdn,identity.current.user)
        except InvalidRequestError:
            flash( _(u"Unable to find %s" % fqdn) )
            redirect("/")

        return dict(
            title   = "test",
            system  = system,
            form    = self.system_provision,
            action  = '/save',
            value   = system,
            options = dict(readonly = False,
                     lab_controller = system.lab_controller,
                     prov_install = [(distro.id, distro.install_name) for distro in system.distros()]))

    @expose(template="bkr.server.templates.system")
    @paginate('history_data',limit=30,default_order='-created', max_limit=None)
    def view(self, fqdn=None, **kw): 
        if fqdn: 
            try:
                system = System.by_fqdn(fqdn,identity.current.user)
            except InvalidRequestError:
                flash( _(u"Unable to find %s" % fqdn) )
                redirect("/")

            #Let's deal with a history search here
            histories_return = self.histories(SystemActivity.query().with_parent(system,"activity"), **kw) 
            history_options = {}
            if 'searchvalue' in histories_return:
                history_options['searchvalue'] = histories_return['searchvalue']
            if 'simplesearch' in histories_return:
                history_options['simplesearch'] = histories_return['simplesearch'] 
        elif kw.get('id'):
            try:
                system = System.by_id(kw['id'],identity.current.user)
            except InvalidRequestError:
                flash( _(u"Unable to find system with id of %s" % kw['id']) )
                redirect("/")
        else:
            system = None
        options = {}
        readonly = False
        is_user = False
        title = 'New'
        if system:
            title = system.fqdn
            our_user = identity.current.user #simple optimisation
            currently_held = system.user == our_user
            if system.can_admin(user=our_user): 
                options['owner_change_text'] = ' (Change)'
            else:
                readonly = True
            if system.can_loan(our_user):
                options['loan_text'] = ' (Loan)'
            if system.current_loan(our_user):
                options['loan_text'] = ' (Return)'
             
            if system.can_share(our_user) and system.can_provision_now(our_user): #Has privs and machine is available, can take
                options['user_change_text'] = ' (Take)'

            if system.current_user(our_user):
                options['user_change_text'] = ' (Return)'
                is_user = True

            self.provision_now_rights,self.will_provision,self.provision_action = \
                SystemTab.get_provision_perms(system, our_user, currently_held)

        if 'activities_found' in histories_return: 
            historical_data = histories_return['activities_found']
        else: 
            historical_data = system.activity[:150]
            
        if readonly:
            attrs = dict(readonly = 'True')
        else:
            attrs = dict()
        options['readonly'] = readonly

        options['reprovision_distro_id'] = [(distro.id, distro.install_name) for distro in system.distros()]
        #Excluded Family options
        options['excluded_families'] = []
        for arch in system.arch:
            options['excluded_families'].append((arch.arch, [(osmajor.id, osmajor.osmajor, [(osversion.id, '%s' % osversion, attrs) for osversion in osmajor.osversion],attrs) for osmajor in OSMajor.query()]))
        try:
            can_admin = system.can_admin(user = identity.current.user)
        except AttributeError,e:
            can_admin = False
        # If you have anything in your widgets 'javascript' variable,
        # do not return the widget here, the JS will not be loaded,
        # return it as an arg in return()
        widgets = dict( 
                        labinfo   = self.labinfo_form,
                        details   = self.system_details,
                        exclude   = self.system_exclude,
                        keys      = self.system_keys,
                        notes     = self.system_notes,
                        groups    = self.system_groups,
                        install   = self.system_installoptions,
                        arches    = self.arches_form 
                      )
        if system.type != SystemType.by_name(u'Virtual'):
            widgets['provision'] = self.system_provision
            widgets['power'] = self.power_form
            widgets['power_action'] = self.power_action_form

        return dict(
            title           = title,
            readonly        = readonly,
            is_user         = is_user,
            form            = self.system_form,
            action          = '/save',
            value           = system,
            options         = options,
            history_data    = historical_data,
<<<<<<< HEAD
            task_widget     = self.task_form,
=======
            history_widget  = self.system_activity,
>>>>>>> ce609f17
            widgets         = widgets,
            widgets_action  = dict( power     = '/save_power',
                                    history   = '/view/%s' % fqdn,
                                    labinfo   = '/save_labinfo',
                                    exclude   = '/save_exclude',
                                    keys      = '/save_keys',
                                    notes     = '/save_note',
                                    groups    = '/save_group',
                                    install   = '/save_install',
                                    provision = getattr(self,'provision_action',''),
                                    power_action = '/action_power',
                                    arches    = '/save_arch',
                                    tasks     = '/tasks/do_search',
                                  ),
            widgets_options = dict(power     = options,
                                   history   = history_options or {},
                                   labinfo   = options,
                                   exclude   = options,
                                   keys      = dict(readonly = readonly,
                                                key_values_int = system.key_values_int,
                                                key_values_string = system.key_values_string),
                                   notes     = dict(readonly = readonly,
                                                notes = system.notes),
                                   groups    = dict(readonly = readonly,
                                                groups = system.groups,
                                                system_id = system.id,
                                                can_admin = can_admin),
                                   install   = dict(readonly = readonly,
                                                provisions = system.provisions,
                                                prov_arch = [(arch.id, arch.arch) for arch in system.arch]),
                                   provision = dict(is_user = is_user,
                                                    will_provision = self.will_provision,
                                                    provision_now_rights = self.provision_now_rights,
                                                    lab_controller = system.lab_controller,
                                                    prov_install = [(distro.id, distro.install_name) for distro in system.distros().order_by(distro_table.c.install_name)]),
                                   power_action = dict(is_user=is_user),
                                   arches    = dict(readonly = readonly,
                                                    arches = system.arch),
                                   tasks      = dict(system_id = system.id,
                                                     arch = [(0, 'All')] + [(arch.id, arch.arch) for arch in system.arch],
                                                     hidden = dict(system = 1)),
                                  ),
        )
         
    @expose(template='bkr.server.templates.form')
    @identity.require(identity.not_anonymous())
    def loan_change(self, id):
        try:
            system = System.by_id(id,identity.current.user)
        except InvalidRequestError:
            flash( _(u"Unable to find system with id of %s" % id) )
            redirect("/")
        if system.loaned:
            if system.current_loan(identity.current.user):
                activity = SystemActivity(identity.current.user, 'WEBUI', 'Changed', 'Loaned To', '%s' % system.loaned, 'None')
                system.activity.append(activity)
                system.loaned = None
                flash( _(u"Loan Returned for %s" % system.fqdn) )
                redirect("/view/%s" % system.fqdn)
            else:
                flash( _(u"Insufficient permissions to return loan"))
                redirect("/")
        else:
            if not system.can_loan(identity.current.user):
                flash( _(u"Insufficient permissions to loan system"))
                redirect("/")
        return dict(
            title   = "Loan system %s" % system.fqdn,
            form = self.loan_form,
            action = '/save_loan',
            options = None,
            value = {'id': system.id},
        )

    @expose(template='bkr.server.templates.form')
    @identity.require(identity.not_anonymous())
    def owner_change(self, id):
        try:
            system = System.by_id(id,identity.current.user)
        except InvalidRequestError:
            flash( _(u"Unable to find system with id of %s" % id) )
            redirect("/")
        if not system.can_admin(identity.current.user):
            flash( _(u"Insufficient permissions to change owner"))
            redirect("/")

        return dict(
            title   = "Change Owner for %s" % system.fqdn,
            form = self.owner_form,
            action = '/save_owner',
            options = None,
            value = {'id': system.id},
        )
            
    @expose()
    @identity.require(identity.not_anonymous())
    def save_loan(self, id, *args, **kw):
        try:
            system = System.by_id(id,identity.current.user)
        except InvalidRequestError:
            flash( _(u"Unable to find system with id of %s" % id) )
            redirect("/")

        if not system.can_loan(identity.current.user):
            flash( _(u"Insufficient permissions to loan system"))
            redirect("/")
        user = User.by_user_name(kw['user']['text'])
        activity = SystemActivity(identity.current.user, 'WEBUI', 'Changed', 'Loaned To', 'None' , '%s' % user)
        system.activity.append(activity)
        system.loaned = user
        flash( _(u"%s Loaned to %s" % (system.fqdn, user) ))
        redirect("/view/%s" % system.fqdn)
    
    @expose()
    @identity.require(identity.not_anonymous())
    def save_owner(self, id, *args, **kw):
        try:
            system = System.by_id(id,identity.current.user)
        except InvalidRequestError:
            flash( _(u"Unable to find system with id of %s" % id) )
            redirect("/")
        if not system.can_admin(identity.current.user):
            flash( _(u"Insufficient permissions to change owner"))
            redirect("/")
        user = User.by_user_name(kw['user']['text'])
        activity = SystemActivity(identity.current.user, 'WEBUI', 'Changed', 'Owner', '%s' % system.owner, '%s' % user)
        system.activity.append(activity)
        system.owner = user
        flash( _(u"OK") )
        redirect("/")

    @expose()
    @identity.require(identity.not_anonymous())
    def user_change(self, id):
        msg = ""
        status = None
        activity = None
        try:
            system = System.by_id(id,identity.current.user)
        except InvalidRequestError:
            flash( _(u"Unable to find system with id of %s" % id) )
            redirect("/")
        if system.user:
            if system.current_user(identity.current.user):
                # Don't return a system with an active watchdog
                if system.watchdog:
                    flash(_(u"Can't return %s active recipe %s" % (system.fqdn, system.watchdog.recipe_id)))
                    redirect("/recipes/%s" % system.watchdog.recipe_id)
                else:
                    status = "Returned"
                    activity = SystemActivity(identity.current.user, "WEBUI", status, "User", '%s' % system.user, "")
                    try:
                        system.action_release()
                    except BX, error_msg:
                        msg = ", Error: %s Action: %s" % (error_msg,system.release_action)
                        system.activity.append(SystemActivity(identity.current.user, "WEBUI", "%s" % system.release_action, "Return", "", msg))
        else:
            if system.can_share(identity.current.user):
                # Atomic operation to reserve the system
                if session.connection(System).execute(system_table.update(
                     and_(system_table.c.id==system.id,
                      system_table.c.user_id==None)),
                      user_id=identity.current.user.user_id).rowcount == 1:
                    status = "Reserved"
                    activity = SystemActivity(identity.current.user, 'WEBUI', status, 'User', '', '%s' % system.user )
                else:
                    status = "Failed to Reserve:"
                    msg = ", System is already reserved."
        system.activity.append(activity)
        session.save_or_update(system)
        flash( _(u"%s %s%s" % (status,system.fqdn,msg)) )
        redirect("/view/%s" % system.fqdn)

    @error_handler(view)
    @expose()
    @identity.require(identity.not_anonymous())
    @validate(form=labinfo_form)
    def save_labinfo(self, **kw):
        try:
            system = System.by_id(kw['id'],identity.current.user)
        except InvalidRequestError:
            flash( _(u"Unable to save Lab Info for %s" % kw['id']) )
            redirect("/")
        if system.labinfo:
            labinfo = system.labinfo
        else:
            labinfo = LabInfo()

        for field in LabInfo.fields:
            if kw.get(field):
                orig_value = getattr(labinfo, field)
                # Convert to Decimal for Comparisons.
                if type(orig_value) == Decimal:
                    new_value = Decimal('%s' % kw[field])
                else:
                    new_value = kw[field]
                if new_value != orig_value:
                    activity = SystemActivity(identity.current.user, 'WEBUI', 'Changed', field, '%s' % orig_value, kw[field] )
                    setattr(labinfo, field, kw[field])
                    system.activity.append(activity) 
        system.labinfo = labinfo
        flash( _(u"Saved Lab Info") )
        redirect("/view/%s" % system.fqdn)

    @error_handler(view)
    @expose()
    @identity.require(identity.not_anonymous())
    def save_power(self, 
                   id,
                   power_address,
                   power_type_id,
                   release_action_id,
                   **kw):
        try:
            system = System.by_id(id,identity.current.user)
        except InvalidRequestError:
            flash( _(u"Unable to save Power for %s" % id) )
            redirect("/")

        if kw.get('reprovision_distro_id'):
            try:
                reprovision_distro = Distro.by_id(kw['reprovision_distro_id'])
            except InvalidRequestError:
                reprovision_distro = None
            if system.reprovision_distro and \
              system.reprovision_distro != reprovision_distro:
                system.activity.append(SystemActivity(identity.current.user, 'WEBUI', 'Changed', 'reprovision_distro', '%s' % system.reprovision_distro, '%s' % reprovision_distro ))
                system.reprovision_distro = reprovision_distro
            else:
                system.activity.append(SystemActivity(identity.current.user, 'WEBUI', 'Changed', 'reprovision_distro', '%s' % system.reprovision_distro, '%s' % reprovision_distro ))
                system.reprovision_distro = reprovision_distro

        try:
            release_action = ReleaseAction.by_id(release_action_id)
        except InvalidRequestError:
            release_action = None
        if system.release_action and system.release_action != release_action:
            system.activity.append(SystemActivity(identity.current.user, 'WEBUI', 'Changed', 'release_action', '%s' % system.release_action, '%s' % release_action ))
            system.release_action = release_action
        else:
            system.activity.append(SystemActivity(identity.current.user, 'WEBUI', 'Changed', 'release_action', '%s' % system.release_action, '%s' % release_action ))
            system.release_action = release_action
            
        if system.power:
            if power_address != system.power.power_address:
                #Power Address Changed
                activity = SystemActivity(identity.current.user, 'WEBUI', 'Changed', 'power_address', system.power.power_address, power_address )
                system.power.power_address = power_address
                system.activity.append(activity)
            if kw.get('power_user'):
                if kw['power_user'] != system.power.power_user:
                    #Power User Changed
                    activity = SystemActivity(identity.current.user, 'WEBUI', 'Changed', 'power_user', '********', '********' )
                    system.power.power_user = kw['power_user']
                    system.activity.append(activity)
            else:
                activity = SystemActivity(identity.current.user, 'WEBUI', 'Removed', 'power_user', '********', '********' )
                system.activity.append(activity)
                system.power.power_user = None
            if kw.get('power_passwd'):
                if kw['power_passwd'] != system.power.power_passwd:
                    #Power Passwd Changed
                    activity = SystemActivity(identity.current.user, 'WEBUI', 'Changed', 'power_passwd', '********', '********' )
                    system.power.power_passwd = kw['power_passwd']
                    system.activity.append(activity)
            else:
                activity = SystemActivity(identity.current.user, 'WEBUI', 'Removed', 'power_passwd', '********', '********' )
                system.activity.append(activity)
                system.power.power_passwd = None
            if kw.get('power_id'):
                if kw['power_id'] != system.power.power_id:
                    #Power ID Changed
                    activity = SystemActivity(identity.current.user, 'WEBUI', 'Changed', 'power_id', system.power.power_id, kw['power_id'] )
                    system.power.power_id = kw['power_id']
                    system.activity.append(activity)
            else:
                activity = SystemActivity(identity.current.user, 'WEBUI', 'Removed', 'power_id', system.power.power_id, '' )
                system.activity.append(activity)
                system.power.power_id = None
            if power_type_id != system.power.power_type_id:
                #Power Type Changed
                if int(power_type_id) == 0:
                    system.power = None
                else:
                    try:
                        power_type = PowerType.by_id(power_type_id)
                    except InvalidRequestError:
                        flash( _(u"Invalid power type %s" % power_type_id) )
                        redirect("/view/%s" % system.fqdn)
                    activity = SystemActivity(identity.current.user, 'WEBUI', 'Changed', 'power_type', system.power.power_type.name, power_type.name )
                    system.power.power_type = power_type
                    system.activity.append(activity)
            flash( _(u"Updated Power") )
        else:
            try:
                power_type = PowerType.by_id(power_type_id)
            except InvalidRequestError:
                flash( _(u"Invalid power type %s" % power_type_id) )
                redirect("/view/%s" % system.fqdn)
            power = Power(power_type=power_type, power_address=power_address)
            if kw.get('power_user'):
                power.power_user = kw['power_user']
            if kw.get('power_passwd'):
                power.power_passwd = kw['power_passwd']
            if kw.get('power_id'):
                power.power_id = kw['power_id']
            system.power = power
            flash( _(u"Saved Power") )
        redirect("/view/%s" % system.fqdn)

    @expose()
    @validate(form=system_form)
    @identity.require(identity.not_anonymous())
    @error_handler(new)
    def save(self, **kw):
        if kw.get('id'):
            try:
                query = System.query().filter(System.fqdn ==kw['fqdn'])
                for sys_object in query:
                    if str(sys_object.id) != str(kw['id']):
                        flash( _(u"%s already exists!" % kw['fqdn']))
                        redirect("/") 
                system = System.by_id(kw['id'],identity.current.user)
            except InvalidRequestError:
                flash( _(u"Unable to save %s" % kw['id']) )
                redirect("/")
           
        else:
            if System.query().filter(System.fqdn == kw['fqdn']).count() != 0:   
                flash( _(u"%s already exists!" % kw['fqdn']) )
                redirect("/")
            system = System(fqdn=kw['fqdn'],owner=identity.current.user)
# TODO what happens if you log changes here but there is an issue and the actual change to the system fails?
#      would be good to have the save wait until the system is updated
# TODO log  group +/-
        # Fields missing from kw have been set to NULL
        # We want to store the logged info in a somewhat verbose manner, so if the column is in fact a FK to another table, put it in a fk_log_entry obj
        status_entry = SystemSaveForm.fk_log_entry(form_field='status_id', mapper_class=SystemStatus, mapper_column_name='status', description='Status')
        lab_controller_entry = SystemSaveForm.fk_log_entry(form_field='lab_controller_id', mapper_class=LabController, mapper_column_name='fqdn', description='LabController') 
        type_entry = SystemSaveForm.fk_log_entry(form_field='type_id', mapper_class=SystemType, mapper_column_name='type',description='Type')


        log_fields = [ 'fqdn', 'vendor', 'lender', 'model', 'serial', 'location', 
                       'checksum','mac_address', 'status_reason', status_entry,lab_controller_entry,type_entry]

        for field in log_fields:
            if isinstance(field,SystemSaveForm.fk_log_entry): #check if we are a foreign key with mapper object and column name           
                fk_log_entry_obj = field
                field = fk_log_entry_obj.form_field
                mapper_class = fk_log_entry_obj.mapper_class
                col_name = fk_log_entry_obj.mapper_column_name
                description = fk_log_entry_obj.description 
                       
            try:
                current_val = getattr(system,field)
            except AttributeError:
                flash(_(u'Field %s is not a valid system property' % field)) 
                continue

            new_val = kw.get(field)
             
            if unicode(current_val) != unicode(new_val): 
                function_name = '%s_change_handler' % field
                field_change_handler = getattr(SystemSaveForm.handler,function_name,None)
                if field_change_handler is not None:
                    kw = field_change_handler(current_val,new_val,**kw)

                #The following try/except block trys to set the actual old/new values for the fields we are changing
                # It tests for current and new values that are 'None' (i.e Changing from a valid lab controller to no lab controller)
                # Except will trigger if the mapper_class has not been declared (i.e we are not a tuple), or if our mapper_column_name was invalid
                # and will log a warning msg
                try:
                    if current_val: 
                        current_sqla_obj = mapper_class.by_id(current_val)
                        current_val = getattr(current_sqla_obj,col_name)
                    if new_val: 
                        new_sqla_obj = mapper_class.by_id(new_val)
                        new_val = getattr(new_sqla_obj,col_name)

                    field = description
                except AttributeError,e:
                    log.error(e)
                    warn_msg =  "There was a problem logging the new value for %s" % (description)          
                    try:
                        unloggable_warn += "\n%s" % warn_msg
                    except UnboundLocalError,e:
                        unloggable_warn = warn_msg
                    continue
                except UnboundLocalError, e: pass # We probably weren't a fk_log_entry object
                   
                
                activity = SystemActivity(identity.current.user, 'WEBUI', 'Changed', field, current_val, new_val)
                system.activity.append(activity)
        
        try: 
            flash(unloggable_warn)
        except UnboundLocalError,e: pass
        # We only want admins to be able to share systems to everyone.
        shared = kw.get('shared',False)
        if shared != system.shared:
            if not identity.in_group("admin") and \
              shared and len(system.groups) == 0:
                flash( _(u"You don't have permission to share without the system being in a group first " ) )
                redirect("/view/%s" % system.fqdn)
            current_val = str(system.shared and True or False) #give us the text 'True' or 'False'
            new_val = str(shared and True) #give us the text 'True' or 'False'
            activity = SystemActivity(identity.current.user, 'WEBUI', 'Changed', 'shared', current_val, new_val )
            system.activity.append(activity)
            system.shared = shared
                
        log_bool_fields = [ 'private' ]
        for field in log_bool_fields:
            try:
                current_val = str(getattr(system,field) and True or False)
            except KeyError:
                current_val = ""
            new_val = str(kw.get(field) or False)
            if str(current_val) != new_val:
                activity = SystemActivity(identity.current.user, 'WEBUI', 'Changed', field, current_val, new_val )
                system.activity.append(activity)
        system.status_id=kw['status_id']
        system.location=kw['location']
        system.model=kw['model']
        system.type_id=kw['type_id']
        system.serial=kw['serial']
        system.vendor=kw['vendor']
        system.lender=kw['lender']
        system.fqdn=kw['fqdn']
        system.status_reason = kw['status_reason']
        system.date_modified = datetime.utcnow()
        if kw.get('private'):
            system.private=kw['private']
        else:
            system.private=False

        # Change Lab Controller
        if kw['lab_controller_id'] == 0:
            system.lab_controller_id = None
        else:
            system.lab_controller_id = kw['lab_controller_id']
        system.mac_address=kw['mac_address']
        session.save_or_update(system)
        redirect("/view/%s" % system.fqdn)

    @expose()
    @identity.require(identity.not_anonymous())
    def save_keys(self, id, **kw):
        try:
            system = System.by_id(id,identity.current.user)
        except InvalidRequestError:
            flash( _(u"Unable to Add Key for %s" % id) )
            redirect("/")
        # Add a Key/Value Pair
        if kw.get('key_name') and kw.get('key_value'):
            try:
                key = Key.by_name(kw['key_name'])
            except InvalidRequestError:
                #FIXME allow user to create new keys
                flash(_(u"Invalid key %s" % kw['key_name']))
                redirect("/view/%s" % system.fqdn)
            if key.numeric:
                key_value = Key_Value_Int(key,kw['key_value'])
                system.key_values_int.append(key_value)
            else:
                key_value = Key_Value_String(key,kw['key_value'])
                system.key_values_string.append(key_value)
            activity = SystemActivity(identity.current.user, 'WEBUI', 'Added', 'Key/Value', "", "%s/%s" % (kw['key_name'],kw['key_value']) )
            system.activity.append(activity)
        redirect("/view/%s" % system.fqdn)

    @expose()
    @identity.require(identity.not_anonymous())
    def save_arch(self, id, **kw):
        try:
            system = System.by_id(id,identity.current.user)
        except InvalidRequestError:
            flash( _(u"Unable to Add arch for %s" % id) )
            redirect("/")
        # Add an Arch
        if kw.get('arch').get('text'):
            arch = Arch.by_name(kw['arch']['text'])
            system.arch.append(arch)
            activity = SystemActivity(identity.current.user, 'WEBUI', 'Added', 'Arch', "", kw['arch']['text'])
            system.activity.append(activity)
        redirect("/view/%s" % system.fqdn)

    @expose()
    @identity.require(identity.not_anonymous())
    def save_group(self, id, **kw):
        try:
            system = System.by_id(id,identity.current.user)
        except InvalidRequestError:
            flash( _(u"Unable to Add Group for %s" % id) )
            redirect("/")
        # Add a Group
        if kw.get('group').get('text'):
            try:
                group = Group.by_name(kw['group']['text'])
            except InvalidRequestError:
                flash(_(u"%s is an Invalid Group" % kw['group']['text']))
                redirect("/view/%s" % system.fqdn)
            system.groups.append(group)
            activity = SystemActivity(identity.current.user, 'WEBUI', 'Added', 'Group', "", kw['group']['text'])
            gactivity = GroupActivity(identity.current.user, 'WEBUI', 'Added', 'System', "", system.fqdn)
            group.activity.append(gactivity)
            system.activity.append(activity)
        redirect("/view/%s" % system.fqdn)

    @expose()
    @identity.require(identity.not_anonymous())
    def action_power(self, id, action, **kw):
        try:
            system = System.by_id(id,identity.current.user)
        except InvalidRequestError:
            flash( _(u"Unable to look up system id:%s via your login" % id) )
            redirect("/")
        try:
            system.action_power(action)
        except xmlrpclib.Fault, msg:
            flash(_(u"Failed to %s %s, XMLRPC error: %s" % (action, system.fqdn, msg)))
            activity = SystemActivity(identity.current.user, 'WEBUI', action, 'Power', "", "%s" % msg)
            system.activity.append(activity)
            redirect("/view/%s" % system.fqdn)
        except BX, msg:
            flash(_(u"Failed to %s %s, error: %s" % (action, system.fqdn, msg)))
            activity = SystemActivity(identity.current.user, 'WEBUI', action, 'Power', "", "%s" % msg)
            system.activity.append(activity)
            redirect("/view/%s" % system.fqdn)

        activity = SystemActivity(identity.current.user, 'WEBUI', action, 'Power', "", "Success")
        system.activity.append(activity)
        flash(_(u"%s %s" % (system.fqdn, action)))
        redirect("/view/%s" % system.fqdn)

    @expose()
    @identity.require(identity.not_anonymous())
    def schedule_provision(self,id, prov_install=None, ks_meta=None, koptions=None, koptions_post=None, reserve_days=None, **kw):
        distro_id = prov_install
        try:
            user = identity.current.user
            system = System.by_id(id,user)
        except InvalidRequestError:
            flash( _(u"Unable to save scheduled provision for %s" % id) )
            redirect("/")
        try:
            distro = Distro.by_id(distro_id)
        except InvalidRequestError:
            flash( _(u"Unable to lookup distro for %s" % id) )
            redirect(u"/view/%s" % system.fqdn)
    
        reserve_days = int(reserve_days)
        if reserve_days is None:#This should not happen
            log.debug('reserve_days has not been set in provision page, using default')
            reserve_days = SystemProvision.DEFAULT_RESERVE_DAYS
        else: 
            if reserve_days > SystemProvision.MAX_DAYS_PROVISION: #Someone is trying to cheat
                log.debug('User has tried to set provision to %s days, which is more than the allowable %s days' % (reserve_days,SystemProvision.DEFAULT_RESERVE_DAYS))
                reserve_days = SystemProvision.DEFAULT_RESERVE_DAYS

        reserve_time =  ((reserve_days * 24) * 60) * 60    
        job_details = dict(whiteboard = 'Provision %s' % distro.name,
                            distro_id = distro_id,
                            system_id = id,
                            ks_meta = ks_meta,
                            koptions = koptions,
                            koptions_post = koptions_post,
                            reservetime = reserve_time)

        try:                               
            provision_system_job = Job.provision_system_job(**job_details)
        except BX, msg:
            flash(_(u"%s" % msg))
            redirect(u"/view/%s" % system.fqdn)

        self.jobs.success_redirect(provision_system_job.id)
    
    @expose()
    @identity.require(identity.not_anonymous())
    def action_provision(self, id, prov_install=None, ks_meta=None, 
                             koptions=None, koptions_post=None, reboot=None):

        """
        We schedule a job which will provision a system. 

        """
        distro_id = prov_install
        try:
            user = identity.current.user
            system = System.by_id(id,user)
        except InvalidRequestError:
            flash( _(u"Unable to save scheduled provision for %s" % id) )
            redirect("/")
        try:
            distro = Distro.by_id(distro_id)
        except InvalidRequestError:
            flash( _(u"Unable to lookup distro for %s" % id) )
            redirect(u"/view/%s" % system.fqdn)
         
        try:
            can_provision_now = system.can_provision_now(user) #Check perms
            if can_provision_now:
                system.action_provision(distro = distro,
                                        ks_meta = ks_meta,
                                        kernel_options = koptions,
                                        kernel_options_post = koptions_post)
            else: #This shouldn't happen, maybe someone is trying to be funny
                raise BX('User: %s has insufficent permissions to provision %s' % (user.user_name, system.fqdn))
        except BX, msg: 
            activity = SystemActivity(identity.current.user, 'WEBUI', 'Provision', 'Distro', "", "%s: %s" % (msg, distro.install_name))
            system.activity.append(activity)
            flash(_(u"%s" % msg))
            redirect("/view/%s" % system.fqdn)

        activity = SystemActivity(identity.current.user, 'WEBUI', 'Provision', 'Distro', "", "Success: %s" % distro.install_name)
        system.activity.append(activity)

        if reboot:
            try:
                system.remote.power(action="reboot")
            except BX, msg:
                activity = SystemActivity(identity.current.user, 'WEBUI', 'Reboot', 'Power', "", "%s" % msg)
                system.activity.append(activity)
                flash(_(u"%s" % msg))
                redirect("/view/%s" % system.fqdn)

        activity = SystemActivity(identity.current.user, 'WEBUI', 'Reboot', 'Power', "", "Success")
        system.activity.append(activity)
        flash(_(u"Successfully Provisioned %s with %s" % (system.fqdn,distro.install_name)))
        redirect("/view/%s" % system.fqdn)

    @expose()
    @identity.require(identity.not_anonymous())
    def save_note(self, id, **kw):
        try:
            system = System.by_id(id,identity.current.user)
        except InvalidRequestError:
            flash( _(u"Unable to save Note for %s" % id) )
            redirect("/")
        # Add a Note
        if kw.get('note'):
            note = Note(user=identity.current.user,text=kw['note'])
            system.notes.append(note)
            activity = SystemActivity(identity.current.user, 'WEBUI', 'Added', 'Note', "", kw['note'])
            system.activity.append(activity)
        redirect("/view/%s" % system.fqdn)

    @expose()
    @identity.require(identity.not_anonymous())
    def save_exclude(self, id, **kw):
        try:
            system = System.by_id(id,identity.current.user)
        except InvalidRequestError:
            flash( _(u"Unable to save Exclude flags for %s" % id) )
            redirect("/")
        for arch in system.arch:
        # Update Excluded Families
            if kw.get('excluded_families') and \
             kw['excluded_families'].has_key(arch.arch):
                if isinstance(kw['excluded_families'][arch.arch], list):
                    excluded_osmajor = [int(i) for i in kw['excluded_families'][arch.arch]]
                else:
                    excluded_osmajor = [int(kw['excluded_families'][arch.arch])]
                for new_families in excluded_osmajor:
                    if new_families not in [osmajor.osmajor.id for osmajor in system.excluded_osmajor_byarch(arch)]:
                        new_excluded_osmajor = ExcludeOSMajor(osmajor=OSMajor.by_id(new_families),arch=arch)
                        activity = SystemActivity(identity.current.user, 'WEBUI', 'Added', 'Excluded_families', "", "%s/%s" % (new_excluded_osmajor.osmajor, arch))
                        system.excluded_osmajor.append(new_excluded_osmajor)
                        system.activity.append(activity)
            else:
                excluded_osmajor = []
            for old_families in system.excluded_osmajor_byarch(arch):
                if old_families.osmajor.id not in excluded_osmajor:
                    activity = SystemActivity(identity.current.user, 'WEBUI', 'Removed', 'Excluded_families', "%s/%s" % (old_families.osmajor, arch), "")
                    session.delete(old_families)
                    system.activity.append(activity)
                    
            if kw.get('excluded_families_subsection') and \
             kw['excluded_families_subsection'].has_key(arch.arch):
                if isinstance(kw['excluded_families_subsection'][arch.arch], list):
                    excluded_osversion = [int(i) for i in kw['excluded_families_subsection'][arch.arch]]
                else:
                    excluded_osversion = [int(kw['excluded_families_subsection'][arch.arch])]
                for new_osversion in excluded_osversion:
                    if new_osversion not in [osversion.osversion.id for osversion in system.excluded_osversion_byarch(arch)]:
                        new_excluded_osversion = ExcludeOSVersion(osversion=OSVersion.by_id(new_osversion),arch=arch)
                        activity = SystemActivity(identity.current.user, 'WEBUI', 'Added', 'Excluded_families', "", "%s/%s" % (new_excluded_osversion.osversion, arch))
                        system.excluded_osversion.append(new_excluded_osversion)
                        system.activity.append(activity)
            else:
                excluded_osversion = []
            for old_osversion in system.excluded_osversion_byarch(arch):
                if old_osversion.osversion.id not in excluded_osversion:
                    activity = SystemActivity(identity.current.user, 'WEBUI', 'Removed', 'Excluded_families', "%s/%s" % (old_osversion.osversion, arch), "")
                    session.delete(old_osversion)
                    system.activity.append(activity)
        redirect("/view/%s" % system.fqdn)

    @expose()
    @identity.require(identity.not_anonymous())
    def remove_install(self, system_id, arch_id, **kw):
        try:
            system = System.by_id(system_id, identity.current.user)
        except InvalidRequestError:
            flash( _(u"Unable to remove Install Option for %s" % system_id) )
            redirect("/")
        try:
            arch = Arch.by_id(arch_id)
        except InvalidRequestError:
            flash( _(u"Unable to lookup arch for %s" % arch_id) )
            redirect("/")
        
        if kw.get('osversion_id'):
            # remove osversion option
            osversion = OSVersion.by_id(int(kw['osversion_id']))
            system.provisions[arch].provision_families[osversion.osmajor].provision_family_updates[osversion] = None
        elif kw.get('osmajor_id'):
            # remove osmajor option
            osmajor = OSMajor.by_id(int(kw['osmajor_id']))
            system.provisions[arch].provision_families[osmajor] = None
        else:
            # remove arch option
            system.provisions[arch] = None
        redirect("/view/%s" % system.fqdn)

    @expose()
    def search_history(self):
        pass

    @expose()
    @identity.require(identity.not_anonymous())
    def save_install(self, id, **kw):
        try:
            system = System.by_id(id,identity.current.user)
        except InvalidRequestError:
            flash( _(u"Unable to save Install Options for %s" % id) )
            redirect("/")
        # Add an install option
        if kw.get('prov_ksmeta') or kw.get('prov_koptions') or \
           kw.get('prov_koptionspost'):
            arch = Arch.by_id(int(kw['prov_arch']))
            if int(kw['prov_osversion']) != 0:
                osversion = OSVersion.by_id(int(kw['prov_osversion']))
                if system.provisions.has_key(arch):
                    if system.provisions[arch].provision_families.has_key(osversion.osmajor):
                        if system.provisions[arch].provision_families[osversion.osmajor].provision_family_updates.has_key(osversion):
                            provision = system.provisions[arch].provision_families[osmajor].provision_family_updates[osversion]
                            action = "Changed"
                        else:
                            provision = ProvisionFamilyUpdate()
                            action = "Added"
                        system.activity.append(SystemActivity(identity.current.user, 'WEBUI', action, 'InstallOption:ks_meta:%s/%s' % (arch, osversion), provision.ks_meta, kw['prov_ksmeta']))
                        system.activity.append(SystemActivity(identity.current.user, 'WEBUI', action, 'InstallOption:kernel_options:%s/%s' % (arch, osversion), provision.kernel_options, kw['prov_koptions']))
                        system.activity.append(SystemActivity(identity.current.user, 'WEBUI', action, 'InstallOption:kernel_options_post:%s/%s' % (arch, osversion), provision.kernel_options_post, kw['prov_koptionspost']))
                        provision.ks_meta=kw['prov_ksmeta']
                        provision.kernel_options=kw['prov_koptions']
                        provision.kernel_options_post=kw['prov_koptionspost']
                        provision.osversion = osversion
                        system.provisions[arch].provision_families[osversion.osmajor].provision_family_updates[osversion] = provision
                
            elif int(kw['prov_osmajor']) != 0:
                osmajor = OSMajor.by_id(int(kw['prov_osmajor']))
                if system.provisions.has_key(arch):
                    if system.provisions[arch].provision_families.has_key(osmajor):
                        provision = system.provisions[arch].provision_families[osmajor]
                        action = "Changed"
                    else:
                        provision = ProvisionFamily()
                        action = "Added"
                    system.activity.append(SystemActivity(identity.current.user, 'WEBUI', action, 'InstallOption:ks_meta:%s/%s' % (arch, osmajor), provision.ks_meta, kw['prov_ksmeta']))
                    system.activity.append(SystemActivity(identity.current.user, 'WEBUI', action, 'InstallOption:kernel_options:%s/%s' % (arch, osmajor), provision.kernel_options, kw['prov_koptions']))
                    system.activity.append(SystemActivity(identity.current.user, 'WEBUI', action, 'InstallOption:kernel_options_post:%s/%s' % (arch, osmajor), provision.kernel_options_post, kw['prov_koptionspost']))
                    provision.ks_meta=kw['prov_ksmeta']
                    provision.kernel_options=kw['prov_koptions']
                    provision.kernel_options_post=kw['prov_koptionspost']
                    provision.osmajor=osmajor
                    system.provisions[arch].provision_families[osmajor] = provision
            else:
                if system.provisions.has_key(arch):
                    provision = system.provisions[arch]
                    action = "Changed"
                else:
                    provision = Provision()
                    action = "Added"
                system.activity.append(SystemActivity(identity.current.user, 'WEBUI', action, 'InstallOption:ks_meta:%s' % arch, provision.ks_meta, kw['prov_ksmeta']))
                system.activity.append(SystemActivity(identity.current.user, 'WEBUI', action, 'InstallOption:kernel_options:%s' % arch, provision.kernel_options, kw['prov_koptions']))
                system.activity.append(SystemActivity(identity.current.user, 'WEBUI', action, 'InstallOption:kernel_options_post:%s' % arch, provision.kernel_options_post, kw['prov_koptionspost']))
                provision.ks_meta=kw['prov_ksmeta']
                provision.kernel_options=kw['prov_koptions']
                provision.kernel_options_post=kw['prov_koptionspost']
                provision.arch=arch
                system.provisions[arch] = provision
        redirect("/view/%s" % system.fqdn)

    @expose(template='bkr.server.templates.form-post')
    @identity.require(identity.not_anonymous())
    @validate(form=report_problem_form)
    def report_problem(self, system_id, recipe_id=None, problem_description=None):
        """
        Allows users to report a problem with a system to the system's owner.
        """
        try:
            system = System.by_id(system_id, identity.current.user)
        except InvalidRequestError:
            flash(_(u'Unable to find system with id of %s' % system_id))
            redirect('/')
        recipe = None
        if recipe_id is not None:
            try:
                recipe = Recipe.by_id(recipe_id)
            except InvalidRequestError:
                pass
        if request.method == 'POST':
            mail.system_problem_report(system, problem_description,
                    recipe, identity.current.user)
            activity = SystemActivity(identity.current.user, 'WEBUI', 'Reported problem',
                    'Status', None, problem_description)
            system.activity.append(activity)
            flash(_(u'Your problem report has been forwarded to the system owner'))
            redirect('/view/%s' % system.fqdn)
        return dict(
            title=_(u'Report a problem with %s') % system.fqdn,
            form=self.report_problem_form,
            method='post',
            action='report_problem',
            value={},
            options={'system': system, 'recipe': recipe}
        )

    @cherrypy.expose
    # Testing auth via xmlrpc
    #@identity.require(identity.in_group("admin"))
    def lab_controllers(self, *args):
        return [lc.fqdn for lc in LabController.query()]
    
    def pick_common(self, distro=None, user=None, xml=None):
        distro = Distro.by_install_name(distro)
        systems = distro.systems(user)
        #FIXME Should validate XML before processing.
        queries = []
        joins = []
        for child in ElementWrapper(xmltramp.parse(xml)):
            if callable(getattr(child, 'filter')):
                (join, query) = child.filter()
                queries.append(query)
                joins.extend(join)
        if joins:
            systems = systems.filter(and_(*joins))
        if queries:
            systems = systems.filter(and_(*queries))
        return systems
        
    @cherrypy.expose
    def system_pick(self, distro=None, username=None, xml=None):
        if not distro:
            return (None,"You must supply a distro")
        if not username:
            return (None,"You must supply a user name")
        if not xml:
            return (None,"No xml query provided")

        user = None
        try:
            # some systems use Bugzilla as auth.
            # This is only temporary and will go away.
            user = User.by_email_address(username)
        except InvalidRequestError:
            username = username.split('@')[0]
            user = User.by_user_name(username)
        if not user:
            return (None, -1)
        systems = self.pick_common(distro, user, xml)

        hit = False
        systems_list = systems.all()
        size = len(systems_list)
        while size:
            size = size - 1
            index = random.randint(0, size)
            system = systems_list[index]
            systems_list[index] = systems_list[size]
   
            # If the system doesn't have a current user then take it
            if session.connection(System).execute(system_table.update(
                     and_(system_table.c.id==system.id,
                          system_table.c.user_id==None)), 
                           user_id=user.user_id).rowcount == 1:
                hit = True
                break

        if hit:
            # We have a match and its available!
            return (dict(fqdn    = system.fqdn,
                         mac_address = '%s' % system.mac_address), 1)
        elif systems.count():
            # We have matches but none are available right now
            system = systems.first()
            return (dict(fqdn    = system.fqdn,
                         mac_address = '%s' % system.mac_address), 0)
        else:
            # Nothing matches what the user requested.
            return (None, -1)

    @cherrypy.expose
    def system_validate(self, distro=None, username=None, xml=None):
        if not distro:
            return (None,"You must supply a distro")
        if not username:
            return (None,"You must supply a user name")
        if not xml:
            return (None,"No xml query provided")

        user = None
        try:
            # some systems use Bugzilla as auth.
            # This is only temporary and will go away.
            user = User.by_email_address(username)
        except InvalidRequestError:
            username = username.split('@')[0]
            user = User.by_user_name(username)
        if not user:
            return (None, -1)
        systems = self.pick_common(distro, user, xml)

        if systems.count():
            # We have matches 
            system = systems.first()
            return (dict(fqdn    = system.fqdn,
                         mac_address = '%s' % system.mac_address), 0)
        else:
            # Nothing matches what the user requested.
            return (None, -1)
            
    @cherrypy.expose
    def system_return(self, fqdn=None, full_name=None, mylog=True):
        if not fqdn:
            return (0,"You must supply a system")
        if not full_name:
            return (0,"You must supply a user name")

        user = None
        try:
            # some systems use Bugzilla as auth.
            # This is only temporary and will go away.
            user = User.by_email_address(full_name)
        except InvalidRequestError:
            full_name = full_name.split('@')[0]
            user = User.by_user_name(full_name)
        try:
            system = System.by_fqdn(fqdn,user)
        except InvalidRequestError:
            return (0, "Invalid system")
        if system.user == user:
            if mylog:
                system.activity.append(SystemActivity(system.user, "VIA %s" % identity.current.user, "Returned", "User", "%s" % system.user, ''))
                try:
                    system.action_release()
                except BX, error:
                    msg = "Failed to power off system: %s" % error
                    system.activity.append(SystemActivity(system.user, "VIA %s" % identity.current.user, "Off", "Power", "", msg))
            else:
                system.user = None
        return
        

    @cherrypy.expose
    def legacypush(self, fqdn=None, inventory=None):
        if not fqdn:
            return (0,"You must supply a FQDN")
        if not inventory:
            return (0,"No inventory data provided")

        try:
            system = System.query.filter(System.fqdn == fqdn).one()
        except InvalidRequestError:
            system = System(fqdn=fqdn)
        return system.update_legacy(inventory)

    @cherrypy.expose
    def push(self, fqdn=None, inventory=None):
        if not fqdn:
            return (0,"You must supply a FQDN")
        if not inventory:
            return (0,"No inventory data provided")
        try:
            system = System.query.filter(System.fqdn == fqdn).one()
        except InvalidRequestError:
            # New system, add it.
            system = System(fqdn=fqdn)
        return system.update(inventory)

    @expose(template="bkr.server.templates.login")
    def login(self, forward_url=url("/"), previous_url=None, *args, **kw): 
        if not identity.current.anonymous \
            and identity.was_login_attempted() \
            and not identity.get_identity_errors():     
            #This stops an ISE if going directly to the /login URL
            if 'Referer' in request.headers:
            #The reason for this if clause is because when we are not using kerberos login dialog
            #the referer will be a different value to when we are
            #If not for this if clause, it would behave one way when using kerberos login and another way when not 
                if re.match('^(.+)?/%s$' % self.login.__name__,request.headers['Referer']):
                    raise redirect(forward_url)
                else:
                    raise redirect(request.headers.get("Referer",url("/")))
            else:
                redirect(forward_url)

        forward_url=None
        previous_url= request.path

        if identity.was_login_attempted():
            msg=_("The credentials you supplied were not correct or "
                   "did not grant access to this resource.")
        elif identity.get_identity_errors():
            msg=_("You must provide your credentials before accessing "
                   "this resource.")
        else:
            msg=_("Please log in.")
            forward_url= request.headers.get("Referer", url("/"))
            
        response.status=403
        return dict(message=msg, previous_url=previous_url, logging_in=True,
                    original_parameters=request.params,
                    forward_url=forward_url)

    @expose()
    def logout(self):
        identity.current.logout()
        raise redirect("/")

    @expose()
    def robots_txt(self):
        return "User-agent: *\nDisallow: /\n"

    @expose()
    def favicon_ico(self):
        static_dir = config.get('static_filter.dir', path="/static")
        filename = join(os.path.normpath(static_dir), 'images', 'favicon.ico')
        return serve_file(filename)

#    @expose(template='bkr.server.templates.activity')
#    def activity(self, *args, **kw):
# TODO This is mainly for testing
# if it hangs around it should check for admin access
#        return dict(title="Activity", search_bar=None, activity = Activity.all())
#<|MERGE_RESOLUTION|>--- conflicted
+++ resolved
@@ -891,11 +891,8 @@
             value           = system,
             options         = options,
             history_data    = historical_data,
-<<<<<<< HEAD
             task_widget     = self.task_form,
-=======
             history_widget  = self.system_activity,
->>>>>>> ce609f17
             widgets         = widgets,
             widgets_action  = dict( power     = '/save_power',
                                     history   = '/view/%s' % fqdn,
