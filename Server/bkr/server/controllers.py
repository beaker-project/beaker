from turbogears.database import session
from turbogears import controllers, expose, flash, widgets, validate, error_handler, validators, redirect, paginate, url
from model import *
from turbogears import identity, redirect, config
import search_utility as su
import bkr
import bkr.server.stdvars
from bkr.server.power import PowerTypes
from bkr.server.keytypes import KeyTypes
from bkr.server.CSV_import_export import CSV
from bkr.server.group import Groups
from bkr.server.tag import Tags
from bkr.server.osversion import OSVersions
from bkr.server.distro_family import DistroFamily
from bkr.server.labcontroller import LabControllers
from bkr.server.user import Users
from bkr.server.distro import Distros
from bkr.server.activity import Activities
from bkr.server.reports import Reports
from bkr.server.job_matrix import JobMatrix
from bkr.server.reserve_workflow import ReserveWorkflow
from bkr.server.retention_tags import RetentionTag as RetentionTagController
from bkr.server.watchdog import Watchdogs
from bkr.server.systems import SystemsController
from bkr.server.widgets import myPaginateDataGrid
from bkr.server.widgets import PowerTypeForm
from bkr.server.widgets import PowerForm
from bkr.server.widgets import LabInfoForm
from bkr.server.widgets import PowerActionForm
from bkr.server.widgets import ReportProblemForm
from bkr.server.widgets import SystemDetails
from bkr.server.widgets import SystemHistory
from bkr.server.widgets import SystemExclude
from bkr.server.widgets import SystemKeys
from bkr.server.widgets import SystemNotes
from bkr.server.widgets import SystemGroups
from bkr.server.widgets import SystemInstallOptions
from bkr.server.widgets import SystemProvision
from bkr.server.widgets import SearchBar, SystemForm
from bkr.server.widgets import SystemArches
from bkr.server.widgets import TaskSearchForm
from bkr.server.authentication import Auth
from bkr.server.xmlrpccontroller import RPCRoot
from bkr.server.cobbler_utils import hash_to_string
from bkr.server.jobs import Jobs
from bkr.server.recipes import Recipes
from bkr.server.recipesets import RecipeSets
from bkr.server.tasks import Tasks
from bkr.server.task_actions import TaskActions
from bkr.server.controller_utilities import Utility, SystemSaveForm, SearchOptions, SystemTab
from bkr.server.bexceptions import *
from cherrypy import request, response
from cherrypy.lib.cptools import serve_file
from tg_expanding_form_widget.tg_expanding_form_widget import ExpandingForm
from bkr.server.needpropertyxml import *
from bkr.server.helpers import *
from bkr.server.tools.init import dummy
from bkr.server import mail
from decimal import Decimal
import bkr.server.recipes
import bkr.server.rdf
import random

from kid import Element
import cherrypy
import md5
import re
import string
import pkg_resources
import rdflib.graph

# for debugging
import sys

# from bkr.server import json
import logging
log = logging.getLogger("bkr.server.controllers")
import breadcrumbs
from datetime import datetime


class Netboot:
    # For XMLRPC methods in this class.
    exposed = True

    # path for Legacy RHTS
    @cherrypy.expose
    def system_return(self, *args):
        return Root().system_return(*args)

    @cherrypy.expose
    def commandBoot(self, commands):
        """
        NetBoot Compat layer for old RHTS Scheduler
        """
        repos = []
        bootargs = None
        kickstart = None
        packages = []
        runtest_url = None
        testrepo = None
        hostname = None
        distro_name = None
        partitions = None
        SETENV = re.compile(r'SetEnvironmentVar\s+([^\s]+)\s+"*([^"]+)')
        BOOTARGS = re.compile(r'BootArgs\s+(.*)')
        KICKSTART = re.compile(r'Kickstart\s+(.*)')
        ADDREPO = re.compile(r'AddRepo\s+([^\s]+)')
        TESTREPO = re.compile(r'TestRepo\s+([^\s]+)')
        INSTALLPACKAGE = re.compile(r'InstallPackage\s+([^\s]+)')
        KICKPART = re.compile(r'KickPart\s+([^\s]+)')

        for command in commands.split('\n'):
            if SETENV.match(command):
                if SETENV.match(command).group(1) == "RESULT_SERVER":
                    rhts_server = SETENV.match(command).group(2)
                if SETENV.match(command).group(1) == "RECIPEID":
                    recipeid = SETENV.match(command).group(2)
                if SETENV.match(command).group(1) == "RUNTEST_URL":
                    runtest_url = SETENV.match(command).group(2)
                if SETENV.match(command).group(1) == "HOSTNAME":
                    hostname = SETENV.match(command).group(2)
                if SETENV.match(command).group(1) == "INSTALL_NAME":
                    distro_name = SETENV.match(command).group(2)
            if KICKPART.match(command):
                partitions = KICKPART.match(command).group(1)
            if INSTALLPACKAGE.match(command):
                packages.append(INSTALLPACKAGE.match(command).group(1))
            if BOOTARGS.match(command):
                bootargs = BOOTARGS.match(command).group(1)
            if KICKSTART.match(command):
                kickstart = string.join(KICKSTART.match(command).group(1).split("RHTSNEWLINE"), "\n")
            if ADDREPO.match(command):
                repos.append(ADDREPO.match(command).group(1))
            if TESTREPO.match(command):
                testrepo = TESTREPO.match(command).group(1)
            
        ks_meta = "rhts_server=%s testrepo=%s recipeid=%s packages=%s" % (rhts_server, testrepo, recipeid, string.join(packages,":"))
        if config.get('test_password'):
            ks_meta = '%s password=%s' % (ks_meta, config.get('test_password'))
        if runtest_url:
            ks_meta = "%s runtest_url=%s" % (ks_meta, runtest_url)
        if repos:
            ks_meta = "%s customrepos=%s" % (ks_meta, string.join(repos,"|"))
        if partitions:
            ks_meta = "%s partitions=%s" % (ks_meta, partitions)
        if distro_name:
            distro = Distro.by_install_name(distro_name)
        else:
            raise BX(_("distro not defined"))
        if hostname:
            system = System.query().filter(System.fqdn == hostname).one()
            system.activity.append(SystemActivity(system.user, 'VIA %s' % None, 'Reserved', 'User', "", "%s" % system.user))
            system.action_auto_provision(distro, 
                                         ks_meta, 
                                         bootargs, 
                                         None, 
                                         kickstart)
            system.activity.append(SystemActivity(system.user, 'VIA %s' % None, 'Provision', 'Distro', "", "Success: %s" % distro.install_name))
        else:
            raise BX(_("hostname not defined"))
        return 0

class Arches:
    @expose(format='json')
    def by_name(self,name):
        name = name.lower()
        search = Arch.list_by_name(name)
        arches = [match.arch for match in search]
        return dict(arches=arches)

class Devices:

    @expose(template='bkr.server.templates.grid')
    @paginate('list',default_order='fqdn',limit=10,max_limit=None)
    def view(self, id):
        device = session.query(Device).get(id)
        systems = System.all(identity.current.user).join('devices').filter_by(id=id).distinct()
        device_grid = myPaginateDataGrid(fields=[
                        ('System', lambda x: make_link("/view/%s" % x.fqdn, x.fqdn)),
                        ('Description', lambda x: device.description),
                       ])
        return dict(title="", 
                    grid = device_grid, 
                    search_bar=None,
                    object_count = systems.count(),
                    list = systems)

    @expose(template='bkr.server.templates.grid')
    @paginate('list',default_order='description',limit=50,max_limit=None)
    def default(self, *args, **kw):
        args = list(args)
        if len(args) == 1:
            devices = session.query(Device).join('device_class').filter_by(device_class=args[0])
                
        if len(args) != 1:
            devices = session.query(Device).join('device_class')
        devices_grid = myPaginateDataGrid(fields=[
                        widgets.PaginateDataGrid.Column(name='description', getter=lambda x: make_link("/devices/view/%s" % x.id, x.description), title='Description', options=dict(sortable=True)),
                        widgets.PaginateDataGrid.Column(name='device_class.device_class', getter=lambda x: x.device_class, title='Type', options=dict(sortable=True)),
                        widgets.PaginateDataGrid.Column(name='bus', getter=lambda x: x.bus, title='Bus', options=dict(sortable=True)),
                        widgets.PaginateDataGrid.Column(name='driver', getter=lambda x: x.driver, title='Driver', options=dict(sortable=True)),
                        widgets.PaginateDataGrid.Column(name='vendor_id', getter=lambda x: x.vendor_id, title='Vendor ID', options=dict(sortable=True)),
                        widgets.PaginateDataGrid.Column(name='device_id', getter=lambda x: x.device_id, title='Device ID', options=dict(sortable=True)),
                        widgets.PaginateDataGrid.Column(name='subsys_vendor_id', getter=lambda x: x.subsys_vendor_id, title='Subsys Vendor ID', options=dict(sortable=True)),
                        widgets.PaginateDataGrid.Column(name='subsys_device_id', getter=lambda x: x.subsys_device_id, title='Subsys Device ID', options=dict(sortable=True)),
                       ])
        return dict(title="Devices", 
                    grid = devices_grid, 
                    search_bar=None, 
                    object_count = devices.count(),
                    list = devices)

class ReportProblemController(object):

    form_widget = ReportProblemForm()

    @expose(template='bkr.server.templates.form-post')
    @identity.require(identity.not_anonymous())
    def index(self, system_id, recipe_id=None, problem_description=None, tg_errors=None):
        """
        Allows users to report a problem with a system to the system's owner.
        """
        try:
            system = System.by_id(system_id, identity.current.user)
        except InvalidRequestError:
            flash(_(u'Unable to find system with id of %s' % system_id))
            redirect('/')
        recipe = None
        if recipe_id is not None:
            try:
                recipe = Recipe.by_id(recipe_id)
            except InvalidRequestError:
                pass
        return dict(
            title=_(u'Report a problem with %s') % system.fqdn,
            form=self.form_widget,
            method='post',
            action='submit',
            value={'system_id': system_id, 'recipe_id': recipe_id},
            options={'system': system, 'recipe': recipe}
        )

    @expose()
    @error_handler(index)
    @validate(form=form_widget)
    @identity.require(identity.not_anonymous())
    def submit(self, system_id, problem_description, recipe_id=None):
        system = System.by_id(system_id, identity.current.user)
        recipe = None
        if recipe_id is not None:
            try:
                recipe = Recipe.by_id(recipe_id)
            except InvalidRequestError:
                pass
        mail.system_problem_report(system, problem_description,
                recipe, identity.current.user)
        activity = SystemActivity(identity.current.user, u'WEBUI', u'Reported problem',
                u'Status', None, problem_description)
        system.activity.append(activity)
        flash(_(u'Your problem report has been forwarded to the system owner'))
        redirect('/view/%s' % system.fqdn)

class Root(RPCRoot): 
    powertypes = PowerTypes()
    keytypes = KeyTypes()
    devices = Devices()
    groups = Groups()
    tags = Tags()
    distrofamily = DistroFamily()
    osversions = OSVersions()
    labcontrollers = LabControllers()
    distros = Distros()
    activity = Activities()
    users = Users()
    arches = Arches()
    netboot = Netboot()
    auth = Auth()
    csv = CSV()
    jobs = Jobs()
    recipesets = RecipeSets()
    recipes = Recipes()
    tasks = Tasks()
    taskactions = TaskActions()
    reports = Reports()
    matrix = JobMatrix()
    reserveworkflow = ReserveWorkflow()
    watchdogs = Watchdogs()
    retentiontag = RetentionTagController()
    report_problem = ReportProblemController()
    systems = SystemsController()

    for entry_point in pkg_resources.iter_entry_points('bkr.controllers'):
        controller = entry_point.load()
        log.info('Attaching root extension controller %s as %s',
                controller, entry_point.name)
        locals()[entry_point.name] = controller

    id         = widgets.HiddenField(name='id')
    submit     = widgets.SubmitButton(name='submit')

    email      = widgets.TextField(name='email_address', label='Email Address') 
    autoUsers  = widgets.AutoCompleteField(name='user',
                                           search_controller=url("/users/by_name"),
                                           search_param="input",
                                           result_name="matches")
    
    prefs_form   = widgets.TableForm(
        'UserPrefs',
        fields = [email],
        action = 'save_data',
        submit_text = _(u'Change'),
    )

    loan_form     = widgets.TableForm(
        'Loan',
        fields = [id, autoUsers,],
        action = 'save_data',
        submit_text = _(u'Change'),
    )

    owner_form    = widgets.TableForm(
        'Owner',
        fields = [id, autoUsers,],
        action = 'save_data',
        submit_text = _(u'Change'),
    )  
  
    system_form = SystemForm()
    power_form = PowerForm(name='power')
    labinfo_form = LabInfoForm(name='labinfo')
    power_action_form = PowerActionForm(name='power_action')
    system_details = SystemDetails()
    system_activity = SystemHistory()
    system_exclude = SystemExclude(name='excluded_families')
    system_keys = SystemKeys(name='keys')
    system_notes = SystemNotes(name='notes')
    system_groups = SystemGroups(name='groups')
    system_installoptions = SystemInstallOptions(name='installoptions')
    system_provision = SystemProvision(name='provision')
    arches_form = SystemArches(name='arches') 
    task_form = TaskSearchForm(name='tasks')

    @expose(format='json')
    def change_system_admin(self,system_id=None,group_id=None,cmd=None,**kw):
        if system_id is None or group_id is None or cmd is None:
            log.debug('Did not call change_system_admin with correct formal args')
            return {'success' : 0}

        sys = System.by_id(system_id,identity.current.user)
        if sys.is_admin() is None:
            #Someone tried to be tricky...
            return {'success' : 0}

        group = Group.by_id(group_id)
        if cmd == 'add':
            group.admin_systems.append(System.by_id(system_id,identity.current.user)) 
            return { 'success' : 1 }
        if cmd == 'remove':
            group.admin_systems.remove(System.by_id(system_id,identity.current.user))
            return {'success' : 1 }


    @expose(format='json')
    def get_keyvalue_search_options(self,**kw):
        return_dict = {}
        return_dict['keyvals'] = [x for x in Key.get_all_keys() if x != 'MODULE']
        return return_dict

    @expose(format='json')
    def get_search_options_distros(self,table_field,**kw):
        return su.Distro.search.get_search_options(table_field, *args, **kw)

    @expose(format='json')
    def get_search_options_recipe(self,table_field, *args, **kw):
        return su.Recipe.search.get_search_options(table_field, *args, **kw)

    @expose(format='json')
    def get_search_options_job(self,table_field,**kw):
        return su.Job.search.get_search_options(table_field, *args, **kw)

    @expose(format='json')
    def get_search_options_task(self,table_field, *args, **kw):
        return su.Task.search.get_search_options(table_field, *args, **kw)

    @expose(format='json')
    def get_search_options_activity(self,table_field,**kw):
        return su.Activity.search.get_search_options(table_field, *args, **kw)

    @expose(format='json')
    def get_search_options_history(self,table_field, *args, **kw):
        return su.History.search.get_search_options(table_field, *args, **kw)

    @expose(format='json')
    def get_operators_keyvalue(self,keyvalue_field,*args,**kw):
        return su.Key.search.get_search_options(keyvalue_field, *args, **kw)

    @expose(format='json')
    def get_search_options(self,table_field,**kw):
        return_dict = {}
        search =  su.System.search.search_on(table_field)
      
        #Determine what field type we are dealing with. If it is Boolean, convert our values to 0 for False
        # and 1 for True
        col_type = su.System.search.field_type(table_field)
       
        if col_type.lower() == 'boolean':
            search['values'] = { 0:'False', 1:'True'}
            
        #Determine if we have search values. If we do, then we should only have the operators
        # 'is' and 'is not'.
        if search['values']:
            search['operators'] = filter(lambda x: x == 'is' or x == 'is not', search['operators'])         

        search['operators'].sort()
        return_dict['search_by'] = search['operators'] 
        return_dict['search_vals'] = search['values'] 
     
        return return_dict

    @expose(format='json')
    def get_fields(self, table_name):
        return dict( fields = System.get_fields(table_name))
  
    @expose(format='json')
    def get_installoptions(self, system_id=None, distro_id=None):
        try:
            system = System.by_id(system_id,identity.current.user)
        except InvalidRequestError:
            return dict(ks_meta=None)
        try:
            distro = Distro.by_id(distro_id)
        except InvalidRequestError:
            return dict(ks_meta=None)
        install_options = system.install_options(distro)
        ks_meta = hash_to_string(install_options['ks_meta'])
        kernel_options = hash_to_string(install_options['kernel_options'])
        kernel_options_post = hash_to_string(install_options['kernel_options_post'])
        return dict(ks_meta = ks_meta, kernel_options = kernel_options,
                    kernel_options_post = kernel_options_post)

    @expose(format='json')
    def change_priority_recipeset(self,priority_id,recipeset_id): 
        user = identity.current.user
        if not user:
            return {'success' : None, 'msg' : 'Must be logged in' }

        try:
            recipeset = RecipeSet.by_id(recipeset_id)
            old_priority = recipeset.priority.priority
        except:
            log.error('No rows returned for recipeset_id %s in change_priority_recipeset:%s' % (recipeset_id,e))
            return { 'success' : None, 'msg' : 'RecipeSet is not valid' }

        try: 
            priority_query = TaskPriority.by_id(priority_id)  # will throw an error here if priorty id is invalid 
        except InvalidRequestError, (e):
            log.error('No rows returned for priority_id %s in change_priority_recipeset:%s' % (priority_id,e)) 
            return { 'success' : None, 'msg' : 'Priority not found', 'current_priority' : recipeset.priority.id }
         
        allowed_priority_ids = [elem.id for elem in recipeset.allowed_priorities(user)]
       
        if long(priority_id) not in allowed_priority_ids:
            return {'success' : None, 'msg' : 'Insufficient privileges for that priority', 'current_priority' : recipeset.priority.id }
         

        activity = RecipeSetActivity(identity.current.user, 'WEBUI', 'Changed', 'Priority', recipeset.priority.id,priority_id)
        recipeset.priority = priority_query
        session.save_or_update(recipeset)        
        recipeset.activity.append(activity)
        return {'success' : True } 

    @expose(template='bkr.server.templates.grid_add')
    @expose(template='bkr.server.templates.systems_feed', format='xml', as_format='atom',
            content_type='application/atom+xml', accept_format='application/atom+xml')
    @paginate('list',default_order='fqdn',limit=20,max_limit=None)
    def index(self, *args, **kw): 
        return_dict =  self._systems(systems = System.all(identity.current.user), *args, **kw) 
        return return_dict

    @expose(template='bkr.server.templates.form')
    @identity.require(identity.not_anonymous())
    def prefs(self, *args, **kw):
        user = identity.current.user
        return dict(
            title    = 'User Prefs',
            form     = self.prefs_form,
            widgets  = {},
            action   = '/save_prefs',
            value    = user,
            options  = None)


    @expose()
    @identity.require(identity.not_anonymous())
    def save_prefs(self, *args, **kw):
        email = kw.get('email_address',None) 
        
        if email and email != identity.current.user.email_address:
            flash(_(u"Email Address Changed"))
            identity.current.user.email_address = email
        redirect('/')

    @expose(template='bkr.server.templates.grid')
    @expose(template='bkr.server.templates.systems_feed', format='xml', as_format='atom',
            content_type='application/atom+xml', accept_format='application/atom+xml')
    @identity.require(identity.not_anonymous())
    @paginate('list',default_order='fqdn',limit=20,max_limit=None)
    def available(self, *args, **kw):
        return self._systems(systems = System.available(identity.current.user), *args, **kw)

    @expose(template='bkr.server.templates.grid')
    @expose(template='bkr.server.templates.systems_feed', format='xml', as_format='atom',
            content_type='application/atom+xml', accept_format='application/atom+xml')
    @identity.require(identity.not_anonymous())
    @paginate('list',default_order='fqdn',limit=20,max_limit=None)
    def free(self, *args, **kw): 
        return self._systems(systems = System.free(identity.current.user), *args, **kw)

    @expose(template='bkr.server.templates.grid')
    @expose(template='bkr.server.templates.systems_feed', format='xml', as_format='atom',
            content_type='application/atom+xml', accept_format='application/atom+xml')
    @identity.require(identity.not_anonymous())
    @paginate('list',limit=20,max_limit=None)
    def mine(self, *args, **kw):
        return self._systems(systems = System.mine(identity.current.user), *args, **kw)

      
    @expose(template='bkr.server.templates.grid') 
    @identity.require(identity.not_anonymous())
    @paginate('list',default_order='fqdn', limit=20, max_limit=None)
    def reserve_system(self, *args,**kw):
        
        def reserve_link(x,distro):
            if x.is_free():
                return make_link("/reserveworkflow/reserve?system_id=%s&distro_id=%s" % (Utility.get_correct_system_column(x).id,distro), 'Reserve Now')
            else:
                return make_link("/reserveworkflow/reserve?system_id=%s&distro_id=%s" % (Utility.get_correct_system_column(x).id,distro), 'Queue Reservation')
        try:
            try: 
                distro_install_name = kw['distro'] #this should be the distro install_name, throw KeyError is expected and caught
                distro = Distro.query().filter(Distro.install_name == distro_install_name).one()
            except KeyError:
                try: 
                    distro_id = kw['distro_id']
                    distro = Distro.query().filter(Distro.id == distro_id).one()
                except KeyError:
                    raise
            # I don't like duplicating this code in find_systems_for_distro() but it dies on trying to jsonify a Query object... 
            systems_distro_query = distro.systems()
            avail_systems_distro_query = System.available_for_schedule(identity.current.user,systems=systems_distro_query)
            warn = None
            if avail_systems_distro_query.count() < 1: 
                warn = 'No Systems compatible with distro %s' % distro.install_name
          
            getter = lambda x: reserve_link(x,distro.id)       
            direct_column = Utility.direct_column(title='Action',getter=getter)     
            return_dict  = self._systems(systems=avail_systems_distro_query, direct_columns=[(8,direct_column)],warn_msg=warn, *args, **kw)
       
            return_dict['title'] = 'Reserve Systems'
            return_dict['warn_msg'] = warn
            return_dict['tg_template'] = "bkr.server.templates.reserve_grid"
            return_dict['action'] = '/reserve_system'
            return_dict['options']['extra_hiddens'] = {'distro' : distro.install_name} 
            return return_dict
        except KeyError, (e):
            flash(_(u'Need a  valid distro to search on')) 
            redirect(url('/reserveworkflow',**kw))              
        except InvalidRequestError,(e):
            flash(_(u'Invalid Distro given'))                 
            redirect(url('/reserveworkflow',**kw))    
          
    def _history_search(self,activity,**kw):
        history_search = su.History.search(activity)
        for search in kw['historysearch']:
            col = search['table'] 
            history_search.append_results(search['value'],col,search['operation'],**kw)
        return history_search.return_results()

    def _system_search(self,kw,sys_search,use_custom_columns = False): 
        for search in kw['systemsearch']: 
	        #clsinfo = System.get_dict()[search['table']] #Need to change this
            class_field_list = search['table'].split('/')
            cls_ref = su.System.search.translate_name(class_field_list[0])
            col = class_field_list[1]              
            #If value id False or True, let's convert them to
            if class_field_list[0] != 'Key':
               sys_search.append_results(cls_ref,search['value'],col,search['operation']) 
            else:
               sys_search.append_results(cls_ref,search['value'],col,search['operation'],keyvalue=search['keyvalue']) 

        return sys_search.return_results()
              

    def histories(self,activity,**kw):  
       
        return_dict = {}                    
        if 'simplesearch' in kw:
            simplesearch = kw['simplesearch']
            kw['historysearch'] = [{'table' : 'Field Name',   
                                    'operation' : 'contains', 
                                    'value' : kw['simplesearch']}] 
                    
        else:
            simplesearch = None
        return_dict.update({'simplesearch':simplesearch})

        if kw.get("historysearch"):
            searchvalue = kw['historysearch']  
            activities_found = self._history_search(activity,**kw)
            return_dict.update({'activities_found':activities_found})               
            return_dict.update({'searchvalue':searchvalue})
        return return_dict
 
<<<<<<< HEAD
    def _systems(self, systems, *args, **kw):
=======
    def systems(self, systems, *args, **kw):
        search_bar = SearchBar(name='systemsearch',
                               label=_(u'System Search'),
                               enable_custom_columns = True,
                               extra_selects = [ { 'name': 'keyvalue',
                                                   'column':'key/value',
                                                   'display':'none',
                                                   'pos' : 2,
                                                   'callback':url('/get_operators_keyvalue') }],
                               table=su.System.search.create_search_table(\
                                   [{su.System:{'all':[]}},
                                    {su.Cpu:{'all':[]}},
                                    {su.Device:{'all':[]}},
                                    {su.Key:{'all':[]}}]),
                               complete_data = su.System.search.create_complete_search_table(\
                                   [{su.System:{'all':[]}},
                                    {su.Cpu:{'all':[]}},
                                    {su.Device:{'all':[]}},
                                    {su.Key:{'all':[]}}]),
                               search_controller=url("/get_search_options"),
                               table_search_controllers = {'key/value':url('/get_keyvalue_search_options')},)

>>>>>>> dfc3cdb1
        if 'quick_search' in kw:
            table,op,value = kw['quick_search'].split('-')
            kw['systemsearch'] = [{'table' : table,
                                'operation' : op,
                                'keyvalue': None,
                                'value' : value}]
            simplesearch = kw['simplesearch']
        elif 'simplesearch' in kw:
            simplesearch = kw['simplesearch']
            kw['systemsearch'] = [{'table' : 'System/Name',   
                                   'operation' : 'contains',
                                   'keyvalue' : None,
                                   'value' : kw['simplesearch']}]
        else:
            simplesearch = None

        # Short cut search by type
        if 'type' in kw:
            kw['systemsearch'] = [{'table' : 'System/Type',
                                   'operation' : 'is',
                                   'value' : kw['type']}]      
            #when we do a short cut type search, result column args are not passed
            #we need to recreate them here from our cookies 
            if 'column_values' in request.simple_cookie: 
                text = request.simple_cookie['column_values'].value
                vals_to_set = text.split(',')
                for elem in vals_to_set:
                    kw['systemsearch_column_%s' % elem] = elem 
       
        default_result_columns = ('System/Name', 'System/Status', 'System/Vendor',
                                  'System/Model','System/Arch', 'System/User', 'System/Type') 

        if kw.get("systemsearch"):
            searchvalue = kw['systemsearch']
            sys_search = su.System.search(systems)
            columns = []
            for elem in kw:
                if re.match('systemsearch_column_',elem):
                    columns.append(kw[elem])
           
            if columns.__len__() == 0:  #If nothing is selected, let's give them the default    
                for elem in default_result_columns:
                    key = 'systemsearch_column_',elem
                    kw[key] = elem
                    columns.append(elem)

            use_custom_columns = False
            for column in columns:
                table,col = column.split('/')
                if sys_search.translate_name(table) is not su.System:
                    use_custom_columns = True     
                    break     

            sys_search.add_columns_desc(columns) 
            systems = self._system_search(kw,sys_search)

            (system_columns_desc,extra_columns_desc) = sys_search.get_column_descriptions()  
            if use_custom_columns is True:
                my_fields = Utility.custom_systems_grid(system_columns_desc,extra_columns_desc)
            else: 
                my_fields = Utility.custom_systems_grid(system_columns_desc)

            systems = systems.reset_joinpoint().outerjoin('user')\
                    .outerjoin('status').outerjoin('arch').outerjoin('type')\
                    .distinct()
        else: 
            systems = systems.reset_joinpoint().outerjoin('user')\
                    .outerjoin('status').outerjoin('arch').outerjoin('type')\
                    .distinct()
            use_custom_columns = False
            columns = None
            searchvalue = None
            my_fields = Utility.custom_systems_grid(default_result_columns)
        
        if 'direct_columns' in kw: #Let's add our direct columns here
            for index,col in kw['direct_columns']:
                my_fields.insert(index - 1, col)
                
        display_grid = myPaginateDataGrid(fields=my_fields)
        col_data = Utility.result_columns(columns)   
        #systems_count = len(systems)     
        return dict(title="Systems", grid = display_grid,
                                     list = systems, 
                                     object_count = systems.count(),
                                     searchvalue = searchvalue,                                    
                                     options =  {'simplesearch' : simplesearch,'columns':col_data,
                                                 'result_columns' : default_result_columns,
                                                 'col_defaults' : col_data['default'],
                                                 'col_options' : col_data['options']},
                                     action = '.', 
                                     search_bar = search_bar,
                                     atom_url='?tg_format=atom&list_tgp_order=-date_modified&'
                                        + cherrypy.request.query_string,
                                     )

    @expose(format='json')
    def by_fqdn(self, input):
        input = input.lower()
        search = System.list_by_fqdn(input,identity.current.user).all()
        matches =  [match.fqdn for match in search]
        return dict(matches = matches)

    @expose()
    @identity.require(identity.not_anonymous())
    def key_remove(self, system_id=None, key_type=None, key_value_id=None):
        removed = None
        if system_id and key_value_id and key_type:
            try:
                system = System.by_id(system_id,identity.current.user)
            except:
                flash(_(u"Invalid Permision"))
                redirect("/")
        else:
            flash(_(u"system_id, key_value_id and key_type must be provided"))
            redirect("/")
        
        if system.can_admin(identity.current.user):
            if key_type == 'int':
                key_values = system.key_values_int
            else:
                key_values = system.key_values_string
            for key_value in key_values:
                if key_value.id == int(key_value_id):
                    if key_type == 'int':
                        system.key_values_int.remove(key_value)
                    else:
                        system.key_values_string.remove(key_value)
                    removed = key_value
                    activity = SystemActivity(identity.current.user, 'WEBUI', 'Removed', 'Key/Value', "%s/%s" % (removed.key.key_name, removed.key_value), "")
                    system.activity.append(activity)
        
        if removed:
            flash(_(u"removed %s/%s" % (removed.key.key_name,removed.key_value)))
        else:
            flash(_(u"Key_Value_Id not Found"))
        redirect("./view/%s" % system.fqdn)

    @expose()
    @identity.require(identity.not_anonymous())
    def arch_remove(self, system_id=None, arch_id=None):
        removed = None
        if system_id and arch_id:
            try:
                system = System.by_id(system_id,identity.current.user)
            except:
                flash(_(u"Invalid Permision"))
                redirect("/")
        else:
            flash(_(u"system_id and arch_id must be provided"))
            redirect("/")
        if system.can_admin(identity.current.user):
           for arch in system.arch:
               if arch.id == int(arch_id):
                   system.arch.remove(arch)
                   removed = arch
                   activity = SystemActivity(identity.current.user, 'WEBUI', 'Removed', 'Arch', arch.arch, "")
                   system.activity.append(activity)
        if removed:
            flash(_(u"%s Removed" % removed.arch))
        else:
            flash(_(u"Arch ID not found"))
        redirect("./view/%s" % system.fqdn)

    @expose()
    @identity.require(identity.not_anonymous())
    def group_remove(self, system_id=None, group_id=None):
        removed = None
        if system_id and group_id:
            try:
                system = System.by_id(system_id,identity.current.user)
            except:
                flash(_(u"Invalid Permision"))
                redirect("/")
        else:
            flash(_(u"system_id and group_id must be provided"))
            redirect("/")
        if not identity.in_group("admin") and \
          system.shared and len(system.groups) == 1:
            flash(_(u"You don't have permission to remove the last group if the system is shared"))
            redirect("./view/%s" % system.fqdn)
        if system.can_admin(identity.current.user):
           for group in system.groups:
               if group.group_id == int(group_id):
                   system.groups.remove(group)
                   removed = group
                   activity = SystemActivity(identity.current.user, 'WEBUI', 'Removed', 'Group', group.display_name, "")
                   gactivity = GroupActivity(identity.current.user, 'WEBUI', 'Removed', 'System', "", system.fqdn)
                   group.activity.append(gactivity)
                   system.activity.append(activity)
        if removed:
            flash(_(u"%s Removed" % removed.display_name))
        else:
            flash(_(u"Group ID not found"))
        redirect("./view/%s" % system.fqdn)

    @expose(template="bkr.server.templates.system")
    @identity.require(identity.not_anonymous())
    def new(self):
        options = {}
        options['readonly'] = False
        return dict(
            title    = 'New System',
            form     = self.system_form,
            widgets  = {},
            action   = '/save',
            value    = None,
            options  = options)

    @expose(template="bkr.server.templates.form")
    def test(self, fqdn=None, **kw):
        try:
            system = System.by_fqdn(fqdn,identity.current.user)
        except InvalidRequestError:
            flash( _(u"Unable to find %s" % fqdn) )
            redirect("/")

        return dict(
            title   = "test",
            system  = system,
            form    = self.system_provision,
            action  = '/save',
            value   = system,
            options = dict(readonly = False,
                     lab_controller = system.lab_controller,
                     prov_install = [(distro.id, distro.install_name) for distro in system.distros()]))

    @expose(template="bkr.server.templates.system")
    @paginate('history_data',limit=30,default_order='-created', max_limit=None)
    def _view_system_as_html(self, fqdn=None, **kw):
        if fqdn: 
            try:
                system = System.by_fqdn(fqdn,identity.current.user)
            except InvalidRequestError:
                flash( _(u"Unable to find %s" % fqdn) )
                redirect("/")

            #Let's deal with a history search here
            histories_return = self.histories(SystemActivity.query().with_parent(system,"activity"), **kw) 
            history_options = {}
            if 'searchvalue' in histories_return:
                history_options['searchvalue'] = histories_return['searchvalue']
            if 'simplesearch' in histories_return:
                history_options['simplesearch'] = histories_return['simplesearch'] 
        elif kw.get('id'):
            try:
                system = System.by_id(kw['id'],identity.current.user)
            except InvalidRequestError:
                flash( _(u"Unable to find system with id of %s" % kw['id']) )
                redirect("/")
        else:
            system = None
        options = {}
        readonly = False
        is_user = False
        title = 'New'
        if system:
            title = system.fqdn
            our_user = identity.current.user #simple optimisation
            currently_held = system.user == our_user
            if system.can_admin(user=our_user): 
                options['owner_change_text'] = ' (Change)'
            else:
                readonly = True
            if system.can_loan(our_user):
                options['loan_text'] = ' (Loan)'
            if system.current_loan(our_user):
                options['loan_text'] = ' (Return)'
             
            if system.can_share(our_user) and system.can_provision_now(our_user): #Has privs and machine is available, can take
                options['user_change_text'] = ' (Take)'

            if system.current_user(our_user):
                options['user_change_text'] = ' (Return)'
                is_user = True

            self.provision_now_rights,self.will_provision,self.provision_action = \
                SystemTab.get_provision_perms(system, our_user, currently_held)

        if 'activities_found' in histories_return: 
            historical_data = histories_return['activities_found']
        else: 
            historical_data = system.activity[:150]
            
        if readonly:
            attrs = dict(readonly = 'True')
        else:
            attrs = dict()
        options['readonly'] = readonly

        options['reprovision_distro_id'] = [(distro.id, distro.install_name) for distro in system.distros()]
        #Excluded Family options
        options['excluded_families'] = []
        for arch in system.arch:
            options['excluded_families'].append((arch.arch, [(osmajor.id, osmajor.osmajor, [(osversion.id, '%s' % osversion, attrs) for osversion in osmajor.osversion],attrs) for osmajor in OSMajor.query()]))
        try:
            can_admin = system.can_admin(user = identity.current.user)
        except AttributeError,e:
            can_admin = False
        # If you have anything in your widgets 'javascript' variable,
        # do not return the widget here, the JS will not be loaded,
        # return it as an arg in return()
        widgets = dict( 
                        labinfo   = self.labinfo_form,
                        details   = self.system_details,
                        exclude   = self.system_exclude,
                        keys      = self.system_keys,
                        notes     = self.system_notes,
                        groups    = self.system_groups,
                        install   = self.system_installoptions,
                        arches    = self.arches_form 
                      )
        if system.type != SystemType.by_name(u'Virtual'):
            widgets['provision'] = self.system_provision
            widgets['power'] = self.power_form
            widgets['power_action'] = self.power_action_form

        return dict(
            title           = title,
            readonly        = readonly,
            is_user         = is_user,
            form            = self.system_form,
            action          = '/save',
            value           = system,
            options         = options,
            history_data    = historical_data,
            task_widget     = self.task_form,
            history_widget  = self.system_activity,
            widgets         = widgets,
            widgets_action  = dict( power     = '/save_power',
                                    history   = '/view/%s' % fqdn,
                                    labinfo   = '/save_labinfo',
                                    exclude   = '/save_exclude',
                                    keys      = '/save_keys',
                                    notes     = '/save_note',
                                    groups    = '/save_group',
                                    install   = '/save_install',
                                    provision = getattr(self,'provision_action',''),
                                    power_action = '/action_power',
                                    arches    = '/save_arch',
                                    tasks     = '/tasks/do_search',
                                  ),
            widgets_options = dict(power     = options,
                                   history   = history_options or {},
                                   labinfo   = options,
                                   exclude   = options,
                                   keys      = dict(readonly = readonly,
                                                key_values_int = system.key_values_int,
                                                key_values_string = system.key_values_string),
                                   notes     = dict(readonly = readonly,
                                                notes = system.notes),
                                   groups    = dict(readonly = readonly,
                                                groups = system.groups,
                                                system_id = system.id,
                                                can_admin = can_admin),
                                   install   = dict(readonly = readonly,
                                                provisions = system.provisions,
                                                prov_arch = [(arch.id, arch.arch) for arch in system.arch]),
                                   provision = dict(is_user = is_user,
                                                    will_provision = self.will_provision,
                                                    provision_now_rights = self.provision_now_rights,
                                                    lab_controller = system.lab_controller,
                                                    prov_install = [(distro.id, distro.install_name) for distro in system.distros().order_by(distro_table.c.install_name)]),
                                   power_action = dict(is_user=is_user),
                                   arches    = dict(readonly = readonly,
                                                    arches = system.arch),
                                   tasks      = dict(system_id = system.id,
                                                     arch = [(0, 'All')] + [(arch.id, arch.arch) for arch in system.arch],
                                                     hidden = dict(system = 1)),
                                  ),
        )
    _view_system_as_html.exposed = False # exposed indirectly by view()

    def _view_system_as_rdf(self, fqdn, **kwargs):
        try:
            system = System.by_fqdn(fqdn, identity.current.user)
        except InvalidRequestError:
            raise cherrypy.NotFound(fqdn)
        graph = rdflib.graph.Graph()
        bkr.server.rdf.describe_system(system, graph)
        bkr.server.rdf.bind_namespaces(graph)
        if kwargs['tg_format'] == 'turtle':
            cherrypy.response.headers['Content-Type'] = 'application/x-turtle'
            return graph.serialize(format='turtle')
        else:
            cherrypy.response.headers['Content-Type'] = 'application/rdf+xml'
            return graph.serialize(format='pretty-xml')

    @cherrypy.expose
    def view(self, fqdn=None, **kwargs):
        # XXX content negotiation too?
        tg_format = kwargs.get('tg_format', 'html')
        if tg_format in ('rdfxml', 'turtle'):
            return self._view_system_as_rdf(fqdn, **kwargs)
        else:
            return self._view_system_as_html(fqdn, **kwargs)
         
    @expose(template='bkr.server.templates.form')
    @identity.require(identity.not_anonymous())
    def loan_change(self, id):
        try:
            system = System.by_id(id,identity.current.user)
        except InvalidRequestError:
            flash( _(u"Unable to find system with id of %s" % id) )
            redirect("/")
        if system.loaned:
            if system.current_loan(identity.current.user):
                activity = SystemActivity(identity.current.user, 'WEBUI', 'Changed', 'Loaned To', '%s' % system.loaned, 'None')
                system.activity.append(activity)
                system.loaned = None
                flash( _(u"Loan Returned for %s" % system.fqdn) )
                redirect("/view/%s" % system.fqdn)
            else:
                flash( _(u"Insufficient permissions to return loan"))
                redirect("/")
        else:
            if not system.can_loan(identity.current.user):
                flash( _(u"Insufficient permissions to loan system"))
                redirect("/")
        return dict(
            title   = "Loan system %s" % system.fqdn,
            form = self.loan_form,
            action = '/save_loan',
            options = None,
            value = {'id': system.id},
        )

    @expose(template='bkr.server.templates.form')
    @identity.require(identity.not_anonymous())
    def owner_change(self, id):
        try:
            system = System.by_id(id,identity.current.user)
        except InvalidRequestError:
            flash( _(u"Unable to find system with id of %s" % id) )
            redirect("/")
        if not system.can_admin(identity.current.user):
            flash( _(u"Insufficient permissions to change owner"))
            redirect("/")

        return dict(
            title   = "Change Owner for %s" % system.fqdn,
            form = self.owner_form,
            action = '/save_owner',
            options = None,
            value = {'id': system.id},
        )
            
    @expose()
    @identity.require(identity.not_anonymous())
    def save_loan(self, id, *args, **kw):
        try:
            system = System.by_id(id,identity.current.user)
        except InvalidRequestError:
            flash( _(u"Unable to find system with id of %s" % id) )
            redirect("/")

        if not system.can_loan(identity.current.user):
            flash( _(u"Insufficient permissions to loan system"))
            redirect("/")
        user = User.by_user_name(kw['user']['text'])
        activity = SystemActivity(identity.current.user, 'WEBUI', 'Changed', 'Loaned To', 'None' , '%s' % user)
        system.activity.append(activity)
        system.loaned = user
        flash( _(u"%s Loaned to %s" % (system.fqdn, user) ))
        redirect("/view/%s" % system.fqdn)
    
    @expose()
    @identity.require(identity.not_anonymous())
    def save_owner(self, id, *args, **kw):
        try:
            system = System.by_id(id,identity.current.user)
        except InvalidRequestError:
            flash( _(u"Unable to find system with id of %s" % id) )
            redirect("/")
        if not system.can_admin(identity.current.user):
            flash( _(u"Insufficient permissions to change owner"))
            redirect("/")
        user = User.by_user_name(kw['user']['text'])
        activity = SystemActivity(identity.current.user, 'WEBUI', 'Changed', 'Owner', '%s' % system.owner, '%s' % user)
        system.activity.append(activity)
        system.owner = user
        flash( _(u"OK") )
        redirect("/")

    @expose()
    @identity.require(identity.not_anonymous())
    def user_change(self, id):
        msg = ""
        status = None
        activity = None
        try:
            system = System.by_id(id,identity.current.user)
        except InvalidRequestError:
            flash( _(u"Unable to find system with id of %s" % id) )
            redirect("/")
        if system.user:
            try:
                system.unreserve(service=u'WEBUI')
                flash(_(u'Returned %s') % system.fqdn)
            except BeakerException, e:
                log.exception('Failed to return')
                flash(_(u'Failed to return %s: %s') % (system.fqdn, e))
        else:
            try:
                system.reserve(service=u'WEBUI')
                flash(_(u'Reserved %s') % system.fqdn)
            except BeakerException, e:
                log.exception('Failed to reserve')
                flash(_(u'Failed to reserve %s: %s') % (system.fqdn, e))
        redirect("/view/%s" % system.fqdn)

    system_cc_form = widgets.TableForm(
        'cc',
        fields=[
            id,
            ExpandingForm(
                name='cc',
                label=_(u'Notify CC'),
                fields=[
                    widgets.TextField(name='email_address', label=_(u'E-mail address'),
                        validator=validators.Email()),
                ],
            ),
        ],
        submit_text=_(u'Change'),
    )

    @expose(template='bkr.server.templates.form-post')
    @identity.require(identity.not_anonymous())
    def cc_change(self, system_id):
        try:
            system = System.by_id(system_id, identity.current.user)
        except InvalidRequestError:
            flash(_(u'Unable to find system with id of %s' % system_id))
            redirect('/')
        if not system.can_admin(identity.current.user):
            flash(_(u'Insufficient permissions to edit CC list'))
            redirect('/')
        return dict(
            title=_(u'Notify CC list for %s') % system.fqdn,
            form=self.system_cc_form,
            action='save_cc',
            options=None,
            value={'id': system.id, 'cc': system._system_ccs},
        )

    @error_handler(cc_change)
    @expose()
    @identity.require(identity.not_anonymous())
    @validate(form=system_cc_form)
    def save_cc(self, id, cc):
        try:
            system = System.by_id(id, identity.current.user)
        except InvalidRequestError:
            flash(_(u'Unable to find system with id of %s' % id))
            redirect('/')
        if not system.can_admin(identity.current.user):
            flash(_(u'Insufficient permissions to edit CC list'))
            redirect('/')
        system.cc = [item['email_address']
                for item in cc if item['email_address']]
        flash(_(u'Notify CC list for system %s changed') % system.fqdn)
        redirect('/view/%s' % system.fqdn)

    @error_handler(view)
    @expose()
    @identity.require(identity.not_anonymous())
    @validate(form=labinfo_form)
    def save_labinfo(self, **kw):
        try:
            system = System.by_id(kw['id'],identity.current.user)
        except InvalidRequestError:
            flash( _(u"Unable to save Lab Info for %s" % kw['id']) )
            redirect("/")
        if system.labinfo:
            labinfo = system.labinfo
        else:
            labinfo = LabInfo()

        for field in LabInfo.fields:
            if kw.get(field):
                orig_value = getattr(labinfo, field)
                # Convert to Decimal for Comparisons.
                if type(orig_value) == Decimal:
                    new_value = Decimal('%s' % kw[field])
                else:
                    new_value = kw[field]
                if new_value != orig_value:
                    activity = SystemActivity(identity.current.user, 'WEBUI', 'Changed', field, '%s' % orig_value, kw[field] )
                    setattr(labinfo, field, kw[field])
                    system.activity.append(activity) 
        system.labinfo = labinfo
        flash( _(u"Saved Lab Info") )
        redirect("/view/%s" % system.fqdn)

    @error_handler(view)
    @expose()
    @identity.require(identity.not_anonymous())
    def save_power(self, 
                   id,
                   power_address,
                   power_type_id,
                   release_action_id,
                   **kw):
        try:
            system = System.by_id(id,identity.current.user)
        except InvalidRequestError:
            flash( _(u"Unable to save Power for %s" % id) )
            redirect("/")

        if kw.get('reprovision_distro_id'):
            try:
                reprovision_distro = Distro.by_id(kw['reprovision_distro_id'])
            except InvalidRequestError:
                reprovision_distro = None
            if system.reprovision_distro and \
              system.reprovision_distro != reprovision_distro:
                system.activity.append(SystemActivity(identity.current.user, 'WEBUI', 'Changed', 'reprovision_distro', '%s' % system.reprovision_distro, '%s' % reprovision_distro ))
                system.reprovision_distro = reprovision_distro
            else:
                system.activity.append(SystemActivity(identity.current.user, 'WEBUI', 'Changed', 'reprovision_distro', '%s' % system.reprovision_distro, '%s' % reprovision_distro ))
                system.reprovision_distro = reprovision_distro

        try:
            release_action = ReleaseAction.by_id(release_action_id)
        except InvalidRequestError:
            release_action = None
        if system.release_action and system.release_action != release_action:
            system.activity.append(SystemActivity(identity.current.user, 'WEBUI', 'Changed', 'release_action', '%s' % system.release_action, '%s' % release_action ))
            system.release_action = release_action
        else:
            system.activity.append(SystemActivity(identity.current.user, 'WEBUI', 'Changed', 'release_action', '%s' % system.release_action, '%s' % release_action ))
            system.release_action = release_action
            
        if system.power:
            if power_address != system.power.power_address:
                #Power Address Changed
                activity = SystemActivity(identity.current.user, 'WEBUI', 'Changed', 'power_address', system.power.power_address, power_address )
                system.power.power_address = power_address
                system.activity.append(activity)
            if kw.get('power_user'):
                if kw['power_user'] != system.power.power_user:
                    #Power User Changed
                    activity = SystemActivity(identity.current.user, 'WEBUI', 'Changed', 'power_user', '********', '********' )
                    system.power.power_user = kw['power_user']
                    system.activity.append(activity)
            else:
                activity = SystemActivity(identity.current.user, 'WEBUI', 'Removed', 'power_user', '********', '********' )
                system.activity.append(activity)
                system.power.power_user = None
            if kw.get('power_passwd'):
                if kw['power_passwd'] != system.power.power_passwd:
                    #Power Passwd Changed
                    activity = SystemActivity(identity.current.user, 'WEBUI', 'Changed', 'power_passwd', '********', '********' )
                    system.power.power_passwd = kw['power_passwd']
                    system.activity.append(activity)
            else:
                activity = SystemActivity(identity.current.user, 'WEBUI', 'Removed', 'power_passwd', '********', '********' )
                system.activity.append(activity)
                system.power.power_passwd = None
            if kw.get('power_id'):
                if kw['power_id'] != system.power.power_id:
                    #Power ID Changed
                    activity = SystemActivity(identity.current.user, 'WEBUI', 'Changed', 'power_id', system.power.power_id, kw['power_id'] )
                    system.power.power_id = kw['power_id']
                    system.activity.append(activity)
            else:
                activity = SystemActivity(identity.current.user, 'WEBUI', 'Removed', 'power_id', system.power.power_id, '' )
                system.activity.append(activity)
                system.power.power_id = None
            if power_type_id != system.power.power_type_id:
                #Power Type Changed
                if int(power_type_id) == 0:
                    system.power = None
                else:
                    try:
                        power_type = PowerType.by_id(power_type_id)
                    except InvalidRequestError:
                        flash( _(u"Invalid power type %s" % power_type_id) )
                        redirect("/view/%s" % system.fqdn)
                    activity = SystemActivity(identity.current.user, 'WEBUI', 'Changed', 'power_type', system.power.power_type.name, power_type.name )
                    system.power.power_type = power_type
                    system.activity.append(activity)
            flash( _(u"Updated Power") )
        else:
            try:
                power_type = PowerType.by_id(power_type_id)
            except InvalidRequestError:
                flash( _(u"Invalid power type %s" % power_type_id) )
                redirect("/view/%s" % system.fqdn)
            power = Power(power_type=power_type, power_address=power_address)
            if kw.get('power_user'):
                power.power_user = kw['power_user']
            if kw.get('power_passwd'):
                power.power_passwd = kw['power_passwd']
            if kw.get('power_id'):
                power.power_id = kw['power_id']
            system.power = power
            flash( _(u"Saved Power") )
        redirect("/view/%s" % system.fqdn)

    @expose()
    @validate(form=system_form)
    @identity.require(identity.not_anonymous())
    @error_handler(new)
    def save(self, **kw):
        if kw.get('id'):
            try:
                query = System.query().filter(System.fqdn ==kw['fqdn'])
                for sys_object in query:
                    if str(sys_object.id) != str(kw['id']):
                        flash( _(u"%s already exists!" % kw['fqdn']))
                        redirect("/") 
                system = System.by_id(kw['id'],identity.current.user)
            except InvalidRequestError:
                flash( _(u"Unable to save %s" % kw['id']) )
                redirect("/")
           
        else:
            if System.query().filter(System.fqdn == kw['fqdn']).count() != 0:   
                flash( _(u"%s already exists!" % kw['fqdn']) )
                redirect("/")
            system = System(fqdn=kw['fqdn'],owner=identity.current.user)
# TODO what happens if you log changes here but there is an issue and the actual change to the system fails?
#      would be good to have the save wait until the system is updated
# TODO log  group +/-
        # Fields missing from kw have been set to NULL
        # We want to store the logged info in a somewhat verbose manner, so if the column is in fact a FK to another table, put it in a fk_log_entry obj
        status_entry = SystemSaveForm.fk_log_entry(form_field='status_id', mapper_class=SystemStatus, mapper_column_name='status', description='Status')
        lab_controller_entry = SystemSaveForm.fk_log_entry(form_field='lab_controller_id', mapper_class=LabController, mapper_column_name='fqdn', description='LabController') 
        type_entry = SystemSaveForm.fk_log_entry(form_field='type_id', mapper_class=SystemType, mapper_column_name='type',description='Type')


        log_fields = [ 'fqdn', 'vendor', 'lender', 'model', 'serial', 'location', 
                       'checksum','mac_address', 'status_reason', status_entry,lab_controller_entry,type_entry]

        for field in log_fields:
            if isinstance(field,SystemSaveForm.fk_log_entry): #check if we are a foreign key with mapper object and column name           
                fk_log_entry_obj = field
                field = fk_log_entry_obj.form_field
                mapper_class = fk_log_entry_obj.mapper_class
                col_name = fk_log_entry_obj.mapper_column_name
                description = fk_log_entry_obj.description 
                       
            try:
                current_val = getattr(system,field)
            except AttributeError:
                flash(_(u'Field %s is not a valid system property' % field)) 
                continue

            new_val = kw.get(field)
             
            if unicode(current_val) != unicode(new_val): 
                function_name = '%s_change_handler' % field
                field_change_handler = getattr(SystemSaveForm.handler,function_name,None)
                if field_change_handler is not None:
                    kw = field_change_handler(current_val,new_val,**kw)

                #The following try/except block trys to set the actual old/new values for the fields we are changing
                # It tests for current and new values that are 'None' (i.e Changing from a valid lab controller to no lab controller)
                # Except will trigger if the mapper_class has not been declared (i.e we are not a tuple), or if our mapper_column_name was invalid
                # and will log a warning msg
                try:
                    if current_val: 
                        current_sqla_obj = mapper_class.by_id(current_val)
                        current_val = getattr(current_sqla_obj,col_name)
                    if new_val: 
                        new_sqla_obj = mapper_class.by_id(new_val)
                        new_val = getattr(new_sqla_obj,col_name)

                    field = description
                except AttributeError,e:
                    log.error(e)
                    warn_msg =  "There was a problem logging the new value for %s" % (description)          
                    try:
                        unloggable_warn += "\n%s" % warn_msg
                    except UnboundLocalError,e:
                        unloggable_warn = warn_msg
                    continue
                except UnboundLocalError, e: pass # We probably weren't a fk_log_entry object
                   
                
                activity = SystemActivity(identity.current.user, 'WEBUI', 'Changed', field, current_val, new_val)
                system.activity.append(activity)
        
        try: 
            flash(unloggable_warn)
        except UnboundLocalError,e: pass
        # We only want admins to be able to share systems to everyone.
        shared = kw.get('shared',False)
        if shared != system.shared:
            if not identity.in_group("admin") and \
              shared and len(system.groups) == 0:
                flash( _(u"You don't have permission to share without the system being in a group first " ) )
                redirect("/view/%s" % system.fqdn)
            current_val = str(system.shared and True or False) #give us the text 'True' or 'False'
            new_val = str(shared and True) #give us the text 'True' or 'False'
            activity = SystemActivity(identity.current.user, 'WEBUI', 'Changed', 'shared', current_val, new_val )
            system.activity.append(activity)
            system.shared = shared
                
        log_bool_fields = [ 'private' ]
        for field in log_bool_fields:
            try:
                current_val = str(getattr(system,field) and True or False)
            except KeyError:
                current_val = ""
            new_val = str(kw.get(field) or False)
            if str(current_val) != new_val:
                activity = SystemActivity(identity.current.user, 'WEBUI', 'Changed', field, current_val, new_val )
                system.activity.append(activity)
        system.status_id=kw['status_id']
        system.location=kw['location']
        system.model=kw['model']
        system.type_id=kw['type_id']
        system.serial=kw['serial']
        system.vendor=kw['vendor']
        system.lender=kw['lender']
        system.fqdn=kw['fqdn']
        system.status_reason = kw['status_reason']
        system.date_modified = datetime.utcnow()
        if kw.get('private'):
            system.private=kw['private']
        else:
            system.private=False

        # Change Lab Controller
        if kw['lab_controller_id'] == 0:
            system.lab_controller_id = None
        else:
            system.lab_controller_id = kw['lab_controller_id']
        system.mac_address=kw['mac_address']
        session.save_or_update(system)
        redirect("/view/%s" % system.fqdn)

    @expose()
    @identity.require(identity.not_anonymous())
    def save_keys(self, id, **kw):
        try:
            system = System.by_id(id,identity.current.user)
        except InvalidRequestError:
            flash( _(u"Unable to Add Key for %s" % id) )
            redirect("/")
        # Add a Key/Value Pair
        if kw.get('key_name') and kw.get('key_value'):
            try:
                key = Key.by_name(kw['key_name'])
            except InvalidRequestError:
                #FIXME allow user to create new keys
                flash(_(u"Invalid key %s" % kw['key_name']))
                redirect("/view/%s" % system.fqdn)
            if key.numeric:
                key_value = Key_Value_Int(key,kw['key_value'])
                system.key_values_int.append(key_value)
            else:
                key_value = Key_Value_String(key,kw['key_value'])
                system.key_values_string.append(key_value)
            activity = SystemActivity(identity.current.user, 'WEBUI', 'Added', 'Key/Value', "", "%s/%s" % (kw['key_name'],kw['key_value']) )
            system.activity.append(activity)
        redirect("/view/%s" % system.fqdn)

    @expose()
    @identity.require(identity.not_anonymous())
    def save_arch(self, id, **kw):
        try:
            system = System.by_id(id,identity.current.user)
        except InvalidRequestError:
            flash( _(u"Unable to Add arch for %s" % id) )
            redirect("/")
        # Add an Arch
        if kw.get('arch').get('text'):
            arch = Arch.by_name(kw['arch']['text'])
            system.arch.append(arch)
            activity = SystemActivity(identity.current.user, 'WEBUI', 'Added', 'Arch', "", kw['arch']['text'])
            system.activity.append(activity)
        redirect("/view/%s" % system.fqdn)

    @expose()
    @identity.require(identity.not_anonymous())
    def save_group(self, id, **kw):
        try:
            system = System.by_id(id,identity.current.user)
        except InvalidRequestError:
            flash( _(u"Unable to Add Group for %s" % id) )
            redirect("/")
        # Add a Group
        if kw.get('group').get('text'):
            try:
                group = Group.by_name(kw['group']['text'])
            except InvalidRequestError:
                flash(_(u"%s is an Invalid Group" % kw['group']['text']))
                redirect("/view/%s" % system.fqdn)
            system.groups.append(group)
            activity = SystemActivity(identity.current.user, 'WEBUI', 'Added', 'Group', "", kw['group']['text'])
            gactivity = GroupActivity(identity.current.user, 'WEBUI', 'Added', 'System', "", system.fqdn)
            group.activity.append(gactivity)
            system.activity.append(activity)
        redirect("/view/%s" % system.fqdn)

    @expose()
    @identity.require(identity.not_anonymous())
    def action_power(self, id, action, **kw):
        try:
            system = System.by_id(id,identity.current.user)
        except InvalidRequestError:
            flash( _(u"Unable to look up system id:%s via your login" % id) )
            redirect("/")
        try:
            system.action_power(action)
        except xmlrpclib.Fault, msg:
            flash(_(u"Failed to %s %s, XMLRPC error: %s" % (action, system.fqdn, msg)))
            activity = SystemActivity(identity.current.user, 'WEBUI', action, 'Power', "", "%s" % msg)
            system.activity.append(activity)
            redirect("/view/%s" % system.fqdn)
        except BX, msg:
            flash(_(u"Failed to %s %s, error: %s" % (action, system.fqdn, msg)))
            activity = SystemActivity(identity.current.user, 'WEBUI', action, 'Power', "", "%s" % msg)
            system.activity.append(activity)
            redirect("/view/%s" % system.fqdn)

        activity = SystemActivity(identity.current.user, 'WEBUI', action, 'Power', "", "Success")
        system.activity.append(activity)
        flash(_(u"%s %s" % (system.fqdn, action)))
        redirect("/view/%s" % system.fqdn)

    @expose()
    @identity.require(identity.not_anonymous())
    def schedule_provision(self,id, prov_install=None, ks_meta=None, koptions=None, koptions_post=None, reserve_days=None, **kw):
        distro_id = prov_install
        try:
            user = identity.current.user
            system = System.by_id(id,user)
        except InvalidRequestError:
            flash( _(u"Unable to save scheduled provision for %s" % id) )
            redirect("/")
        try:
            distro = Distro.by_id(distro_id)
        except InvalidRequestError:
            flash( _(u"Unable to lookup distro for %s" % id) )
            redirect(u"/view/%s" % system.fqdn)
    
        reserve_days = int(reserve_days)
        if reserve_days is None:#This should not happen
            log.debug('reserve_days has not been set in provision page, using default')
            reserve_days = SystemProvision.DEFAULT_RESERVE_DAYS
        else: 
            if reserve_days > SystemProvision.MAX_DAYS_PROVISION: #Someone is trying to cheat
                log.debug('User has tried to set provision to %s days, which is more than the allowable %s days' % (reserve_days,SystemProvision.DEFAULT_RESERVE_DAYS))
                reserve_days = SystemProvision.DEFAULT_RESERVE_DAYS

        reserve_time =  ((reserve_days * 24) * 60) * 60    
        job_details = dict(whiteboard = 'Provision %s' % distro.name,
                            distro_id = distro_id,
                            system_id = id,
                            ks_meta = ks_meta,
                            koptions = koptions,
                            koptions_post = koptions_post,
                            reservetime = reserve_time)

        try:                               
            provision_system_job = Job.provision_system_job(**job_details)
        except BX, msg:
            flash(_(u"%s" % msg))
            redirect(u"/view/%s" % system.fqdn)

        self.jobs.success_redirect(provision_system_job.id)
    
    @expose()
    @identity.require(identity.not_anonymous())
    def action_provision(self, id, prov_install=None, ks_meta=None, 
                             koptions=None, koptions_post=None, reboot=None):

        """
        We schedule a job which will provision a system. 

        """
        distro_id = prov_install
        try:
            user = identity.current.user
            system = System.by_id(id,user)
        except InvalidRequestError:
            flash( _(u"Unable to save scheduled provision for %s" % id) )
            redirect("/")
        try:
            distro = Distro.by_id(distro_id)
        except InvalidRequestError:
            flash( _(u"Unable to lookup distro for %s" % id) )
            redirect(u"/view/%s" % system.fqdn)
         
        try:
            can_provision_now = system.can_provision_now(user) #Check perms
            if can_provision_now:
                system.action_provision(distro = distro,
                                        ks_meta = ks_meta,
                                        kernel_options = koptions,
                                        kernel_options_post = koptions_post)
            else: #This shouldn't happen, maybe someone is trying to be funny
                raise BX('User: %s has insufficent permissions to provision %s' % (user.user_name, system.fqdn))
        except BX, msg: 
            activity = SystemActivity(identity.current.user, 'WEBUI', 'Provision', 'Distro', "", "%s: %s" % (msg, distro.install_name))
            system.activity.append(activity)
            flash(_(u"%s" % msg))
            redirect("/view/%s" % system.fqdn)

        activity = SystemActivity(identity.current.user, 'WEBUI', 'Provision', 'Distro', "", "Success: %s" % distro.install_name)
        system.activity.append(activity)

        if reboot:
            try:
                system.remote.power(action="reboot")
            except BX, msg:
                activity = SystemActivity(identity.current.user, 'WEBUI', 'Reboot', 'Power', "", "%s" % msg)
                system.activity.append(activity)
                flash(_(u"%s" % msg))
                redirect("/view/%s" % system.fqdn)

        activity = SystemActivity(identity.current.user, 'WEBUI', 'Reboot', 'Power', "", "Success")
        system.activity.append(activity)
        flash(_(u"Successfully Provisioned %s with %s" % (system.fqdn,distro.install_name)))
        redirect("/view/%s" % system.fqdn)

    @expose()
    @identity.require(identity.not_anonymous())
    def save_note(self, id, **kw):
        try:
            system = System.by_id(id,identity.current.user)
        except InvalidRequestError:
            flash( _(u"Unable to save Note for %s" % id) )
            redirect("/")
        # Add a Note
        if kw.get('note'):
            note = Note(user=identity.current.user,text=kw['note'])
            system.notes.append(note)
            activity = SystemActivity(identity.current.user, 'WEBUI', 'Added', 'Note', "", kw['note'])
            system.activity.append(activity)
        redirect("/view/%s" % system.fqdn)

    @expose()
    @identity.require(identity.not_anonymous())
    def save_exclude(self, id, **kw):
        try:
            system = System.by_id(id,identity.current.user)
        except InvalidRequestError:
            flash( _(u"Unable to save Exclude flags for %s" % id) )
            redirect("/")
        for arch in system.arch:
        # Update Excluded Families
            if kw.get('excluded_families') and \
             kw['excluded_families'].has_key(arch.arch):
                if isinstance(kw['excluded_families'][arch.arch], list):
                    excluded_osmajor = [int(i) for i in kw['excluded_families'][arch.arch]]
                else:
                    excluded_osmajor = [int(kw['excluded_families'][arch.arch])]
                for new_families in excluded_osmajor:
                    if new_families not in [osmajor.osmajor.id for osmajor in system.excluded_osmajor_byarch(arch)]:
                        new_excluded_osmajor = ExcludeOSMajor(osmajor=OSMajor.by_id(new_families),arch=arch)
                        activity = SystemActivity(identity.current.user, 'WEBUI', 'Added', 'Excluded_families', "", "%s/%s" % (new_excluded_osmajor.osmajor, arch))
                        system.excluded_osmajor.append(new_excluded_osmajor)
                        system.activity.append(activity)
            else:
                excluded_osmajor = []
            for old_families in system.excluded_osmajor_byarch(arch):
                if old_families.osmajor.id not in excluded_osmajor:
                    activity = SystemActivity(identity.current.user, 'WEBUI', 'Removed', 'Excluded_families', "%s/%s" % (old_families.osmajor, arch), "")
                    session.delete(old_families)
                    system.activity.append(activity)
                    
            if kw.get('excluded_families_subsection') and \
             kw['excluded_families_subsection'].has_key(arch.arch):
                if isinstance(kw['excluded_families_subsection'][arch.arch], list):
                    excluded_osversion = [int(i) for i in kw['excluded_families_subsection'][arch.arch]]
                else:
                    excluded_osversion = [int(kw['excluded_families_subsection'][arch.arch])]
                for new_osversion in excluded_osversion:
                    if new_osversion not in [osversion.osversion.id for osversion in system.excluded_osversion_byarch(arch)]:
                        new_excluded_osversion = ExcludeOSVersion(osversion=OSVersion.by_id(new_osversion),arch=arch)
                        activity = SystemActivity(identity.current.user, 'WEBUI', 'Added', 'Excluded_families', "", "%s/%s" % (new_excluded_osversion.osversion, arch))
                        system.excluded_osversion.append(new_excluded_osversion)
                        system.activity.append(activity)
            else:
                excluded_osversion = []
            for old_osversion in system.excluded_osversion_byarch(arch):
                if old_osversion.osversion.id not in excluded_osversion:
                    activity = SystemActivity(identity.current.user, 'WEBUI', 'Removed', 'Excluded_families', "%s/%s" % (old_osversion.osversion, arch), "")
                    session.delete(old_osversion)
                    system.activity.append(activity)
        redirect("/view/%s" % system.fqdn)

    @expose()
    @identity.require(identity.not_anonymous())
    def remove_install(self, system_id, arch_id, **kw):
        try:
            system = System.by_id(system_id, identity.current.user)
        except InvalidRequestError:
            flash( _(u"Unable to remove Install Option for %s" % system_id) )
            redirect("/")
        try:
            arch = Arch.by_id(arch_id)
        except InvalidRequestError:
            flash( _(u"Unable to lookup arch for %s" % arch_id) )
            redirect("/")
        
        if kw.get('osversion_id'):
            # remove osversion option
            osversion = OSVersion.by_id(int(kw['osversion_id']))
            system.provisions[arch].provision_families[osversion.osmajor].provision_family_updates[osversion] = None
        elif kw.get('osmajor_id'):
            # remove osmajor option
            osmajor = OSMajor.by_id(int(kw['osmajor_id']))
            system.provisions[arch].provision_families[osmajor] = None
        else:
            # remove arch option
            system.provisions[arch] = None
        redirect("/view/%s" % system.fqdn)

    @expose()
    def search_history(self):
        pass

    @expose()
    @identity.require(identity.not_anonymous())
    def save_install(self, id, **kw):
        try:
            system = System.by_id(id,identity.current.user)
        except InvalidRequestError:
            flash( _(u"Unable to save Install Options for %s" % id) )
            redirect("/")
        # Add an install option
        if kw.get('prov_ksmeta') or kw.get('prov_koptions') or \
           kw.get('prov_koptionspost'):
            arch = Arch.by_id(int(kw['prov_arch']))
            if int(kw['prov_osversion']) != 0:
                osversion = OSVersion.by_id(int(kw['prov_osversion']))
                if system.provisions.has_key(arch):
                    if system.provisions[arch].provision_families.has_key(osversion.osmajor):
                        if system.provisions[arch].provision_families[osversion.osmajor].provision_family_updates.has_key(osversion):
                            provision = system.provisions[arch].provision_families[osmajor].provision_family_updates[osversion]
                            action = "Changed"
                        else:
                            provision = ProvisionFamilyUpdate()
                            action = "Added"
                        system.activity.append(SystemActivity(identity.current.user, 'WEBUI', action, 'InstallOption:ks_meta:%s/%s' % (arch, osversion), provision.ks_meta, kw['prov_ksmeta']))
                        system.activity.append(SystemActivity(identity.current.user, 'WEBUI', action, 'InstallOption:kernel_options:%s/%s' % (arch, osversion), provision.kernel_options, kw['prov_koptions']))
                        system.activity.append(SystemActivity(identity.current.user, 'WEBUI', action, 'InstallOption:kernel_options_post:%s/%s' % (arch, osversion), provision.kernel_options_post, kw['prov_koptionspost']))
                        provision.ks_meta=kw['prov_ksmeta']
                        provision.kernel_options=kw['prov_koptions']
                        provision.kernel_options_post=kw['prov_koptionspost']
                        provision.osversion = osversion
                        system.provisions[arch].provision_families[osversion.osmajor].provision_family_updates[osversion] = provision
                
            elif int(kw['prov_osmajor']) != 0:
                osmajor = OSMajor.by_id(int(kw['prov_osmajor']))
                if system.provisions.has_key(arch):
                    if system.provisions[arch].provision_families.has_key(osmajor):
                        provision = system.provisions[arch].provision_families[osmajor]
                        action = "Changed"
                    else:
                        provision = ProvisionFamily()
                        action = "Added"
                    system.activity.append(SystemActivity(identity.current.user, 'WEBUI', action, 'InstallOption:ks_meta:%s/%s' % (arch, osmajor), provision.ks_meta, kw['prov_ksmeta']))
                    system.activity.append(SystemActivity(identity.current.user, 'WEBUI', action, 'InstallOption:kernel_options:%s/%s' % (arch, osmajor), provision.kernel_options, kw['prov_koptions']))
                    system.activity.append(SystemActivity(identity.current.user, 'WEBUI', action, 'InstallOption:kernel_options_post:%s/%s' % (arch, osmajor), provision.kernel_options_post, kw['prov_koptionspost']))
                    provision.ks_meta=kw['prov_ksmeta']
                    provision.kernel_options=kw['prov_koptions']
                    provision.kernel_options_post=kw['prov_koptionspost']
                    provision.osmajor=osmajor
                    system.provisions[arch].provision_families[osmajor] = provision
            else:
                if system.provisions.has_key(arch):
                    provision = system.provisions[arch]
                    action = "Changed"
                else:
                    provision = Provision()
                    action = "Added"
                system.activity.append(SystemActivity(identity.current.user, 'WEBUI', action, 'InstallOption:ks_meta:%s' % arch, provision.ks_meta, kw['prov_ksmeta']))
                system.activity.append(SystemActivity(identity.current.user, 'WEBUI', action, 'InstallOption:kernel_options:%s' % arch, provision.kernel_options, kw['prov_koptions']))
                system.activity.append(SystemActivity(identity.current.user, 'WEBUI', action, 'InstallOption:kernel_options_post:%s' % arch, provision.kernel_options_post, kw['prov_koptionspost']))
                provision.ks_meta=kw['prov_ksmeta']
                provision.kernel_options=kw['prov_koptions']
                provision.kernel_options_post=kw['prov_koptionspost']
                provision.arch=arch
                system.provisions[arch] = provision
        redirect("/view/%s" % system.fqdn)

    @cherrypy.expose
    # Testing auth via xmlrpc
    #@identity.require(identity.in_group("admin"))
    def lab_controllers(self, *args):
        return [lc.fqdn for lc in LabController.query()]
    
    def pick_common(self, distro=None, user=None, xml=None):
        distro = Distro.by_install_name(distro)
        systems = distro.systems(user)
        #FIXME Should validate XML before processing.
        queries = []
        joins = []
        for child in ElementWrapper(xmltramp.parse(xml)):
            if callable(getattr(child, 'filter')):
                (join, query) = child.filter()
                queries.append(query)
                joins.extend(join)
        if joins:
            systems = systems.filter(and_(*joins))
        if queries:
            systems = systems.filter(and_(*queries))
        return systems
        
    @cherrypy.expose
    def system_pick(self, distro=None, username=None, xml=None):
        if not distro:
            return (None,"You must supply a distro")
        if not username:
            return (None,"You must supply a user name")
        if not xml:
            return (None,"No xml query provided")

        user = None
        try:
            # some systems use Bugzilla as auth.
            # This is only temporary and will go away.
            user = User.by_email_address(username)
        except InvalidRequestError:
            username = username.split('@')[0]
            user = User.by_user_name(username)
        if not user:
            return (None, -1)
        systems = self.pick_common(distro, user, xml)

        hit = False
        systems_list = systems.all()
        size = len(systems_list)
        while size:
            size = size - 1
            index = random.randint(0, size)
            system = systems_list[index]
            systems_list[index] = systems_list[size]
   
            # If the system doesn't have a current user then take it
            if session.connection(System).execute(system_table.update(
                     and_(system_table.c.id==system.id,
                          system_table.c.user_id==None)), 
                           user_id=user.user_id).rowcount == 1:
                hit = True
                break

        if hit:
            # We have a match and its available!
            return (dict(fqdn    = system.fqdn,
                         mac_address = '%s' % system.mac_address), 1)
        elif systems.count():
            # We have matches but none are available right now
            system = systems.first()
            return (dict(fqdn    = system.fqdn,
                         mac_address = '%s' % system.mac_address), 0)
        else:
            # Nothing matches what the user requested.
            return (None, -1)

    @cherrypy.expose
    def system_validate(self, distro=None, username=None, xml=None):
        if not distro:
            return (None,"You must supply a distro")
        if not username:
            return (None,"You must supply a user name")
        if not xml:
            return (None,"No xml query provided")

        user = None
        try:
            # some systems use Bugzilla as auth.
            # This is only temporary and will go away.
            user = User.by_email_address(username)
        except InvalidRequestError:
            username = username.split('@')[0]
            user = User.by_user_name(username)
        if not user:
            return (None, -1)
        systems = self.pick_common(distro, user, xml)

        if systems.count():
            # We have matches 
            system = systems.first()
            return (dict(fqdn    = system.fqdn,
                         mac_address = '%s' % system.mac_address), 0)
        else:
            # Nothing matches what the user requested.
            return (None, -1)
            
    @cherrypy.expose
    def system_return(self, fqdn=None, full_name=None, mylog=True):
        if not fqdn:
            return (0,"You must supply a system")
        if not full_name:
            return (0,"You must supply a user name")

        user = None
        try:
            # some systems use Bugzilla as auth.
            # This is only temporary and will go away.
            user = User.by_email_address(full_name)
        except InvalidRequestError:
            full_name = full_name.split('@')[0]
            user = User.by_user_name(full_name)
        try:
            system = System.by_fqdn(fqdn,user)
        except InvalidRequestError:
            return (0, "Invalid system")
        if system.user == user:
            if mylog:
                system.activity.append(SystemActivity(system.user, "VIA %s" % identity.current.user, "Returned", "User", "%s" % system.user, ''))
                try:
                    system.action_release()
                except BX, error:
                    msg = "Failed to power off system: %s" % error
                    system.activity.append(SystemActivity(system.user, "VIA %s" % identity.current.user, "Off", "Power", "", msg))
            else:
                system.user = None
        return
        

    @cherrypy.expose
    def legacypush(self, fqdn=None, inventory=None):
        if not fqdn:
            return (0,"You must supply a FQDN")
        if not inventory:
            return (0,"No inventory data provided")

        try:
            system = System.query.filter(System.fqdn == fqdn).one()
        except InvalidRequestError:
            system = System(fqdn=fqdn)
        return system.update_legacy(inventory)

    @cherrypy.expose
    def push(self, fqdn=None, inventory=None):
        if not fqdn:
            return (0,"You must supply a FQDN")
        if not inventory:
            return (0,"No inventory data provided")
        try:
            system = System.query.filter(System.fqdn == fqdn).one()
        except InvalidRequestError:
            # New system, add it.
            system = System(fqdn=fqdn)
        return system.update(inventory)

    @expose(template="bkr.server.templates.login")
    def login(self, forward_url=url("/"), previous_url=None, *args, **kw): 
        if not identity.current.anonymous \
            and identity.was_login_attempted() \
            and not identity.get_identity_errors():     
            #This stops an ISE if going directly to the /login URL
            if 'Referer' in request.headers:
            #The reason for this if clause is because when we are not using kerberos login dialog
            #the referer will be a different value to when we are
            #If not for this if clause, it would behave one way when using kerberos login and another way when not 
                if re.match('^(.+)?/%s$' % self.login.__name__,request.headers['Referer']):
                    raise redirect(forward_url)
                else:
                    raise redirect(request.headers.get("Referer",url("/")))
            else:
                redirect(forward_url)

        forward_url=None
        previous_url= request.path

        if identity.was_login_attempted():
            msg=_("The credentials you supplied were not correct or "
                   "did not grant access to this resource.")
        elif identity.get_identity_errors():
            msg=_("You must provide your credentials before accessing "
                   "this resource.")
        else:
            msg=_("Please log in.")
            forward_url= request.headers.get("Referer", url("/"))
            
        response.status=403
        return dict(message=msg, previous_url=previous_url, logging_in=True,
                    original_parameters=request.params,
                    forward_url=forward_url)

    @expose()
    def logout(self):
        identity.current.logout()
        raise redirect("/")

    @expose()
    def robots_txt(self):
        return "User-agent: *\nDisallow: /\n"

    @expose()
    def favicon_ico(self):
        static_dir = config.get('static_filter.dir', path="/static")
        filename = join(os.path.normpath(static_dir), 'images', 'favicon.ico')
        return serve_file(filename)

#    @expose(template='bkr.server.templates.activity')
#    def activity(self, *args, **kw):
# TODO This is mainly for testing
# if it hangs around it should check for admin access
#        return dict(title="Activity", search_bar=None, activity = Activity.all())
#<|MERGE_RESOLUTION|>--- conflicted
+++ resolved
@@ -612,10 +612,7 @@
             return_dict.update({'searchvalue':searchvalue})
         return return_dict
  
-<<<<<<< HEAD
     def _systems(self, systems, *args, **kw):
-=======
-    def systems(self, systems, *args, **kw):
         search_bar = SearchBar(name='systemsearch',
                                label=_(u'System Search'),
                                enable_custom_columns = True,
@@ -637,7 +634,6 @@
                                search_controller=url("/get_search_options"),
                                table_search_controllers = {'key/value':url('/get_keyvalue_search_options')},)
 
->>>>>>> dfc3cdb1
         if 'quick_search' in kw:
             table,op,value = kw['quick_search'].split('-')
             kw['systemsearch'] = [{'table' : table,
