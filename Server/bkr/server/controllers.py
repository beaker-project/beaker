--- conflicted
+++ resolved
@@ -718,15 +718,10 @@
                                                  'col_defaults' : col_data['default'],
                                                  'col_options' : col_data['options']},
                                      action = '.', 
-<<<<<<< HEAD
-                                     search_bar = self.search_bar,
+                                     search_bar = search_bar,
                                      atom_url='?tg_format=atom&list_tgp_order=-date_modified&'
                                         + cherrypy.request.query_string,
                                      )
-=======
-                                     search_bar = search_bar )
->>>>>>> 0292f420
-                                                                        
 
     @expose(format='json')
     def by_fqdn(self, input):
