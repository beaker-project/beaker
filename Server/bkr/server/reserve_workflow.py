--- conflicted
+++ resolved
@@ -12,14 +12,7 @@
 from bkr.server.flask_util import BadRequest400, \
         convert_internal_errors, auth_required
 from bkr.server.model import (Distro, Job, System, Arch, OSMajor, DistroTag,
-<<<<<<< HEAD
-                              SystemType, OSVersion, DistroTree, LabController)
-=======
-        SystemType, OSVersion, DistroTree, LabController,
-        LabControllerDistroTree, SystemStatus, MachineRecipe)
-from bkr.server.jobs import Jobs as JobController
-from bkr.common.bexceptions import BX
->>>>>>> 449060d3
+        SystemType, OSVersion, DistroTree, LabController, MachineRecipe)
 
 import logging
 log = logging.getLogger(__name__)
@@ -60,40 +53,7 @@
         job = Job.provision_system_job(distro_trees, **job_details)
     return 'Created %s' % job.t_id, 201, [('Location', url('/jobs/%s' % job.id))]
 
-<<<<<<< HEAD
 class ReserveWorkflow:
-=======
-        return_value = dict(
-                            system_id = system_id, 
-                            system = system_name,
-                            distro = '',
-                            distro_tree_ids = [],
-                            )
-        warn = None
-        if not isinstance(distro_tree_id, list):
-            distro_tree_id = [distro_tree_id]
-        for id in distro_tree_id:
-            try:
-                distro_tree = DistroTree.by_id(id)
-            except NoResultFound:
-                flash(_(u'Invalid distro tree ID %s') % id)
-            else:
-                query = MachineRecipe.hypothetical_candidate_systems(
-                        identity.current.user, distro_tree)
-                if query.count() < 1:
-                    warn = _(u'No systems compatible with %s') % distro_tree
-                distro_names.append(unicode(distro_tree))
-                return_value['distro_tree_ids'].append(id)
-        distro = ", ".join(distro_names)
-        return_value['distro'] = distro
-        
-        return dict(form=self.reserveform,
-                    action='./doit',
-                    value = return_value,
-                    warn=warn,
-                    options = None,
-                    title='Reserve %s' % system_name)
->>>>>>> 449060d3
 
     @identity.require(identity.not_anonymous())
     @expose(template='bkr.server.templates.reserve_workflow')
