
# This program is free software; you can redistribute it and/or modify
# it under the terms of the GNU General Public License as published by
# the Free Software Foundation; either version 2 of the License, or
# (at your option) any later version.

import os.path
import logging
from datetime import datetime, timedelta
from copy import copy
import re
import shutil
import string
import random
import crypt
import xml.dom.minidom
from collections import defaultdict
import uuid
import urlparse
import netaddr
from kid import Element
from sqlalchemy import (Table, Column, ForeignKey, UniqueConstraint, Index,
        Integer, Unicode, DateTime, Boolean, UnicodeText, String, Numeric)
from sqlalchemy.sql import select, union, and_, or_, not_, func, literal
from sqlalchemy.exc import InvalidRequestError
from sqlalchemy.orm import (mapper, relationship, backref, object_mapper,
        dynamic_loader, validates)
from sqlalchemy.orm.exc import NoResultFound
from sqlalchemy.ext.associationproxy import association_proxy
from turbogears import url
from turbogears.config import get
from turbogears.database import session
from bkr.common.helpers import makedirs_ignore
from bkr.server import identity, metrics, mail, dynamic_virt
from bkr.server.bexceptions import BX, BeakerException, StaleTaskStatusException
from bkr.server.helpers import make_link, make_fake_link
from bkr.server.hybrid import hybrid_method, hybrid_property
from bkr.server.installopts import InstallOptions, global_install_options
from bkr.server.util import absolute_url
from .types import (UUID, MACAddress, TaskResult, TaskStatus, TaskPriority,
<<<<<<< HEAD
        ResourceType, RecipeVirtStatus, SystemStatus, mac_unix_padded_dialect)
=======
        ResourceType, RecipeVirtStatus, mac_unix_padded_dialect, SystemStatus)
>>>>>>> 449060d3
from .base import DeclarativeMappedObject
from .activity import Activity, ActivityMixin
from .identity import User, Group
from .lab import LabController
from .distrolibrary import (OSMajor, OSVersion, Distro, DistroTree,
        LabControllerDistroTree)
from .tasklibrary import Task, TaskPackage
from .inventory import System, SystemActivity, Reservation

log = logging.getLogger(__name__)

xmldoc = xml.dom.minidom.Document()

def node(element, value):
    node = xmldoc.createElement(element)
    node.appendChild(xmldoc.createTextNode(value))
    return node

class RecipeSetActivity(Activity):

    __tablename__ = 'recipeset_activity'
    __table_args__ = {'mysql_engine': 'InnoDB'}
    id = Column(Integer, ForeignKey('activity.id'), primary_key=True)
    recipeset_id = Column(Integer, ForeignKey('recipe_set.id'))
    __mapper_args__ = {'polymorphic_identity': u'recipeset_activity'}

    def object_name(self):
        return "RecipeSet: %s" % self.object.id

machine_guest_map =Table('machine_guest_map', DeclarativeMappedObject.metadata,
        Column('machine_recipe_id', Integer,
                ForeignKey('machine_recipe.id', onupdate='CASCADE', ondelete='CASCADE'),
                primary_key=True),
        Column('guest_recipe_id', Integer,
                ForeignKey('recipe.id', onupdate='CASCADE', ondelete='CASCADE'),
                primary_key=True),
        mysql_engine='InnoDB',
)

system_recipe_map = Table('system_recipe_map', DeclarativeMappedObject.metadata,
        Column('system_id', Integer,
                ForeignKey('system.id', onupdate='CASCADE', ondelete='CASCADE'),
                primary_key=True),
        Column('recipe_id', Integer,
                ForeignKey('recipe.id', onupdate='CASCADE', ondelete='CASCADE'),
                primary_key=True),
        mysql_engine='InnoDB',
)

recipe_tag_map = Table('recipe_tag_map', DeclarativeMappedObject.metadata,
        Column('tag_id', Integer,
               ForeignKey('recipe_tag.id', onupdate='CASCADE', ondelete='CASCADE'),
               primary_key=True),
        Column('recipe_id', Integer,
               ForeignKey('recipe.id', onupdate='CASCADE', ondelete='CASCADE'),
               primary_key=True),
        mysql_engine='InnoDB',
)

task_packages_custom_map = Table('task_packages_custom_map', DeclarativeMappedObject.metadata,
    Column('recipe_id', Integer, ForeignKey('recipe.id', onupdate='CASCADE',
        ondelete='CASCADE'), primary_key=True),
    Column('package_id', Integer, ForeignKey('task_package.id',
        onupdate='CASCADE', ondelete='CASCADE'), primary_key=True),
    mysql_engine='InnoDB',
)


class JobActivity(Activity):

    __tablename__ = 'job_activity'
    __table_args__ = {'mysql_engine': 'InnoDB'}
    id = Column(Integer, ForeignKey('activity.id'), primary_key=True)
    job_id = Column(Integer, ForeignKey('job.id'), nullable=False)
    __mapper_args__ = {'polymorphic_identity': u'job_activity'}

    def object_name(self):
        return "Job: %s" % self.object.id


class Watchdog(DeclarativeMappedObject):
    """ Every running task has a corresponding watchdog which will
        Return the system if it runs too long
    """

    __tablename__ = 'watchdog'
    __table_args__ = {'mysql_engine': 'InnoDB'}
    id = Column(Integer, autoincrement=True, primary_key=True)
    recipe_id = Column(Integer, ForeignKey('recipe.id'), nullable=False)
    recipe = relationship('Recipe')
    recipetask_id = Column(Integer, ForeignKey('recipe_task.id'))
    recipetask = relationship('RecipeTask')
    subtask = Column(Unicode(255))
    kill_time = Column(DateTime)

    @classmethod
    def by_system(cls, system):
        """ Find a watchdog based on the system name
        """
        return cls.query.filter_by(system=system).one()

    @classmethod
    def by_status(cls, labcontroller=None, status="active"):
        """
        Returns a list of all watchdog entries that are either active
        or expired for this lab controller.

        A recipe is only returned as "expired" if all the recipes in the recipe 
        set have expired. Similarly, a recipe is returned as "active" so long 
        as any recipe in the recipe set is still active. Some tasks rely on 
        this behaviour. In particular, the host recipe in virt testing will 
        finish while its guests are still running, but we want to keep 
        monitoring the host's console log in case of a panic.
        """
        select_recipe_set_id = session.query(RecipeSet.id). \
            join(Recipe).join(Watchdog).group_by(RecipeSet.id)
        if status == 'active':
            watchdog_clause = func.max(Watchdog.kill_time) > datetime.utcnow()
        elif status =='expired':
            watchdog_clause = func.max(Watchdog.kill_time) < datetime.utcnow()
        else:
            return None

        recipe_set_in_watchdog = RecipeSet.id.in_(
            select_recipe_set_id.having(watchdog_clause))

        if labcontroller is None:
            my_filter = and_(Watchdog.kill_time != None, recipe_set_in_watchdog)
        else:
            my_filter = and_(RecipeSet.lab_controller==labcontroller,
                Watchdog.kill_time != None, recipe_set_in_watchdog)
        return cls.query.join(Watchdog.recipe, Recipe.recipeset).filter(my_filter)


class Log(object):

    # Log tables all have the following fields:
    #   path
    #       Subdirectory of this log, relative to the root of the recipe/RT/RTR. 
    #       Probably won't have an initial or trailing slash, but I wouldn't bet on 
    #       it. ;-) Notably, the value '/' is used (rather than the empty string) 
    #       to represent no subdirectory.
    #   filename
    #       Filename of this log.
    #   server
    #       Absolute URL to the directory where the log is stored. Path and 
    #       filename are relative to this.
    #       Always NULL if log transferring is not enabled (CACHE=False).
    #   basepath
    #       Absolute filesystem path to the directory where the log is stored on 
    #       the remote system. XXX we shouldn't need to store this!
    #       Always NULL if log transferring is not enabled (CACHE=False).

    id = Column(Integer, primary_key=True)
    path = Column(UnicodeText())
    filename = Column(UnicodeText(), nullable=False)
    start_time = Column(DateTime, default=datetime.utcnow)
    server = Column(UnicodeText)
    basepath = Column(UnicodeText)

    MAX_ENTRIES_PER_DIRECTORY = 100

    @staticmethod
    def _normalized_path(path):
        """
        We need to normalize the `path` attribute *before* storing it, so that 
        we don't end up with duplicate rows that point to equivalent filesystem 
        paths (bug 865265).
        Also by convention we use '/' rather than empty string to mean "no 
        subdirectory". It's all a bit weird...
        """
        return re.sub(r'/+', '/', path or u'') or u'/'

    @classmethod
    def lazy_create(cls, path=None, **kwargs):
        return super(Log, cls).lazy_create(path=cls._normalized_path(path), **kwargs)

    def __init__(self, path=None, filename=None,
                 server=None, basepath=None, parent=None):
        super(Log, self).__init__()
        self.parent = parent
        self.path = self._normalized_path(path)
        self.filename = filename
        self.server = server
        self.basepath = basepath

    def __repr__(self):
        return '%s(path=%r, filename=%r, server=%r, basepath=%r)' % (
                self.__class__.__name__, self.path, self.filename,
                self.server, self.basepath)

    def result(self):
        return self.parent.result

    result = property(result)

    def _combined_path(self):
        """Combines path (which is really the "subdir" of sorts) with filename:
                      , log.txt => log.txt
                /     , log.txt => log.txt
                /debug, log.txt => debug/log.txt
                debug , log.txt => debug/log.txt
        """
        return os.path.join((self.path or '').lstrip('/'), self.filename)

    @property
    def full_path(self):
        """ Like .href, but returns an absolute filesystem path if the log is local. """
        if self.server:
            return self.href
        else:
            return os.path.join(self.parent.logspath, self.parent.filepath,
                self._combined_path())

    @property
    def href(self):
        if self.server:
            # self.server points at a directory so it should end in 
            # a trailing slash, but older versions of the code didn't do that
            url = self.server
            if not url.endswith('/'):
                url += '/'
            return '%s%s' % (url, self._combined_path())
        else:
            return os.path.join('/logs', self.parent.filepath, self._combined_path())

    @property
    def link(self):
        """ Return a link to this Log
        """
        return make_link(url=self.href, text=self._combined_path())

    @property
    def dict(self):
        """ Return a dict describing this log
        """
        return dict( server  = self.server,
                    path     = self.path,
                    filename = self.filename,
                    tid      = '%s:%s' % (self.type, self.id),
                    filepath = self.parent.filepath,
                    basepath = self.basepath,
                    url      = urlparse.urljoin(absolute_url('/'), self.href),
                   )

    @classmethod
    def by_id(cls,id):
        return cls.query.filter_by(id=id).one()

    def __cmp__(self, other):
        """ Used to compare logs that are already stored. Log(path,filename) in Recipe.logs  == True
        """
        if hasattr(other,'path'):
            path = other.path
        if hasattr(other,'filename'):
            filename = other.filename
        if "%s/%s" % (self.path,self.filename) == "%s/%s" % (path,filename):
            return 0
        else:
            return 1

class LogRecipe(Log, DeclarativeMappedObject):
    type = 'R'

    __tablename__ = 'log_recipe'
    __table_args__ = {'mysql_engine': 'InnoDB'}
    # common column definitions are inherited from Log
    recipe_id = Column(Integer, ForeignKey('recipe.id'), nullable=False)

class LogRecipeTask(Log, DeclarativeMappedObject):
    type = 'T'

    __tablename__ = 'log_recipe_task'
    __table_args__ = {'mysql_engine': 'InnoDB'}
    # common column definitions are inherited from Log
    recipe_task_id = Column(Integer, ForeignKey('recipe_task.id'),
            nullable=False)

class LogRecipeTaskResult(Log, DeclarativeMappedObject):
    type = 'E'

    __tablename__ = 'log_recipe_task_result'
    __table_args__ = {'mysql_engine': 'InnoDB'}
    # common column definitions are inherited from Log
    recipe_task_result_id = Column(Integer,
                ForeignKey('recipe_task_result.id'), nullable=False)

class TaskBase(object):

    t_id_types = dict(T = 'RecipeTask',
                      TR = 'RecipeTaskResult',
                      R = 'Recipe',
                      RS = 'RecipeSet',
                      J = 'Job')

    @property
    def logspath(self):
        return get('basepath.logs', '/var/www/beaker/logs')

    @classmethod
    def get_by_t_id(cls, t_id, *args, **kw):
        """
        Return an TaskBase object by it's shorthand i.e 'J:xx, RS:xx'
        """
        # Keep Client/doc/bkr.rst in sync with this
        task_type,id = t_id.split(":")
        try:
            class_str = cls.t_id_types[task_type]
        except KeyError:
            raise BeakerException(_('You have have specified an invalid task type:%s' % task_type))

        class_ref = globals()[class_str]
        try:
            obj_ref = class_ref.by_id(id)
        except InvalidRequestError, e:
            raise BeakerException(_('%s is not a valid %s id' % (id, class_str)))

        return obj_ref

    def _change_status(self, new_status, **kw):
        """
        _change_status will update the status if needed
        Returns True when status is changed
        """
        current_status = self.status #pylint: disable=E0203
        if current_status != new_status:
            # Sanity check to make sure the status never goes backwards.
            if isinstance(self, (Recipe, RecipeTask)) and \
                    ((new_status.queued and not current_status.queued) or \
                     (not new_status.finished and current_status.finished)):
                raise ValueError('Invalid state transition for %s: %s -> %s'
                        % (self.t_id, current_status, new_status))
            # Use a conditional UPDATE to make sure we are really working from 
            # the latest database state.
            # The .base_mapper bit here is so we can get from MachineRecipe to 
            # Recipe, which is needed due to the limitations of .update() 
            if session.query(object_mapper(self).base_mapper)\
                    .filter_by(id=self.id, status=current_status)\
                    .update({'status': new_status}, synchronize_session=False) \
                    != 1:
                raise StaleTaskStatusException(
                        'Status for %s updated in another transaction'
                        % self.t_id)
            # update the ORM session state as well
            self.status = new_status
            return True
        else:
            return False

    def is_finished(self):
        """
        Simply state if the task is finished or not
        """
        return self.status.finished

    def is_queued(self):
        """
        State if the task is queued
        """
        return self.status.queued

    @hybrid_method
    def is_failed(self):
        """
        Return True if the task has failed
        """
        return (self.result in [TaskResult.warn,
                                TaskResult.fail,
                                TaskResult.panic])
    @is_failed.expression
    def is_failed(cls): #pylint: disable=E0213
        """
        Return SQL expression that is true if the task has failed
        """
        return cls.result.in_([TaskResult.warn,
                               TaskResult.fail,
                               TaskResult.panic])

    # TODO: it would be good to split the bar definition out to a utility
    # module accepting a mapping of div classes to percentages and then
    # unit test it without needing to create dummy recipes
    @property
    def progress_bar(self):
        """Return proportional progress bar as a HTML div

        Returns None if there are no tasks at all
        """
        if not getattr(self, 'ttasks', None):
            return None
        # Get the width for individual items, using 3 decimal places
        # Even on large screens, this should be a fine enough resolution
        # to fill the bar reliably when all tasks are complete without needing
        # to fiddle directly with the width of any of the subelements
        fmt_style = 'width:%.3f%%'
        nstyle = pstyle = wstyle = fstyle = kstyle = fmt_style % 0
        completed = 0
        if getattr(self, 'ntasks', None):
            completed += self.ntasks
            nstyle = fmt_style % (100.0 * self.ntasks / self.ttasks)
        if getattr(self, 'ptasks', None):
            completed += self.ptasks
            pstyle = fmt_style % (100.0 * self.ptasks / self.ttasks)
        if getattr(self, 'wtasks', None):
            completed += self.wtasks
            wstyle = fmt_style % (100.0 * self.wtasks / self.ttasks)
        if getattr(self, 'ftasks', None):
            completed += self.ftasks
            fstyle = fmt_style % (100.0 * self.ftasks / self.ttasks)
        if getattr(self, 'ktasks', None):
            completed += self.ktasks
            kstyle = fmt_style % (100.0 * self.ktasks / self.ttasks)
        # Truncate the overall percentage to ensure it nevers hits 100%
        # before we finish (even if only one task remains in a large recipe)
        percentCompleted = "%d%%" % int(100.0 * completed / self.ttasks)
        # Build the HTML
        div = Element('div', {'class': 'progress'})
        div.append(Element('div', {'class': 'bar bar-default', 'style': nstyle}))
        div.append(Element('div', {'class': 'bar bar-success', 'style': pstyle}))
        div.append(Element('div', {'class': 'bar bar-warning', 'style': wstyle}))
        div.append(Element('div', {'class': 'bar bar-danger', 'style': fstyle}))
        div.append(Element('div', {'class': 'bar bar-info', 'style': kstyle}))
        container = Element('div')
        container.text = percentCompleted
        container.append(div)
        return container


    def t_id(self):
        for t, class_ in self.t_id_types.iteritems():
            if self.__class__.__name__ == class_:
                return '%s:%s' % (t, self.id)
    t_id = property(t_id)

    def _get_log_dirs(self):
        """
        Returns the directory names of all a task's logs,
        with a trailing slash.

        URLs are also returned with a trailing slash.
        """
        logs_to_return = []
        for log in self.logs:
            full_path = os.path.dirname(log.full_path)
            if not full_path.endswith('/'):
                full_path += '/'
            logs_to_return.append(full_path)
        return logs_to_return


class Job(TaskBase, DeclarativeMappedObject, ActivityMixin):
    """
    Container to hold like recipe sets.
    """

    __tablename__ = 'job'
    __table_args__ = {'mysql_engine': 'InnoDB'}
    id = Column(Integer, primary_key=True)
    dirty_version = Column(UUID, nullable=False)
    clean_version = Column(UUID, nullable=False)
    owner_id = Column(Integer, ForeignKey('tg_user.user_id'), index=True)
    owner = relationship(User, backref=backref('jobs', cascade_backrefs=False),
            primaryjoin=owner_id == User.user_id)
    submitter_id = Column(Integer,
            ForeignKey('tg_user.user_id', name='job_submitter_id_fk'))
    submitter = relationship(User, primaryjoin=submitter_id == User.user_id)
    group_id = Column(Integer,
            ForeignKey('tg_group.group_id', name='job_group_id_fk'))
    group = relationship(Group, backref=backref('jobs', cascade_backrefs=False))
    whiteboard = Column(Unicode(2000))
    retention_tag_id = Column(Integer, ForeignKey('retention_tag.id'),
            nullable=False)
    retention_tag = relationship('RetentionTag',
            backref=backref('jobs', cascade_backrefs=False))
    product_id = Column(Integer, ForeignKey('product.id'), nullable=True)
    product = relationship('Product', backref=backref('jobs',
            cascade_backrefs=False))
    result = Column(TaskResult.db_type(), nullable=False,
            default=TaskResult.new, index=True)
    status = Column(TaskStatus.db_type(), nullable=False,
            default=TaskStatus.new, index=True)
    deleted = Column(DateTime, default=None, index=True)
    to_delete = Column(DateTime, default=None, index=True)
    # Total tasks
    ttasks = Column(Integer, default=0)
    # Total tasks completed with no result
    ntasks = Column(Integer, default=0)
    # Total Passing tasks
    ptasks = Column(Integer, default=0)
    # Total Warning tasks
    wtasks = Column(Integer, default=0)
    # Total Failing tasks
    ftasks = Column(Integer, default=0)
    # Total Panic tasks
    ktasks = Column(Integer, default=0)
    recipesets = relationship('RecipeSet', backref='job')
    _job_ccs = relationship('JobCc', backref='job')

    activity = relationship(JobActivity, backref='object',
                            cascade='all, delete-orphan')
    activity_type = JobActivity

    def __init__(self, ttasks=0, owner=None, whiteboard=None,
            retention_tag=None, product=None, group=None, submitter=None):
        super(Job, self).__init__()
        self.ttasks = ttasks
        self.owner = owner
        if submitter is None:
            self.submitter = owner
        else:
            self.submitter = submitter
        self.group = group
        self.whiteboard = whiteboard
        self.retention_tag = retention_tag
        self.product = product
        self.dirty_version = uuid.uuid4()
        self.clean_version = self.dirty_version

    stop_types = ['abort','cancel']
    max_by_whiteboard = 20

    @classmethod
    def mine(cls, owner):
        """
        Returns a query of all jobs which are owned by the given user.
        """
        return cls.query.filter(or_(Job.owner==owner, Job.submitter==owner))

    @classmethod
    def my_groups(cls, owner):
        """
        ... as in, "my groups' jobs". Returns a query of all jobs which were 
        submitted for any of the given user's groups.
        """
        if owner.groups:
            return cls.query.outerjoin(Job.group)\
                    .filter(Group.group_id.in_([g.group_id for g in owner.groups]))
        else:
            return cls.query.filter(literal(False))

    @classmethod
    def get_nacks(self,jobs):
        queri = select([RecipeSet.id], from_obj=Job.__table__.join(RecipeSet.__table__), whereclause=Job.id.in_(jobs),distinct=True)
        results = queri.execute()
        current_nacks = []
        for r in results:
            rs_id = r[0]
            rs = RecipeSet.by_id(rs_id)
            response = getattr(rs.nacked,'response',None)
            if response == Response.by_response('nak'):
                current_nacks.append(rs_id)
        return current_nacks

    @classmethod
    def update_nacks(cls,job_ids,rs_nacks):
        """
        update_nacks() takes a list of job_ids and updates the job's recipesets with the correct nacks
        """
        queri = select([RecipeSet.id], from_obj=Job.__table__.join(RecipeSet.__table__), whereclause=Job.id.in_(job_ids),distinct=True)
        results = queri.execute()
        current_nacks = []
        if len(rs_nacks) > 0:
            rs_nacks = map(lambda x: int(x), rs_nacks) # they come in as unicode objs
        for res in results:
            rs_id = res[0]
            rs = RecipeSet.by_id(rs_id)
            if rs_id not in rs_nacks and rs.nacked: #looks like we're deleting it then
                rs.nacked = []
            else:
                if not rs.nacked and rs_id in rs_nacks: #looks like we're adding it then
                    rs.nacked = [RecipeSetResponse()]
                    current_nacks.append(rs_id)
                elif rs.nacked:
                    current_nacks.append(rs_id)

        return current_nacks

    @classmethod
    def complete_delta(cls, delta, query):
        delta = timedelta(**delta)
        if not query:
            query = cls.query
        query = query.join(cls.recipesets, RecipeSet.recipes).filter(and_(Recipe.finish_time < datetime.utcnow() - delta,
            cls.status.in_([status for status in TaskStatus if status.finished])))
        return query

    @classmethod
    def _remove_descendants(cls, list_of_logs):
        """Return a list of paths with common descendants removed
        """
        set_of_logs = set(list_of_logs)
        logs_A = copy(set_of_logs)
        logs_to_return = copy(set_of_logs)

        # This is a simple way to remove descendants,
        # as long as our list of logs doesn't get too large
        for log_A in logs_A:
            for log_B in set_of_logs:
                if log_B.startswith(log_A) and log_A != log_B:
                    try:
                        logs_to_return.remove(log_B)
                    except KeyError:
                        pass # Possibly already removed
        return logs_to_return

    @classmethod
    def expired_logs(cls, limit=None):
        """Iterate over log files for expired recipes

        Will not yield recipes that have already been deleted. Does
        yield recipes that are marked to be deleted though.
        """
        job_ids = [job_id for job_id, in cls.marked_for_deletion().values(Job.id)]
        for tag in RetentionTag.get_transient():
            expire_in = tag.expire_in_days
            tag_name = tag.tag
            job_ids.extend(job_id for job_id, in cls.find_jobs(tag=tag_name,
                complete_days=expire_in, include_to_delete=True).values(Job.id))
        job_ids = list(set(job_ids))
        if limit is not None:
            job_ids = job_ids[:limit]
        for job_id in job_ids:
            job = Job.by_id(job_id)
            logs = job.get_log_dirs()
            if logs:
                logs = cls._remove_descendants(logs)
            yield (job, logs)
        return

    @classmethod
    def has_family(cls, family, query=None, **kw):
        if query is None:
            query = cls.query
        query = query.join(cls.recipesets, RecipeSet.recipes, Recipe.distro_tree, DistroTree.distro, Distro.osversion, OSVersion.osmajor).filter(OSMajor.osmajor == family).reset_joinpoint()
        return query

    @classmethod
    def by_tag(cls, tag, query=None):
        if query is None:
            query = cls.query
        if type(tag) is list:
            tag_query = cls.retention_tag_id.in_([RetentionTag.by_tag(unicode(t)).id for t in tag])
        else:
            tag_query = cls.retention_tag==RetentionTag.by_tag(unicode(tag))

        return query.filter(tag_query)

    @classmethod
    def by_product(cls, product, query=None):
        if query is None:
            query=cls.query
        if type(product) is list:
            product_query = cls.product.in_(*[Product.by_name(p) for p in product])
        else:
            product_query = cls.product == Product.by_name(product)
        return query.join('product').filter(product_query)

    @classmethod
    def by_owner(cls, owner, query=None):
        if query is None:
            query=cls.query
        if type(owner) is list:
            owner_query = cls.owner.in_(*[User.by_user_name(p) for p in owner])
        else:
            owner_query = cls.owner == User.by_user_name(owner)
        return query.join('owner').filter(owner_query)

    @classmethod
    def sanitise_job_ids(cls, job_ids):
        """
            sanitise_job_ids takes a list of job ids and returns the list
            sans ids that are not 'valid' (i.e deleted jobs)
        """
        invalid_job_ids = [j[0] for j in cls.marked_for_deletion().values(Job.id)]
        valid_job_ids = []
        for job_id in job_ids:
            if job_id not in invalid_job_ids:
                valid_job_ids.append(job_id)
        return valid_job_ids

    @classmethod
    def sanitise_jobs(cls, query):
        """
            This method will remove any jobs from a query that are
            deemed to not be a 'valid' job
        """
        query = query.filter(and_(cls.to_delete==None, cls.deleted==None))
        return query

    @classmethod
    def by_whiteboard(cls, desc, like=False, only_valid=False):
        if type(desc) is list and len(desc) <= 1:
            desc = desc.pop()
        if type(desc) is list:
            if like:
                if len(desc) > 1:
                    raise ValueError('Cannot perform a like operation with multiple values')
                else:
                    query = Job.query.filter(Job.whiteboard.like('%%%s%%' % desc.pop()))
            else:
                query = Job.query.filter(Job.whiteboard.in_(desc))
        else:
            if like:
                query = Job.query.filter(Job.whiteboard.like('%%%s%%' % desc))
            else:
                query = Job.query.filter_by(whiteboard=desc)
        if only_valid:
            query = cls.sanitise_jobs(query)
        return query

    @classmethod
    def provision_system_job(cls, distro_trees, pick='auto', **kw):
        """ Create a new reserve job, if system_id is defined schedule it too """
        job = Job(ttasks=0, owner=identity.current.user, retention_tag=RetentionTag.get_default())
        if kw.get('whiteboard'):
            job.whiteboard = kw.get('whiteboard')
        if job.owner.rootpw_expired:
            raise BX(_(u"Your root password has expired, please change or clear it in order to submit jobs."))

        for distro_tree in distro_trees:
            recipeSet = RecipeSet(ttasks=2)
            recipe = MachineRecipe(ttasks=2)
            # Inlcude the XML definition so that cloning this job will act as expected.
            recipe.distro_requires = distro_tree.to_xml().toxml()
            recipe.distro_tree = distro_tree
            # Don't report panic's for reserve workflow.
            recipe.panic = 'ignore'
            if pick == 'fqdn':
                system = kw.get('system')
                # Some extra sanity checks, to help out the user
                if system.status != SystemStatus.automated:
                    raise BX(_(u'%s cannot be reserved through the scheduler' % system))
                if not system.can_reserve(job.owner):
                    raise BX(_(u'You do not have access to reserve %s' % system))
                if not distro_tree.url_in_lab(system.lab_controller):
                    raise BX(_(u'%s is not available on %s'
                            % (distro_tree, system.lab_controller)))
                if not distro_tree.all_systems(systems=System.query.filter(
                        System.id == system.id)).count():
                    raise BX(_(u'%s does not support %s' % (system, distro_tree)))
                # Inlcude the XML definition so that cloning this job will act as expected.
                recipe.host_requires = system.to_xml().toxml()
                recipe.systems.append(system)
            elif pick == 'lab':
                lab_controller = kw.get('lab')
                if not distro_tree.url_in_lab(lab_controller):
                    raise BX(_(u'%s is not available on %s'
                            % (distro_tree, lab_controller)))
                recipe.host_requires = ("""<and><labcontroller op="=" value="%s" />"""
                        """<system_type op="=" value="Machine" /></and>"""
                        % lab_controller.fqdn)
                recipeSet.lab_controller = lab_controller
            else:
                pass # leave hostrequires completely unset
            if kw.get('ks_meta'):
                recipe.ks_meta = kw.get('ks_meta')
            if kw.get('koptions'):
                recipe.kernel_options = kw.get('koptions')
            if kw.get('koptions_post'):
                recipe.kernel_options_post = kw.get('koptions_post')
            # Eventually we will want the option to add more tasks.
            # Add Install task
            recipe.tasks.append(RecipeTask.from_task(
                    Task.by_name(u'/distribution/install')))
            # Add Reserve task
            reserveTask = RecipeTask.from_task(
                    Task.by_name(u'/distribution/reservesys'))
            if kw.get('reservetime'):
                reserveTask.params.append(RecipeTaskParam( name = 'RESERVETIME',
                                                                value = kw.get('reservetime')
                                                            )
                                        )
            recipe.tasks.append(reserveTask)
            recipeSet.recipes.append(recipe)
            job.recipesets.append(recipeSet)
            job.ttasks += recipeSet.ttasks
        session.add(job)
        session.flush()
        return job

    @classmethod
    def marked_for_deletion(cls):
        return cls.query.filter(and_(cls.to_delete!=None, cls.deleted==None))

    @classmethod
    def find_jobs(cls, query=None, tag=None, complete_days=None, family=None,
        product=None, include_deleted=False, include_to_delete=False,
        owner=None, **kw):
        """Return a filtered job query

        Does what it says. Also helps searching for expired jobs
        easier.
        """
        if not query:
            query = cls.query
        if not include_deleted:
            query = query.filter(Job.deleted == None)
        if not include_to_delete:
            query = query.filter(Job.to_delete == None)
        if complete_days:
            #This takes the same kw names as timedelta
            query = cls.complete_delta({'days':int(complete_days)}, query)
        if family:
            try:
                OSMajor.by_name(family)
            except NoResultFound:
                err_msg = _(u'Family is invalid: %s') % family
                log.exception(err_msg)
                raise BX(err_msg)

            query =cls.has_family(family, query)
        if tag:
            if len(tag) == 1:
                tag = tag[0]
            try:
                query = cls.by_tag(tag, query)
            except NoResultFound:
                err_msg = _('Tag is invalid: %s') % tag
                log.exception(err_msg)
                raise BX(err_msg)

        if product:
            if len(product) == 1:
                product = product[0]
            try:
                query = cls.by_product(product,query)
            except NoResultFound:
                err_msg = _('Product is invalid: %s') % product
                log.exception(err_msg)
                raise BX(err_msg)
        if owner:
            try:
                query = cls.by_owner(owner, query)
            except NoResultFound:
                err_msg = _('Owner is invalid: %s') % owner
                log.exception(err_msg)
                raise BX(err_msg)
        return query

    @classmethod
    def cancel_jobs_by_user(cls, user, msg = None):
        jobs = Job.query.filter(and_(Job.owner == user,
                                     Job.status.in_([s for s in TaskStatus if not s.finished])))
        for job in jobs:
            job.cancel(msg=msg)

    @classmethod
    def delete_jobs(cls, jobs=None, query=None):
        jobs_to_delete  = cls._delete_criteria(jobs,query)

        for job in jobs_to_delete:
            job.soft_delete()

        return jobs_to_delete

    @classmethod
    def _delete_criteria(cls, jobs=None, query=None):
        """Returns valid jobs for deletetion


           takes either a list of Job objects or a query object, and returns
           those that are valid for deletion


        """
        if not jobs and not query:
            raise BeakerException('Need to pass either list of jobs or a query to _delete_criteria')
        valid_jobs = []
        if jobs:
            for j in jobs:
                if j.is_finished() and not j.counts_as_deleted():
                    valid_jobs.append(j)
            return valid_jobs
        elif query:
            query = query.filter(cls.status.in_([status for status in TaskStatus if status.finished]))
            query = query.filter(and_(Job.to_delete == None, Job.deleted == None))
            query = query.filter(Job.owner==identity.current.user)
            return query

    def delete(self):
        """Deletes entries relating to a Job and it's children

            currently only removes log entries of a job and child tasks and marks
            the job as deleted.
            It does not delete other mapped relations or the job row itself.
            it does not remove log FS entries


        """
        for rs in self.recipesets:
            rs.delete()
        self.deleted = datetime.utcnow()

    def counts_as_deleted(self):
        return self.deleted or self.to_delete

    def build_ancestors(self, *args, **kw):
        """
        I have no ancestors
        """
        return ()

    def set_response(self, response):
        for rs in self.recipesets:
            rs.set_response(response)

    def requires_product(self):
        return self.retention_tag.requires_product()

    def soft_delete(self, *args, **kw):
        if self.deleted:
            raise BeakerException(u'%s has already been deleted, cannot delete it again' % self.t_id)
        if self.to_delete:
            raise BeakerException(u'%s is already marked to delete' % self.t_id)
        self.to_delete = datetime.utcnow()

    def get_log_dirs(self):
        logs = []
        for rs in self.recipesets:
            rs_logs = rs.get_log_dirs()
            if rs_logs:
                logs.extend(rs_logs)
        return logs

    @property
    def all_logs(self):
        return sum([rs.all_logs for rs in self.recipesets], [])

    def clone_link(self):
        """ return link to clone this job
        """
        return url("/jobs/clone?job_id=%s" % self.id)

    def cancel_link(self):
        """ return link to cancel this job
        """
        return url("/jobs/cancel?id=%s" % self.id)

    def is_owner(self,user):
        if self.owner == user:
            return True
        return False

    def priority_settings(self, prefix, colspan='1'):
        span = Element('span')
        title = Element('td')
        title.attrib['class']='title'
        title.text = "Set all RecipeSet priorities"
        content = Element('td')
        content.attrib['colspan'] = colspan
        for p in TaskPriority:
            id = '%s%s' % (prefix, self.id)
            a_href = make_fake_link(p.value, id, p.value)
            content.append(a_href)

        span.append(title)
        span.append(content)
        return span

    def retention_settings(self,prefix,colspan='1'):
        span = Element('span')
        title = Element('td')
        title.attrib['class']='title'
        title.text = "Set all RecipeSet tags"
        content = Element('td')
        content.attrib['colspan'] = colspan
        tags = RetentionTag.query.all()
        for t in tags:
            id = '%s%s' % (u'retentiontag_job_', self.id)
            a_href = make_fake_link(unicode(t.id), id, t.tag)
            content.append(a_href)
        span.append(title)
        span.append(content)
        return span

    def _create_job_elem(self,clone=False, *args, **kw):
        job = xmldoc.createElement("job")
        if not clone:
            job.setAttribute("id", "%s" % self.id)
            job.setAttribute("owner", "%s" % self.owner.email_address)
            job.setAttribute("result", "%s" % self.result)
            job.setAttribute("status", "%s" % self.status)
        if self.cc:
            notify = xmldoc.createElement('notify')
            for email_address in self.cc:
                notify.appendChild(node('cc', email_address))
            job.appendChild(notify)
        job.setAttribute("retention_tag", "%s" % self.retention_tag.tag)
        if self.group:
            job.setAttribute("group", "%s" % self.group.group_name)
        if self.product:
            job.setAttribute("product", "%s" % self.product.name)
        job.appendChild(node("whiteboard", self.whiteboard or ''))
        return job

    def to_xml(self, clone=False, *args, **kw):
        job = self._create_job_elem(clone)
        for rs in self.recipesets:
            job.appendChild(rs.to_xml(clone))
        return job

    def cancel(self, msg=None):
        """
        Method to cancel all unfinished tasks in this job.
        """
        for recipeset in self.recipesets:
            for recipe in recipeset.recipes:
                for task in recipe.tasks:
                    if not task.is_finished():
                        task._abort_cancel(TaskStatus.cancelled, msg)
        self._mark_dirty()

    def abort(self, msg=None):
        """
        Method to abort all unfinished tasks in this job.
        """
        for recipeset in self.recipesets:
            for recipe in recipeset.recipes:
                for task in recipe.tasks:
                    if not task.is_finished():
                        task._abort_cancel(TaskStatus.aborted, msg)
        self._mark_dirty()

    def task_info(self):
        """
        Method for exporting job status for TaskWatcher
        """
        return dict(
                    id              = "J:%s" % self.id,
                    worker          = None,
                    state_label     = "%s" % self.status,
                    state           = self.status.value,
                    method          = "%s" % self.whiteboard,
                    result          = "%s" % self.result,
                    is_finished     = self.is_finished(),
                    is_failed       = self.is_failed(),
                   )

    def all_recipes(self):
        """
        Return all recipes
        """
        for recipeset in self.recipesets:
            for recipe in recipeset.recipes:
                yield recipe
    all_recipes = property(all_recipes)

    def update_status(self):
        self._update_status()
        self._mark_clean()

    def _mark_dirty(self):
        self.dirty_version = uuid.uuid4()

    def _mark_clean(self):
        self.clean_version = self.dirty_version

    @property
    def is_dirty(self):
        return (self.dirty_version != self.clean_version)

    def _update_status(self):
        """
        Update number of passes, failures, warns, panics..
        """
        self.ntasks = 0
        self.ptasks = 0
        self.wtasks = 0
        self.ftasks = 0
        self.ktasks = 0
        max_result = TaskResult.min()
        min_status = TaskStatus.max()
        for recipeset in self.recipesets:
            recipeset._update_status()
            self.ntasks += recipeset.ntasks
            self.ptasks += recipeset.ptasks
            self.wtasks += recipeset.wtasks
            self.ftasks += recipeset.ftasks
            self.ktasks += recipeset.ktasks
            if recipeset.status.severity < min_status.severity:
                min_status = recipeset.status
            if recipeset.result.severity > max_result.severity:
                max_result = recipeset.result
        status_changed = self._change_status(min_status)
        self.result = max_result
        if status_changed and self.is_finished():
            # Send email notification
            mail.job_notify(self)

    #def t_id(self):
    #    return "J:%s" % self.id
    #t_id = property(t_id)

    @property
    def link(self):
        return make_link(url='/jobs/%s' % self.id, text=self.t_id)

    def can_stop(self, user=None):
        """Return True iff the given user can stop the job"""
        can_stop = self._can_administer(user)
        if not can_stop and user:
            can_stop = user.has_permission('stop_task')
        return can_stop

    def can_change_priority(self, user=None):
        """Return True iff the given user can change the priority"""
        can_change = self._can_administer(user) or self._can_administer_old(user)
        if not can_change and user:
            can_change = user.in_group(['admin','queue_admin'])
        return can_change

    def can_change_whiteboard(self, user=None):
        """Returns True iff the given user can change the whiteboard"""
        return self._can_administer(user) or self._can_administer_old(user)

    def can_change_product(self, user=None):
        """Returns True iff the given user can change the product"""
        return self._can_administer(user) or self._can_administer_old(user)

    def can_change_retention_tag(self, user=None):
        """Returns True iff the given user can change the retention tag"""
        return self._can_administer(user) or self._can_administer_old(user)

    def can_delete(self, user=None):
        """Returns True iff the given user can delete the job"""
        return self._can_administer(user) or self._can_administer_old(user)

    def can_cancel(self, user=None):
        """Returns True iff the given user can cancel the job"""
        return self._can_administer(user)

    def can_set_response(self, user=None):
        """Returns True iff the given user can set the response to this job"""
        return self._can_administer(user) or self._can_administer_old(user)

    def _can_administer(self, user=None):
        """Returns True iff the given user can administer the Job.

        Admins, group job members, job owners, and submitters
        can administer a job.
        """
        if user is None:
            return False
        if self.group:
            if self.group in user.groups:
                return True
        return self.is_owner(user) or user.is_admin() or \
            self.submitter == user

    def _can_administer_old(self, user):
        """
        This fills the gap between the new permissions system with group
        jobs and the old permission model without it.

        XXX Using a config option to enable this deprecated function.
        This code will be removed. Eventually. See BZ#1000861
        """
        if not get('beaker.deprecated_job_group_permissions.on', True):
            return False
        if not user:
            return False
        return bool(set(user.groups).intersection(set(self.owner.groups)))

    cc = association_proxy('_job_ccs', 'email_address')

# for fast dirty_version != clean_version comparisons:
Index('ix_job_dirty_clean_version', Job.dirty_version, Job.clean_version)

class JobCc(DeclarativeMappedObject):

    __tablename__ = 'job_cc'
    __table_args__ = {'mysql_engine': 'InnoDB'}
    job_id = Column(Integer, ForeignKey('job.id', ondelete='CASCADE',
            onupdate='CASCADE'), primary_key=True)
    email_address = Column(Unicode(255), primary_key=True, index=True)

    def __init__(self, email_address):
        super(JobCc, self).__init__()
        self.email_address = email_address


class Product(DeclarativeMappedObject):

    __tablename__ = 'product'
    __table_args__ = {'mysql_engine': 'InnoDB'}
    id = Column(Integer, autoincrement=True, primary_key=True)
    name = Column(Unicode(100), unique=True, index=True, nullable=False)
    created = Column(DateTime, nullable=False, default=datetime.utcnow)

    def __init__(self, name):
        super(Product, self).__init__()
        self.name = name

    @classmethod
    def by_id(cls, id):
        return cls.query.filter(cls.id == id).one()

    @classmethod
    def by_name(cls, name):
        try:
            return cls.query.filter(cls.name == name).one()
        except NoResultFound:
            raise ValueError('No such product %r' % name)

class BeakerTag(DeclarativeMappedObject):

    __tablename__ = 'beaker_tag'
    __table_args__ = (
        UniqueConstraint('tag', 'type'),
        {'mysql_engine': 'InnoDB'}
    )
    id = Column(Integer, primary_key=True, nullable = False)
    tag = Column(Unicode(20), nullable=False)
    type = Column(Unicode(40), nullable=False)
    __mapper_args__ = {'polymorphic_on': type, 'polymorphic_identity': u'tag'}

    def __init__(self, tag, *args, **kw):
        super(BeakerTag, self).__init__()
        self.tag = tag

    def can_delete(self):
        raise NotImplementedError("Please implement 'can_delete'  on %s" % self.__class__.__name__)

    @classmethod
    def by_id(cls, id, *args, **kw):
        return cls.query.filter(cls.id==id).one()

    @classmethod
    def by_tag(cls, tag, *args, **kw):
        return cls.query.filter(cls.tag==tag).one()

    @classmethod
    def get_all(cls, *args, **kw):
        return cls.query


class RetentionTag(BeakerTag):

    __tablename__ = 'retention_tag'
    __table_args__ = {'mysql_engine': 'InnoDB'}
    id = Column(Integer, ForeignKey('beaker_tag.id', onupdate='CASCADE',
            ondelete='CASCADE'), primary_key=True)
    is_default = Column('default_', Boolean)
    expire_in_days = Column(Integer, default=0)
    needs_product = Column(Boolean)
    __mapper_args__ = {'polymorphic_identity': u'retention_tag'}

    def __init__(self, tag, is_default=False, needs_product=False, expire_in_days=None, *args, **kw):
        self.needs_product = needs_product
        self.expire_in_days = expire_in_days
        self.set_default_val(is_default)
        self.needs_product = needs_product
        super(RetentionTag, self).__init__(tag, **kw)

    @classmethod
    def by_name(cls,tag):
        try:
            return cls.query.filter_by(tag=tag).one()
        except NoResultFound:
            raise ValueError('No such retention tag %r' % tag)

    def can_delete(self):
        if self.is_default:
            return False
        # At the moment only jobs use this tag, update this if that ever changes
        # Only remove tags that haven't been used
        return not bool(Job.query.filter(Job.retention_tag == self).count())

    def requires_product(self):
        return self.needs_product

    def get_default_val(self):
        return self.is_default

    def set_default_val(self, is_default):
        if is_default:
            try:
                current_default = self.get_default()
                current_default.is_default = False
            except InvalidRequestError, e: pass
        self.is_default = is_default
    default = property(get_default_val,set_default_val)

    @classmethod
    def get_default(cls, *args, **kw):
        return cls.query.filter(cls.is_default==True).one()

    @classmethod
    def list_by_requires_product(cls, requires=True, *args, **kw):
        return cls.query.filter(cls.needs_product == requires).all()

    @classmethod
    def list_by_tag(cls, tag, anywhere=True, *args, **kw):
        if anywhere is True:
            q = cls.query.filter(cls.tag.like('%%%s%%' % tag))
        else:
            q = cls.query.filter(cls.tag.like('%s%%' % tag))
        return q

    @classmethod
    def get_transient(cls):
        return cls.query.filter(cls.expire_in_days != 0).all()

    def __repr__(self, *args, **kw):
        return self.tag

class Response(DeclarativeMappedObject):

    __tablename__ = 'response'
    __table_args__ = {'mysql_engine': 'InnoDB'}
    id = Column(Integer, autoincrement=True, primary_key=True)
    response = Column(Unicode(50), nullable=False)

    @classmethod
    def get_all(cls,*args,**kw):
        return cls.query

    @classmethod
    def by_response(cls,response,*args,**kw):
        return cls.query.filter_by(response = response).one()

    def __repr__(self):
        return self.response

    def __str__(self):
        return self.response

class RecipeSetResponse(DeclarativeMappedObject):
    """
    An acknowledgment of a RecipeSet's results. Can be used for filtering reports
    """

    __tablename__ = 'recipe_set_nacked'
    __table_args__ = {'mysql_engine': 'InnoDB'}
    recipe_set_id = Column(Integer, ForeignKey('recipe_set.id',
            onupdate='CASCADE', ondelete='CASCADE'), primary_key=True)
    recipesets = relationship('RecipeSet') #: not a list in spite of its name
    response_id = Column(Integer, ForeignKey('response.id',
            onupdate='CASCADE', ondelete='CASCADE'), nullable=False)
    response = relationship(Response)
    comment = Column(Unicode(255), nullable=True)
    created = Column(DateTime, nullable=False, default=datetime.utcnow)

    def __init__(self,type=None,response_id=None,comment=None):
        super(RecipeSetResponse, self).__init__()
        if response_id is not None:
            res = Response.by_id(response_id)
        elif type is not None:
            res = Response.by_response(type)
        self.response = res
        self.comment = comment

    @classmethod
    def by_id(cls,id):
        return cls.query.filter_by(recipe_set_id=id).one()

    @classmethod
    def by_jobs(cls,job_ids):
        if isinstance(job_ids, list):
            clause = Job.id.in_(job_ids)
        elif isinstance(job_ids, int):
            clause = Job.id == job_ids
        else:
            raise BeakerException('job_ids needs to be either type \'int\' or \'list\'. Found %s' % type(job_ids))
        queri = cls.query.outerjoin('recipesets','job').filter(clause)
        results = {}
        for elem in queri:
            results[elem.recipe_set_id] = elem.comment
        return results

class RecipeSet(TaskBase, DeclarativeMappedObject, ActivityMixin):
    """
    A Collection of Recipes that must be executed at the same time.
    """

    __tablename__ = 'recipe_set'
    __table_args__ = {'mysql_engine': 'InnoDB'}
    id = Column(Integer, primary_key=True)
    job_id = Column(Integer, ForeignKey('job.id'), nullable=False)
    priority = Column(TaskPriority.db_type(), nullable=False,
            default=TaskPriority.default_priority(), index=True)
    queue_time = Column(DateTime, nullable=False, default=datetime.utcnow)
    result = Column(TaskResult.db_type(), nullable=False,
            default=TaskResult.new, index=True)
    status = Column(TaskStatus.db_type(), nullable=False,
            default=TaskStatus.new, index=True)
    lab_controller_id = Column(Integer, ForeignKey('lab_controller.id'))
    lab_controller = relationship(LabController)
    # Total tasks
    ttasks = Column(Integer, default=0)
    # Total tasks completed with no result
    ntasks = Column(Integer, default=0)
    # Total Passing tasks
    ptasks = Column(Integer, default=0)
    # Total Warning tasks
    wtasks = Column(Integer, default=0)
    # Total Failing tasks
    ftasks = Column(Integer, default=0)
    # Total Panic tasks
    ktasks = Column(Integer, default=0)
    recipes = relationship('Recipe', backref='recipeset')
    activity = relationship(RecipeSetActivity, backref='object',
            order_by=[RecipeSetActivity.created.desc(), RecipeSetActivity.id.desc()])
    nacked = relationship(RecipeSetResponse, cascade='all, delete-orphan',
            uselist=False)

    activity_type = RecipeSetActivity

    stop_types = ['abort','cancel']

    def __init__(self, ttasks=0, priority=None):
        super(RecipeSet, self).__init__()
        self.ttasks = ttasks
        self.priority = priority

    def get_log_dirs(self):
        logs = []
        for recipe in self.recipes:
            r_logs = recipe.get_log_dirs()
            if r_logs:
                logs.extend(r_logs)
        return logs

    @property
    def all_logs(self):
        return sum([recipe.all_logs for recipe in self.recipes], [])

    def set_response(self, response):
        old_response = None
        if self.nacked is None:
            self.nacked = RecipeSetResponse(type=response)
        else:
            old_response = self.nacked.response
            self.nacked.response = Response.by_response(response)
        self.record_activity(user=identity.current.user, service=u'XMLRPC',
                             field=u'Ack/Nak', action='Changed',
                             old=old_response, new=self.nacked.response)

    def is_owner(self, user):
        if self.owner == user:
            return True
        return False

    def can_set_response(self, user=None):
        """Return True iff the given user can change the response to this recipeset"""
        return self.job.can_set_response(user)

    def can_stop(self, user=None):
        """Returns True iff the given user can stop this recipeset"""
        return self.job.can_stop(user)

    def can_cancel(self, user=None):
        """Returns True iff the given user can cancel this recipeset"""
        return self.job.can_cancel(user)

    def build_ancestors(self, *args, **kw):
        """
        return a tuple of strings containing the Recipes RS and J
        """
        return (self.job.t_id,)

    def owner(self):
        return self.job.owner
    owner = property(owner)

    def to_xml(self, clone=False, from_job=True, *args, **kw):
        recipeSet = xmldoc.createElement("recipeSet")
        recipeSet.setAttribute('priority', unicode(self.priority))
        return_node = recipeSet

        if not clone:
            response = self.get_response()
            if response:
                recipeSet.setAttribute('response','%s' % str(response))

        if not clone:
            recipeSet.setAttribute("id", "%s" % self.id)

        for r in self.machine_recipes:
            recipeSet.appendChild(r.to_xml(clone, from_recipeset=True))
        if not from_job:
            job = self.job._create_job_elem(clone)
            job.appendChild(recipeSet)
            return_node = job
        return return_node

    @property
    def machine_recipes(self):
        for recipe in self.recipes:
            if not isinstance(recipe, GuestRecipe):
                yield recipe

    def delete(self):
        for r in self.recipes:
            r.delete()

    @classmethod
    def allowed_priorities_initial(cls,user):
        if not user:
            return
        if user.in_group(['admin','queue_admin']):
            return [pri for pri in TaskPriority]
        default = TaskPriority.default_priority()
        return [pri for pri in TaskPriority
                if TaskPriority.index(pri) < TaskPriority.index(default)]

    @classmethod
    def by_tag(cls, tag, query=None):
        if query is None:
            query = cls.query
        if type(tag) is list:
            tag_query = cls.retention_tag_id.in_([RetentionTag.by_tag(unicode(t)).id for t in tag])
        else:
            tag_query = cls.retention_tag==RetentionTag.by_tag(unicode(tag))

        return query.filter(tag_query)

    @classmethod
    def by_datestamp(cls, datestamp, query=None):
        if not query:
            query=cls.query
        return query.filter(RecipeSet.queue_time <= datestamp)

    @classmethod
    def by_id(cls,id):
        return cls.query.filter_by(id=id).one()

    @classmethod
    def by_job_id(cls,job_id):
        queri = RecipeSet.query.outerjoin('job').filter(Job.id == job_id)
        return queri

    def cancel(self, msg=None):
        """
        Method to cancel all unfinished tasks in this recipe set.
        """
        for recipe in self.recipes:
            for task in recipe.tasks:
                if not task.is_finished():
                    task._abort_cancel(TaskStatus.cancelled, msg)
        self.job._mark_dirty()

    def abort(self, msg=None):
        """
        Method to abort all unfinished tasks in this recipe set.
        """
        for recipe in self.recipes:
            for task in recipe.tasks:
                if not task.is_finished():
                    task._abort_cancel(TaskStatus.aborted, msg)
        self.job._mark_dirty()

    @property
    def is_dirty(self):
        return self.job.is_dirty

    def _update_status(self):
        """
        Update number of passes, failures, warns, panics..
        """
        self.ntasks = 0
        self.ptasks = 0
        self.wtasks = 0
        self.ftasks = 0
        self.ktasks = 0
        max_result = TaskResult.min()
        min_status = TaskStatus.max()
        for recipe in self.recipes:
            recipe._update_status()
            self.ntasks += recipe.ntasks
            self.ptasks += recipe.ptasks
            self.wtasks += recipe.wtasks
            self.ftasks += recipe.ftasks
            self.ktasks += recipe.ktasks
            if recipe.status.severity < min_status.severity:
                min_status = recipe.status
            if recipe.result.severity > max_result.severity:
                max_result = recipe.result
        self._change_status(min_status)
        self.result = max_result

        # Return systems if recipeSet finished
        if self.is_finished():
            for recipe in self.recipes:
                recipe.cleanup()

    def machine_recipes_orderby(self, labcontroller):
        query = select([Recipe.id,
                        func.count(System.id).label('count')],
                        from_obj=[Recipe.__table__,
                                  system_recipe_map,
                                  System.__table__,
                                  RecipeSet.__table__,
                                  LabController.__table__],
                        whereclause="recipe.id = system_recipe_map.recipe_id \
                             AND  system.id = system_recipe_map.system_id \
                             AND  system.lab_controller_id = lab_controller.id \
                             AND  recipe_set.id = recipe.recipe_set_id \
                             AND  recipe_set.id = %s \
                             AND  lab_controller.id = %s" % (self.id,
                                                            labcontroller.id),
                        group_by=[Recipe.id],
                        order_by='count')
        return map(lambda x: MachineRecipe.query.filter_by(id=x[0]).first(), session.connection(RecipeSet).execute(query).fetchall())

    def get_response(self):
        response = getattr(self.nacked,'response',None)
        return response

    def task_info(self):
        """
        Method for exporting RecipeSet status for TaskWatcher
        """
        return dict(
                    id              = "RS:%s" % self.id,
                    worker          = None,
                    state_label     = "%s" % self.status,
                    state           = self.status.value,
                    method          = None,
                    result          = "%s" % self.result,
                    is_finished     = self.is_finished(),
                    is_failed       = self.is_failed(),
                   )

    def allowed_priorities(self,user):
        if not user:
            return []
        if user.in_group(['admin','queue_admin']):
            return [pri for pri in TaskPriority]
        elif user == self.job.owner:
            return [pri for pri in TaskPriority
                    if TaskPriority.index(pri) <= TaskPriority.index(self.priority)]

    def cancel_link(self):
        """ return link to cancel this recipe
        """
        return url("/recipesets/cancel?id=%s" % self.id)

    def clone_link(self):
        """ return link to clone this recipe
        """
        return url("/jobs/clone?recipeset_id=%s" % self.id)


class Recipe(TaskBase, DeclarativeMappedObject):
    """
    Contains requires for host selection and distro selection.
    Also contains what tasks will be executed.
    """

    __tablename__ = 'recipe'
    __table_args__ = {'mysql_engine': 'InnoDB'}
    id = Column(Integer, primary_key=True)
    recipe_set_id = Column(Integer, ForeignKey('recipe_set.id'), nullable=False)
    distro_tree_id = Column(Integer, ForeignKey('distro_tree.id'))
    distro_tree = relationship(DistroTree, backref=backref('recipes',
            cascade_backrefs=False))
    rendered_kickstart_id = Column(Integer, ForeignKey('rendered_kickstart.id',
            name='recipe_rendered_kickstart_id_fk', ondelete='SET NULL'))
    rendered_kickstart = relationship('RenderedKickstart')
    result = Column(TaskResult.db_type(), nullable=False,
            default=TaskResult.new, index=True)
    status = Column(TaskStatus.db_type(), nullable=False,
            default=TaskStatus.new, index=True)
    start_time = Column(DateTime)
    finish_time = Column(DateTime)
    _host_requires = Column(UnicodeText())
    _distro_requires = Column(UnicodeText())
    # This column is actually a custom user-supplied kickstart *template*
    # (if not NULL), the generated kickstart for the recipe is defined above
    kickstart = Column(UnicodeText())
    # type = recipe, machine_recipe or guest_recipe
    type = Column(String(30), nullable=False)
    # Total tasks
    ttasks = Column(Integer, default=0)
    # Total tasks completed with no result
    ntasks = Column(Integer, default=0)
    # Total Passing tasks
    ptasks = Column(Integer, default=0)
    # Total Warning tasks
    wtasks = Column(Integer, default=0)
    # Total Failing tasks
    ftasks = Column(Integer, default=0)
    # Total Panic tasks
    ktasks = Column(Integer, default=0)
    whiteboard = Column(Unicode(2000))
    ks_meta = Column(String(1024))
    kernel_options = Column(String(1024))
    kernel_options_post = Column(String(1024))
    role = Column(Unicode(255))
    panic = Column(Unicode(20))
    _partitions = Column(UnicodeText())
    autopick_random = Column(Boolean, default=False)
    log_server = Column(Unicode(255), index=True)
    virt_status = Column(RecipeVirtStatus.db_type(), index=True,
            nullable=False, default=RecipeVirtStatus.possible)
    __mapper_args__ = {'polymorphic_on': type, 'polymorphic_identity': u'recipe'}
    resource = relationship('RecipeResource', uselist=False, backref='recipe')
    watchdog = relationship(Watchdog, uselist=False,
            cascade='all, delete, delete-orphan')
    systems = relationship(System, secondary=system_recipe_map,
            backref='queued_recipes')
    dyn_systems = dynamic_loader(System, secondary=system_recipe_map)
    tasks = relationship('RecipeTask', backref='recipe')
    dyn_tasks = relationship('RecipeTask', lazy='dynamic')
    tags = relationship('RecipeTag', secondary=recipe_tag_map, backref='recipes')
    repos = relationship('RecipeRepo')
    rpms = relationship('RecipeRpm', backref='recipe')
    logs = relationship(LogRecipe, backref='parent', cascade='all, delete-orphan')
    custom_packages = relationship(TaskPackage,
            secondary=task_packages_custom_map)
    ks_appends = relationship('RecipeKSAppend')

    stop_types = ['abort','cancel']

    def __init__(self, ttasks=0):
        super(Recipe, self).__init__()
        self.ttasks = ttasks

    def crypt_root_password(self):
        if self.recipeset.job.group:
            group_pw = self.recipeset.job.group.root_password
            if group_pw:
                if len(group_pw.split('$')) != 4:
                    salt = ''.join(random.choice(string.digits + string.ascii_letters)
                                   for i in range(8))
                    return crypt.crypt(group_pw, "$1$%s$" % salt)
                else:
                    return group_pw
        # if it is not a group job or the group password is not set
        return self.owner.root_password

    @property
    def harnesspath(self):
        return get('basepath.harness', '/var/www/beaker/harness')

    @property
    def repopath(self):
        return get('basepath.repos', '/var/www/beaker/repos')

    def is_owner(self,user):
        return self.recipeset.job.owner == user

    def is_deleted(self):
        if self.recipeset.job.deleted or self.recipeset.job.to_delete:
            return True
        return False

    def build_ancestors(self, *args, **kw):
        """
        return a tuple of strings containing the Recipes RS and J
        """
        return (self.recipeset.job.t_id, self.recipeset.t_id)

    def clone_link(self):
        """ return link to clone this recipe
        """
        return url("/jobs/clone?recipeset_id=%s" % self.recipeset.id)

    @property
    def link(self):
        """ Return a link to this recipe. """
        return make_link(url='/recipes/%s' % self.id, text=self.t_id,
                elem_class='recipe-id')

    def filepath(self):
        """
        Return file path for this recipe
        """
        job    = self.recipeset.job
        return "%s/%02d/%s/%s/%s" % (self.recipeset.queue_time.year,
                self.recipeset.queue_time.month,
                job.id // Log.MAX_ENTRIES_PER_DIRECTORY, job.id, self.id)
    filepath = property(filepath)

    def get_log_dirs(self):
        recipe_logs = self._get_log_dirs()
        for task in self.tasks:
            rt_log = task.get_log_dirs()
            if rt_log:
                recipe_logs.extend(rt_log)
        return recipe_logs

    def owner(self):
        return self.recipeset.job.owner
    owner = property(owner)

    def delete(self):
        """
        How we delete a Recipe.
        """
        self.logs = []
        if self.rendered_kickstart:
            session.delete(self.rendered_kickstart)
            self.rendered_kickstart = None
        for task in self.tasks:
            task.delete()

    def task_repo(self):
        return ('beaker-tasks',absolute_url('/repos/%s' % self.id,
                                            scheme='http',
                                            labdomain=True,
                                            webpath=False,
                                           )
               )

    def harness_repo(self):
        """
        return repos needed for harness and task install
        """
        if self.distro_tree:
            if os.path.exists("%s/%s" % (self.harnesspath,
                                            self.distro_tree.distro.osversion.osmajor)):
                return ('beaker-harness',
                    absolute_url('/harness/%s/' %
                                 self.distro_tree.distro.osversion.osmajor,
                                 scheme='http',
                                 labdomain=True,
                                 webpath=False,
                                )
                       )

    def generated_install_options(self):
        ks_meta = {
            'customrepos': [dict(repo_id=r.name, path=r.url) for r in self.repos],
            'taskrepo': '%s,%s' % self.task_repo(),
            'partitions': self.partitionsKSMeta,
        }

        harness_repo = self.harness_repo()
        if harness_repo:
            ks_meta['harnessrepo'] = '%s,%s' % harness_repo

        return InstallOptions(ks_meta, {}, {})

    def to_xml(self, recipe, clone=False, from_recipeset=False, from_machine=False):
        if not clone:
            recipe.setAttribute("id", "%s" % self.id)
            recipe.setAttribute("job_id", "%s" % self.recipeset.job_id)
            recipe.setAttribute("recipe_set_id", "%s" % self.recipe_set_id)
        autopick = xmldoc.createElement("autopick")
        autopick.setAttribute("random", "%s" % unicode(self.autopick_random).lower())
        recipe.appendChild(autopick)
        recipe.setAttribute("whiteboard", "%s" % self.whiteboard and self.whiteboard or '')
        recipe.setAttribute("role", "%s" % self.role and self.role or 'RECIPE_MEMBERS')
        if self.kickstart:
            kickstart = xmldoc.createElement("kickstart")
            text = xmldoc.createCDATASection('%s' % self.kickstart)
            kickstart.appendChild(text)
            recipe.appendChild(kickstart)
        if self.rendered_kickstart and not clone:
            recipe.setAttribute('kickstart_url', self.rendered_kickstart.link)
        recipe.setAttribute("ks_meta", "%s" % self.ks_meta and self.ks_meta or '')
        recipe.setAttribute("kernel_options", "%s" % self.kernel_options and self.kernel_options or '')
        recipe.setAttribute("kernel_options_post", "%s" % self.kernel_options_post and self.kernel_options_post or '')
        if self.duration and not clone:
            recipe.setAttribute("duration", "%s" % self.duration)
        if self.result and not clone:
            recipe.setAttribute("result", "%s" % self.result)
        if self.status and not clone:
            recipe.setAttribute("status", "%s" % self.status)
        if self.distro_tree and not clone:
            recipe.setAttribute("distro", "%s" % self.distro_tree.distro.name)
            recipe.setAttribute("arch", "%s" % self.distro_tree.arch)
            recipe.setAttribute("family", "%s" % self.distro_tree.distro.osversion.osmajor)
            recipe.setAttribute("variant", "%s" % self.distro_tree.variant)
        watchdog = xmldoc.createElement("watchdog")
        if self.panic:
            watchdog.setAttribute("panic", "%s" % self.panic)
        recipe.appendChild(watchdog)
        if self.resource and self.resource.fqdn and not clone:
            recipe.setAttribute("system", "%s" % self.resource.fqdn)
        if not clone:
            installation = xmldoc.createElement('installation')
            if self.resource:
                if self.resource.install_started:
                    installation.setAttribute('install_started',
                            self.resource.install_started.strftime('%Y-%m-%d %H:%M:%S'))
                if self.resource.install_finished:
                    installation.setAttribute('install_finished',
                            self.resource.install_finished.strftime('%Y-%m-%d %H:%M:%S'))
                if self.resource.postinstall_finished:
                    installation.setAttribute('postinstall_finished',
                            self.resource.postinstall_finished.strftime('%Y-%m-%d %H:%M:%S'))
            recipe.appendChild(installation)
        packages = xmldoc.createElement("packages")
        if self.custom_packages:
            for package in self.custom_packages:
                packages.appendChild(package.to_xml())
        recipe.appendChild(packages)

        ks_appends = xmldoc.createElement("ks_appends")
        if self.ks_appends:
            for ks_append in self.ks_appends:
                ks_appends.appendChild(ks_append.to_xml())
        recipe.appendChild(ks_appends)

        if not self.is_queued() and not clone:
            roles = xmldoc.createElement("roles")
            for role in self.roles_to_xml():
                roles.appendChild(role)
            recipe.appendChild(roles)
        repos = xmldoc.createElement("repos")
        for repo in self.repos:
            repos.appendChild(repo.to_xml())
        recipe.appendChild(repos)
        drs = xml.dom.minidom.parseString(self.distro_requires)
        hrs = xml.dom.minidom.parseString(self.host_requires)
        for dr in drs.getElementsByTagName("distroRequires"):
            recipe.appendChild(dr)
        hostRequires = xmldoc.createElement("hostRequires")
        for hr in hrs.getElementsByTagName("hostRequires"):
            if hr.getAttribute('force'):
                hostRequires.setAttribute("force", "%s" % hr.getAttribute('force'))
            for child in hr.childNodes[:]:
                hostRequires.appendChild(child)
        recipe.appendChild(hostRequires)
        prs = xml.dom.minidom.parseString(self.partitions)
        partitions = xmldoc.createElement("partitions")
        for pr in prs.getElementsByTagName("partitions"):
            for child in pr.childNodes[:]:
                partitions.appendChild(child)
        recipe.appendChild(partitions)
        for t in self.tasks:
            recipe.appendChild(t.to_xml(clone))
        if not from_recipeset and not from_machine:
            recipe = self._add_to_job_element(recipe, clone)
        return recipe

    def _add_to_job_element(self, recipe, clone):
        recipeSet = xmldoc.createElement("recipeSet")
        recipeSet.appendChild(recipe)
        job = xmldoc.createElement("job")
        if not clone:
            job.setAttribute("owner", "%s" % self.recipeset.job.owner.email_address)
        job.appendChild(node("whiteboard", self.recipeset.job.whiteboard or ''))
        job.appendChild(recipeSet)
        return job

    def _get_duration(self):
        try:
            return self.finish_time - self.start_time
        except TypeError:
            return None
    duration = property(_get_duration)

    def _get_packages(self):
        """ return all packages for all tests
        """
        packages = []
        packages.extend(TaskPackage.query
                .select_from(RecipeTask).join(Task).join(Task.required)
                .filter(RecipeTask.recipe == self)
                .order_by(TaskPackage.package).distinct())
        packages.extend(self.custom_packages)
        return packages

    packages = property(_get_packages)

    def _get_arch(self):
        if self.distro_tree:
            return self.distro_tree.arch

    arch = property(_get_arch)

    def _get_host_requires(self):
        # If no system_type is specified then add defaults
        try:
            hrs = xml.dom.minidom.parseString(self._host_requires)
        except (TypeError, xml.parsers.expat.ExpatError):
            hrs = xmldoc.createElement("hostRequires")
            return hrs.toxml()

        force_fqdn = False
        for child in hrs.childNodes:
            if child.getAttribute('force'):
                force_fqdn = True

        if hrs.getElementsByTagName("system_type") or force_fqdn:
            return hrs.toxml()

        # Create a new hostRequires element with a default system_type
        hostRequires = xmldoc.createElement("hostRequires")
        for hr in hrs.getElementsByTagName("hostRequires"):
            for child in hr.childNodes[:]:
                hostRequires.appendChild(child)
        system_type = xmldoc.createElement("system_type")
        system_type.setAttribute("value", "%s" % self.systemtype)
        hostRequires.appendChild(system_type)
        return hostRequires.toxml()

    def _set_host_requires(self, value):
        self._host_requires = value

    host_requires = property(_get_host_requires, _set_host_requires)

    def _get_partitions(self):
        """ get _partitions """
        try:
            prs = xml.dom.minidom.parseString(self._partitions)
        except TypeError:
            prs = xmldoc.createElement("partitions")
        except xml.parsers.expat.ExpatError:
            prs = xmldoc.createElement("partitions")
        return prs.toxml()

    def _set_partitions(self, value):
        """ set _partitions """
        self._partitions = value

    partitions = property(_get_partitions, _set_partitions)

    def _partitionsKSMeta(self):
        """ Parse partitions xml into ks_meta variable which cobbler will understand """
        partitions = []
        try:
            prs = xml.dom.minidom.parseString(self.partitions)
        except TypeError:
            prs = xmldoc.createElement("partitions")
        except xml.parsers.expat.ExpatError:
            prs = xmldoc.createElement("partitions")
        for partition in prs.getElementsByTagName("partition"):
            fs = partition.getAttribute('fs')
            name = partition.getAttribute('name')
            type = partition.getAttribute('type') or 'part'
            size = partition.getAttribute('size') or '5'
            if fs:
                partitions.append('%s:%s:%s:%s' % (name, type, size, fs))
            else:
                partitions.append('%s:%s:%s' % (name, type, size))
        return ';'.join(partitions)
    partitionsKSMeta = property(_partitionsKSMeta)

    def queue(self):
        """
        Move from Processed -> Queued
        """
        for task in self.tasks:
            task._change_status(TaskStatus.queued)
        self.recipeset.job._mark_dirty()
        # purely as an optimisation
        self._change_status(TaskStatus.queued)

    def process(self):
        """
        Move from New -> Processed
        """
        for task in self.tasks:
            task._change_status(TaskStatus.processed)
        self.recipeset.job._mark_dirty()
        # purely as an optimisation
        self._change_status(TaskStatus.processed)

    def createRepo(self):
        """
        Create Recipe specific task repo based on the tasks requested.
        """
        snapshot_repo = os.path.join(self.repopath, str(self.id))
        # The repo may already exist if beakerd.virt_recipes() creates a
        # repo but the subsequent virt provisioning fails and the recipe
        # falls back to being queued on a regular system
        makedirs_ignore(snapshot_repo, 0755)
        Task.make_snapshot_repo(snapshot_repo)
        # Record task versions as they existed at this point in time, since we 
        # just created the task library snapshot for this recipe.
        for recipetask in self.tasks:
            if recipetask.task:
                recipetask.version = recipetask.task.version
        return True

    def destroyRepo(self):
        """
        Done with Repo, destroy it.
        """
        directory = '%s/%s' % (self.repopath, self.id)
        if os.path.isdir(directory):
            try:
                shutil.rmtree(directory)
            except OSError:
                if os.path.isdir(directory):
                    #something else must have gone wrong
                    raise

    def schedule(self):
        """
        Move from Queued -> Scheduled
        """
        for task in self.tasks:
            task._change_status(TaskStatus.scheduled)
        self.recipeset.job._mark_dirty()
        # purely as an optimisation
        self._change_status(TaskStatus.scheduled)

    def waiting(self):
        """
        Move from Scheduled to Waiting
        """
        for task in self.tasks:
            task._change_status(TaskStatus.waiting)
        self.recipeset.job._mark_dirty()
        # purely as an optimisation
        self._change_status(TaskStatus.waiting)

    def cancel(self, msg=None):
        """
        Method to cancel all unfinished tasks in this recipe.
        """
        for task in self.tasks:
            if not task.is_finished():
                task._abort_cancel(TaskStatus.cancelled, msg)
        self.recipeset.job._mark_dirty()

    def abort(self, msg=None):
        """
        Method to abort all unfinished tasks in this recipe.
        """
        for task in self.tasks:
            if not task.is_finished():
                task._abort_cancel(TaskStatus.aborted, msg)
        self.recipeset.job._mark_dirty()

    @property
    def is_dirty(self):
        return self.recipeset.job.is_dirty

    def _update_status(self):
        """
        Update number of passes, failures, warns, panics..
        """
        self.ntasks = 0
        self.ptasks = 0
        self.wtasks = 0
        self.ftasks = 0
        self.ktasks = 0

        max_result = TaskResult.min()
        min_status = TaskStatus.max()
        # I think this loop could be replaced with some sql which would be more efficient.
        for task in self.tasks:
            task._update_status()
            if task.is_finished():
                if task.result == TaskResult.pass_:
                    self.ptasks += 1
                elif task.result == TaskResult.warn:
                    self.wtasks += 1
                elif task.result == TaskResult.fail:
                    self.ftasks += 1
                elif task.result == TaskResult.panic:
                    self.ktasks += 1
                else:
                    self.ntasks += 1
            if task.status.severity < min_status.severity:
                min_status = task.status
            if task.result.severity > max_result.severity:
                max_result = task.result
        if self.status.finished and not min_status.finished:
            min_status = self._fix_zombie_tasks()
        status_changed = self._change_status(min_status)
        self.result = max_result

        # Record the start of this Recipe.
        if not self.start_time \
           and self.status == TaskStatus.running:
            self.start_time = datetime.utcnow()

        if self.start_time and not self.finish_time and self.is_finished():
            # Record the completion of this Recipe.
            self.finish_time = datetime.utcnow()

        if status_changed and self.is_finished():
            metrics.increment('counters.recipes_%s' % self.status.name)
            if self.status == TaskStatus.aborted and \
                    getattr(self.resource, 'system', None) and \
                    get('beaker.reliable_distro_tag', None) in self.distro_tree.distro.tags:
                self.resource.system.suspicious_abort()

        if self.is_finished():
            # If we have any guests which haven't started, kill them now 
            # because there is no way they can ever start.
            for guest in getattr(self, 'guests', []):
                if (not guest.is_finished() and
                        guest.watchdog and not guest.watchdog.kill_time):
                    guest.abort(msg='Aborted: host %s finished but guest never started'
                            % self.t_id)

    def _fix_zombie_tasks(self):
        # It's not possible to get into this state in recent version of Beaker, 
        # but very old recipes may be finished while still having tasks that 
        # are running. We don't want to restart the recipe though, so we need 
        # to kill the zombie tasks.
        log.debug('Fixing zombie tasks in %s', self.t_id)
        assert self.is_finished()
        assert not self.watchdog
        for task in self.tasks:
            if task.status.severity < self.status.severity:
                task._change_status(self.status)
        return self.status

    def provision(self):

        from bkr.server.kickstart import generate_kickstart
        install_options = self.resource.install_options(self.distro_tree)\
                .combined_with(self.generated_install_options())\
                .combined_with(InstallOptions.from_strings(self.ks_meta,
                    self.kernel_options, self.kernel_options_post))

        if 'harness' not in install_options.ks_meta and not self.harness_repo():
            raise ValueError('Failed to find repo for harness')

        if 'ks' in install_options.kernel_options:
            # Use it as is
            pass
        elif self.kickstart:
            # add in cobbler packages snippet...
            packages_slot = 0
            nopackages = True
            for line in self.kickstart.split('\n'):
                # Add the length of line + newline
                packages_slot += len(line) + 1
                if line.find('%packages') == 0:
                    nopackages = False
                    break
            beforepackages = self.kickstart[:packages_slot-1]
            afterpackages = self.kickstart[packages_slot:]
            # if no %packages section then add it
            if nopackages:
                beforepackages = "%s\n%%packages --ignoremissing" % beforepackages
                afterpackages = "{{ end }}\n%s" % afterpackages
            # Fill in basic requirements for RHTS
            if self.distro_tree.distro.osversion.osmajor.osmajor == u'RedHatEnterpriseLinux3':
                kicktemplate = """
%(beforepackages)s
{%% snippet 'rhts_packages' %%}
%(afterpackages)s

%%pre
(
{%% snippet 'rhts_pre' %%}
) 2>&1 | /usr/bin/tee /dev/console

%%post
(
{%% snippet 'rhts_post' %%}
) 2>&1 | /usr/bin/tee /dev/console
                """
            else:
                kicktemplate = """
%(beforepackages)s
{%% snippet 'rhts_packages' %%}
%(afterpackages)s

%%pre --log=/dev/console
{%% snippet 'rhts_pre' %%}
{{ end }}

%%post --log=/dev/console
{%% snippet 'rhts_post' %%}
{{ end }}
                """
            kickstart = kicktemplate % dict(
                                        beforepackages = beforepackages,
                                        afterpackages = afterpackages)
            self.rendered_kickstart = generate_kickstart(install_options,
                    distro_tree=self.distro_tree,
                    system=getattr(self.resource, 'system', None),
                    user=self.recipeset.job.owner,
                    recipe=self, kickstart=kickstart)
            install_options.kernel_options['ks'] = self.rendered_kickstart.link
        else:
            ks_appends = [ks_append.ks_append for ks_append in self.ks_appends]
            self.rendered_kickstart = generate_kickstart(install_options,
                    distro_tree=self.distro_tree,
                    system=getattr(self.resource, 'system', None),
                    user=self.recipeset.job.owner,
                    recipe=self, ks_appends=ks_appends)
            install_options.kernel_options['ks'] = self.rendered_kickstart.link

        if isinstance(self.resource, SystemResource):
            self.resource.system.configure_netboot(self.distro_tree,
                    install_options.kernel_options_str,
                    service=u'Scheduler',
                    callback=u'bkr.server.model.auto_cmd_handler')
            self.resource.system.action_power(action=u'reboot',
                                     callback=u'bkr.server.model.auto_cmd_handler')
            self.resource.system.activity.append(SystemActivity(
                    user=self.recipeset.job.owner,
                    service=u'Scheduler', action=u'Provision',
                    field_name=u'Distro Tree', old_value=u'',
                    new_value=unicode(self.distro_tree)))
        elif isinstance(self.resource, VirtResource):
            self.resource.kernel_options = install_options.kernel_options_str
            manager = dynamic_virt.VirtManager(self.recipeset.job.owner)
            manager.start_vm(self.resource.instance_id)
            self.resource.rebooted = datetime.utcnow()
            self.tasks[0].start()

    def cleanup(self):
        # Note that this may be called *many* times for a recipe, even when it 
        # has already been cleaned up, so we have to handle that gracefully 
        # (and cheaply!)
        self.destroyRepo()
        if self.resource:
            self.resource.release()
        if self.watchdog:
            session.delete(self.watchdog)
            self.watchdog = None

    def task_info(self):
        """
        Method for exporting Recipe status for TaskWatcher
        """
        if self.resource:
            worker = {'name': self.resource.fqdn}
        else:
            worker = None
        return dict(
                    id              = "R:%s" % self.id,
                    worker          = worker,
                    state_label     = "%s" % self.status,
                    state           = self.status.value,
                    method          = "%s" % self.whiteboard,
                    result          = "%s" % self.result,
                    is_finished     = self.is_finished(),
                    is_failed       = self.is_failed(),
                   )

    def extend(self, kill_time):
        """
        Extend the watchdog by kill_time seconds
        """
        if not self.watchdog:
            raise BX(_('No watchdog exists for recipe %s' % self.id))
        self.watchdog.kill_time = datetime.utcnow() + timedelta(
                                                              seconds=kill_time)
        return self.status_watchdog()

    def status_watchdog(self):
        """
        Return the number of seconds left on the current watchdog if it exists.
        """
        if self.watchdog and self.watchdog.kill_time:
            delta = self.watchdog.kill_time - datetime.utcnow()
            return delta.seconds + (86400 * delta.days)
        else:
            return False

    @property
    def all_tasks(self):
        """
        Return all tasks and task-results, along with associated logs
        """
        for task in self.tasks:
            yield task
            for task_result in task.results:
                yield task_result

    @property
    def all_logs(self):
        """
        Return all logs for this recipe
        """
        return [mylog.dict for mylog in self.logs] + \
               sum([task.all_logs for task in self.tasks], [])

    def is_task_applicable(self, task):
        """ Does the given task apply to this recipe?
            ie: not excluded for this distro family or arch.
        """
        if self.distro_tree.arch in [arch.arch for arch in task.excluded_arch]:
            return False
        if self.distro_tree.distro.osversion.osmajor in [osmajor.osmajor for osmajor in task.excluded_osmajor]:
            return False
        return True

    @classmethod
    def mine(cls, owner):
        """
        A class method that can be used to search for Jobs that belong to a user
        """
        return cls.query.filter(Recipe.recipeset.has(
                RecipeSet.job.has(Job.owner == owner)))

    def peer_roles(self):
        """
        Returns dict of (role -> recipes) for all "peer" recipes (recipes in 
        the same recipe set as this recipe, *including this recipe*).
        """
        result = {}
        for peer in self.recipeset.recipes:
            result.setdefault(peer.role, []).append(peer)
        return result

    def roles_to_xml(self):
        for key, recipes in sorted(self.peer_roles().iteritems()):
            role = xmldoc.createElement("role")
            role.setAttribute("value", "%s" % key)
            for recipe in recipes:
                if recipe.resource:
                    system = xmldoc.createElement("system")
                    system.setAttribute("value", "%s" % recipe.resource.fqdn)
                    role.appendChild(system)
            yield(role)

    @property
    def first_task(self):
        return self.dyn_tasks.order_by(RecipeTask.id).first()


class GuestRecipe(Recipe):

    __tablename__ = 'guest_recipe'
    __table_args__ = {'mysql_engine': 'InnoDB'}
    id = Column(Integer, ForeignKey('recipe.id'), primary_key=True)
    guestname = Column(UnicodeText)
    guestargs = Column(UnicodeText)
    __mapper_args__ = {'polymorphic_identity': u'guest_recipe'}

    systemtype = 'Virtual'

    def to_xml(self, clone=False, from_recipeset=False, from_machine=False):
        recipe = xmldoc.createElement("guestrecipe")
        recipe.setAttribute("guestname", "%s" % (self.guestname or ""))
        recipe.setAttribute("guestargs", "%s" % self.guestargs)
        if self.resource and self.resource.mac_address and not clone:
            recipe.setAttribute("mac_address", "%s" % self.resource.mac_address)
        if self.distro_tree and self.recipeset.lab_controller and not clone:
            location = self.distro_tree.url_in_lab(self.recipeset.lab_controller)
            if location:
                recipe.setAttribute("location", location)
            for lca in self.distro_tree.lab_controller_assocs:
                if lca.lab_controller == self.recipeset.lab_controller:
                    scheme = urlparse.urlparse(lca.url).scheme
                    attr = '%s_location' % re.sub(r'[^a-z0-9]+', '_', scheme.lower())
                    recipe.setAttribute(attr, lca.url)

        return Recipe.to_xml(self, recipe, clone, from_recipeset, from_machine)

    def _add_to_job_element(self, guestrecipe, clone):
        recipe = xmldoc.createElement('recipe')
        if self.resource and not clone:
            recipe.setAttribute('system', '%s' % self.hostrecipe.resource.fqdn)
        recipe.appendChild(guestrecipe)
        job = super(GuestRecipe, self)._add_to_job_element(recipe, clone)
        return job

    def _get_distro_requires(self):
        try:
            drs = xml.dom.minidom.parseString(self._distro_requires)
        except TypeError:
            drs = xmldoc.createElement("distroRequires")
        except xml.parsers.expat.ExpatError:
            drs = xmldoc.createElement("distroRequires")
        return drs.toxml()

    def _set_distro_requires(self, value):
        self._distro_requires = value

    def t_id(self):
        return 'R:%s' % self.id
    t_id = property(t_id)

    distro_requires = property(_get_distro_requires, _set_distro_requires)

class MachineRecipe(Recipe):
    """
    Optionally can contain guest recipes which are just other recipes
      which will be executed on this system.
    """

    __tablename__ = 'machine_recipe'
    __table_args__ = {'mysql_engine': 'InnoDB'}
    id = Column(Integer, ForeignKey('recipe.id'), primary_key=True)
    __mapper_args__ = {'polymorphic_identity': u'machine_recipe'}
    guests = relationship(Recipe, secondary=machine_guest_map,
            backref=backref('hostrecipe', uselist=False))

    systemtype = 'Machine'

    def to_xml(self, clone=False, from_recipeset=False):
        recipe = xmldoc.createElement("recipe")
        for guest in self.guests:
            recipe.appendChild(guest.to_xml(clone, from_machine=True))
        return Recipe.to_xml(self, recipe, clone, from_recipeset)

    def check_virtualisability(self):
        """
        Decide whether this recipe can be run as a virt guest
        """
        # The job owner needs to have supplied their OpenStack credentials
        if (not self.recipeset.job.owner.openstack_username
                or not self.recipeset.job.owner.openstack_password
                or not self.recipeset.job.owner.openstack_tenant_name):
            return RecipeVirtStatus.skipped
        # OpenStack is i386/x86_64 only
        if self.distro_tree.arch.arch not in [u'i386', u'x86_64']:
            return RecipeVirtStatus.precluded
        # Can't run VMs in a VM
        if self.guests:
            return RecipeVirtStatus.precluded
        # Multihost testing won't work (for now!)
        if len(self.recipeset.recipes) > 1:
            return RecipeVirtStatus.precluded
        # Check for any host requirements which cannot be virtualised
        # Delayed import to avoid circular dependency
        from bkr.server.needpropertyxml import XmlHost
        host_filter = XmlHost.from_string(self.host_requires)
        if not host_filter.virtualisable():
            return RecipeVirtStatus.precluded
        # Checks all passed, so dynamic virt should be attempted
        return RecipeVirtStatus.possible

    @classmethod
    def get_queue_stats(cls, recipes=None):
        """Returns a dictionary of status:count pairs for active recipes"""
        if recipes is None:
            recipes = cls.query
        active_statuses = [s for s in TaskStatus if not s.finished]
        query = (recipes.filter(cls.status.in_(active_statuses))
                  .group_by(cls.status)
                  .values(cls.status, func.count(cls.id)))
        result = dict((status.name, 0) for status in active_statuses)
        result.update((status.name, count) for status, count in query)
        return result

    @classmethod
    def get_queue_stats_by_group(cls, grouping, recipes=None):
        """Returns a mapping from named groups to dictionaries of status:count pairs for active recipes
        """
        if recipes is None:
            recipes = cls.query
        active_statuses = [s for s in TaskStatus if not s.finished]
        query = (recipes.with_entities(grouping,
                                       cls.status,
                                       func.count(cls.id))
                 .filter(cls.status.in_(active_statuses))
                 .group_by(grouping, cls.status))
        def init_group_stats():
            return dict((status.name, 0) for status in active_statuses)
        result = defaultdict(init_group_stats)
        for group, status, count in query:
            result[group][status.name] = count
        return result

    def _get_distro_requires(self):
        return self._distro_requires

    def _set_distro_requires(self, value):
        self._distro_requires = value

    def t_id(self):
        return 'R:%s' % self.id
    t_id = property(t_id)

    distro_requires = property(_get_distro_requires, _set_distro_requires)

    def candidate_systems(self, only_in_lab=True):
        """
        Returns a query of systems which are candidates to run this recipe.
        """
        systems = System.all(self.recipeset.job.owner)
        # delayed import to avoid circular dependency
        from bkr.server.needpropertyxml import XmlHost
        host_filter = XmlHost.from_string(self.host_requires)
        force_fqdn = host_filter.get_xml_attr('force', unicode, None)
        if not force_fqdn:
            systems = host_filter.apply_filter(systems). \
                      filter(System.status == SystemStatus.automated)
        else:
            systems = systems.filter(System.fqdn == force_fqdn). \
                      filter(System.status != SystemStatus.removed)

        systems = systems.filter(System.can_reserve(self.recipeset.job.owner))
        systems = systems.filter(System.compatible_with_distro_tree(self.distro_tree))
        if only_in_lab:
            systems = systems.filter(System.in_lab_with_distro_tree(self.distro_tree))
        systems = System.scheduler_ordering(self.recipeset.job.owner, query=systems)
        return systems

    @classmethod
    def hypothetical_candidate_systems(cls, user, distro_tree):
        """
        If a recipe were constructed according to the given arguments, what 
        would its candidate systems be?
        """
        systems = System.all(user)
        # delayed import to avoid circular dependency
        from bkr.server.needpropertyxml import XmlHost
        systems = XmlHost.from_string('<hostRequires><system_type value="%s"/></hostRequires>' %
                                      cls.systemtype).apply_filter(systems)
        systems = systems.filter(System.can_reserve(user))
        # XXX adjust this condition when we have force=""
        systems = systems.filter(System.status == SystemStatus.automated)
        systems = systems.filter(System.compatible_with_distro_tree(distro_tree))
        systems = systems.filter(System.in_lab_with_distro_tree(distro_tree))
        systems = System.scheduler_ordering(user, query=systems)
        return systems


class RecipeTag(DeclarativeMappedObject):
    """
    Each recipe can be tagged with information that identifies what is being
    executed.  This is helpful when generating reports.
    """

    __tablename__ = 'recipe_tag'
    __table_args__ = {'mysql_engine': 'InnoDB'}
    id = Column(Integer, primary_key=True)
    tag = Column(Unicode(255))


class RecipeTask(TaskBase, DeclarativeMappedObject):
    """
    This holds the results/status of the task being executed.
    """

    __tablename__ = 'recipe_task'
    __table_args__ = {'mysql_engine': 'InnoDB'}
    id = Column(Integer, primary_key=True)
    recipe_id = Column(Integer, ForeignKey('recipe.id'), nullable=False)
    name = Column(Unicode(255), nullable=False, index=True)
    version = Column(Unicode(255), index=True)
    # each RecipeTask must have either a fetch_url or a task reference
    fetch_url = Column(Unicode(2048))
    fetch_subdir = Column(Unicode(2048), nullable=False, default=u'')
    task_id = Column(Integer, ForeignKey('task.id'))
    task = relationship(Task)
    start_time = Column(DateTime)
    finish_time = Column(DateTime)
    result = Column(TaskResult.db_type(), nullable=False, default=TaskResult.new)
    status = Column(TaskStatus.db_type(), nullable=False, default=TaskStatus.new)
    role = Column(Unicode(255))
    results = relationship('RecipeTaskResult', backref='recipetask')
    rpms = relationship('RecipeTaskRpm')
    comments = relationship('RecipeTaskComment', backref='recipetask')
    params = relationship('RecipeTaskParam')
    bugzillas = relationship('RecipeTaskBugzilla', backref='recipetask')
    logs = relationship(LogRecipeTask, backref='parent',
            cascade='all, delete-orphan')
    watchdog = relationship(Watchdog, uselist=False)

    result_types = ['pass_','warn','fail','panic', 'result_none']
    stop_types = ['stop','abort','cancel']

    @classmethod
    def from_task(cls, task):
        """
        Constructs a RecipeTask for the given Task from the task library.
        """
        return cls(name=task.name, task=task)

    @classmethod
    def from_fetch_url(cls, url, subdir=None, name=None):
        """
        Constructs an external RecipeTask for the given fetch URL. If name is 
        not given it defaults to the fetch URL combined with the subdir (if any).
        """
        if name is None:
            if subdir:
                name = u'%s %s' % (url, subdir)
            else:
                name = url
        return cls(name=name, fetch_url=url, fetch_subdir=subdir)

    @validates('task')
    def validate_task(self, key, value):
        if value is not None and self.fetch_url is not None:
            raise ValueError('RecipeTask cannot have both task and fetch_url')
        return value

    @validates('fetch_url')
    def validate_fetch_url(self, key, value):
        if value is not None and self.task is not None:
            raise ValueError('RecipeTask cannot have both fetch_url and task')
        return value

    def __json__(self):
        return {
            'id': self.id,
            'name': self.name,
            'version': self.version,
            'status': unicode(self.status),
        }

    def delete(self):
        self.logs = []
        for r in self.results:
            r.delete()

    def filepath(self):
        """
        Return file path for this task
        """
        job    = self.recipe.recipeset.job
        recipe = self.recipe
        return "%s/%02d/%s/%s/%s/%s" % (recipe.recipeset.queue_time.year,
                recipe.recipeset.queue_time.month,
                job.id // Log.MAX_ENTRIES_PER_DIRECTORY, job.id,
                recipe.id, self.id)
    filepath = property(filepath)

    def build_ancestors(self, *args, **kw):
        return (self.recipe.recipeset.job.t_id, self.recipe.recipeset.t_id, self.recipe.t_id)

    def get_log_dirs(self):
        recipe_task_logs = self._get_log_dirs()
        for result in self.results:
            rtr_log = result.get_log_dirs()
            if rtr_log:
                recipe_task_logs.extend(rtr_log)
        return recipe_task_logs

    def to_xml(self, clone=False, *args, **kw):
        task = xmldoc.createElement("task")
        task.setAttribute("name", "%s" % self.name)
        task.setAttribute("role", "%s" % self.role and self.role or 'STANDALONE')
        if not clone:
            if self.version is not None:
                task.setAttribute('version', self.version)
            task.setAttribute("id", "%s" % self.id)
            task.setAttribute("result", "%s" % self.result)
            task.setAttribute("status", "%s" % self.status)
            if self.task:
                task.setAttribute("avg_time", "%s" % self.task.avg_time)
                rpm = xmldoc.createElement("rpm")
                name = self.task.rpm[:self.task.rpm.find('-%s' % self.task.version)]
                rpm.setAttribute("name", name)
                rpm.setAttribute("path", "%s" % self.task.path)
                task.appendChild(rpm)
            if self.duration:
                task.setAttribute("duration", "%s" % self.duration)
        if self.fetch_url:
            fetch = xmldoc.createElement('fetch')
            fetch.setAttribute('url', self.fetch_url)
            if self.fetch_subdir:
                fetch.setAttribute('subdir', self.fetch_subdir)
            task.appendChild(fetch)
        if not self.is_queued() and not clone:
            roles = xmldoc.createElement("roles")
            for role in self.roles_to_xml():
                roles.appendChild(role)
            task.appendChild(roles)
        if self.params:
            params = xmldoc.createElement("params")
            for p in self.params:
                params.appendChild(p.to_xml())
            task.appendChild(params)
        if self.results and not clone:
            results = xmldoc.createElement("results")
            for result in self.results:
                results.appendChild(result.to_xml())
            task.appendChild(results)
        return task

    def _get_duration(self):
        duration = None
        if self.finish_time and self.start_time:
            duration =  self.finish_time - self.start_time
        elif self.watchdog and self.watchdog.kill_time:
            delta = self.watchdog.kill_time - datetime.utcnow().replace(microsecond=0)
            duration = 'Time Remaining %s' % delta
        return duration
    duration = property(_get_duration)

    def link_id(self):
        """ Return a link to this Executed Recipe->Task
        """
        return make_link(url = '/recipes/%s#task%s' % (self.recipe.id, self.id),
                         text = 'T:%s' % self.id)

    link_id = property(link_id)

    @property
    def name_markup(self):
        """
        Returns HTML markup (in the form of a kid.Element) displaying the name. 
        The name is linked to the task library when applicable.
        """
        if self.task:
            return make_link(url = '/tasks/%s' % self.task.id,
                             text = self.name)
        else:
            span = Element('span')
            span.text = self.name
            return span

    @property
    def all_logs(self):
        return [mylog.dict for mylog in self.logs] + \
               sum([result.all_logs for result in self.results], [])

    @property
    def is_dirty(self):
        return False

    def _update_status(self):
        """
        Update number of passes, failures, warns, panics..
        """
        # The self.result == TaskResult.new condition is just an optimisation 
        # to avoid constantly recomputing the result after the task is finished
        if self.is_finished() and self.result == TaskResult.new:
            max_result = TaskResult.min()
            for result in self.results:
                if result.result.severity > max_result.severity:
                    max_result = result.result
            self.result = max_result

    def start(self, watchdog_override=None):
        """
        Record the start of this task
         If watchdog_override is defined we will use that time instead
         of what the tasks default time is.  This should be defined in number
         of seconds
        """
        if self.is_finished():
            raise BX(_('Cannot restart finished task'))
        if not self.recipe.watchdog:
            raise BX(_('No watchdog exists for recipe %s' % self.recipe.id))
        if not self.start_time:
            self.start_time = datetime.utcnow()
        self._change_status(TaskStatus.running)
        self.recipe.watchdog.recipetask = self
        if watchdog_override:
            self.recipe.watchdog.kill_time = watchdog_override
        else:
            task_time = self.task.avg_time if self.task else 0
            # add in 30 minutes at a minimum
            self.recipe.watchdog.kill_time = (datetime.utcnow() +
                    timedelta(seconds=(task_time + 1800)))
        self.recipe.recipeset.job._mark_dirty()
        return True

    def extend(self, kill_time):
        """
        Extend the watchdog by kill_time seconds
        """
        return self.recipe.extend(kill_time)

    def status_watchdog(self):
        """
        Return the number of seconds left on the current watchdog if it exists.
        """
        return self.recipe.status_watchdog()

    def stop(self, *args, **kwargs):
        """
        Record the completion of this task
        """
        if not self.recipe.watchdog:
            raise BX(_('No watchdog exists for recipe %s' % self.recipe.id))
        if not self.start_time:
            raise BX(_('recipe task %s was never started' % self.id))
        if self.start_time and not self.finish_time:
            self.finish_time = datetime.utcnow()
        self._change_status(TaskStatus.completed)
        self.recipe.recipeset.job._mark_dirty()
        return True

    def owner(self):
        return self.recipe.recipeset.job.owner
    owner = property(owner)

    def cancel(self, msg=None):
        """
        Cancel this task
        """
        self._abort_cancel(TaskStatus.cancelled, msg)
        self.recipe.recipeset.job._mark_dirty()

    def abort(self, msg=None):
        """
        Abort this task
        """
        self._abort_cancel(TaskStatus.aborted, msg)
        self.recipe.recipeset.job._mark_dirty()

    def _abort_cancel(self, status, msg=None):
        """
        cancel = User instigated
        abort  = Auto instigated
        """
        if self.start_time:
            self.finish_time = datetime.utcnow()
        self._change_status(status)
        self.results.append(RecipeTaskResult(recipetask=self,
                                   path=u'/',
                                   result=TaskResult.warn,
                                   score=0,
                                   log=msg))

    def pass_(self, path, score, summary):
        """
        Record a pass result
        """
        return self._result(TaskResult.pass_, path, score, summary)

    def fail(self, path, score, summary):
        """
        Record a fail result
        """
        return self._result(TaskResult.fail, path, score, summary)

    def warn(self, path, score, summary):
        """
        Record a warn result
        """
        return self._result(TaskResult.warn, path, score, summary)

    def panic(self, path, score, summary):
        """
        Record a panic result
        """
        return self._result(TaskResult.panic, path, score, summary)

    def result_none(self, path, score, summary):
        return self._result(TaskResult.none, path, score, summary)

    def _result(self, result, path, score, summary):
        """
        Record a result
        """
        if self.is_finished():
            raise ValueError('Cannot record result for finished task %s' % self.t_id)
        recipeTaskResult = RecipeTaskResult(recipetask=self,
                                   path=path,
                                   result=result,
                                   score=score,
                                   log=summary)
        self.results.append(recipeTaskResult)
        # Flush the result to the DB so we can return the id.
        session.add(recipeTaskResult)
        session.flush()
        return recipeTaskResult.id

    def task_info(self):
        """
        Method for exporting Task status for TaskWatcher
        """
        if self.recipe.resource:
            worker = {'name': self.recipe.resource.fqdn}
        else:
            worker = None
        return dict(
                    id              = "T:%s" % self.id,
                    worker          = worker,
                    state_label     = "%s" % self.status,
                    state           = self.status.value,
                    method          = "%s" % self.name,
                    result          = "%s" % self.result,
                    is_finished     = self.is_finished(),
                    is_failed       = self.is_failed(),
                   )

    def no_value(self):
        return None
   
    score = property(no_value)

    def peer_roles(self):
        """
        Returns dict of (role -> recipetasks) for all "peer" RecipeTasks, 
        *including this RecipeTask*. A peer RecipeTask is one which appears at 
        the same position in another recipe from the same recipe set as this 
        recipe.
        """
        result = {}
        i = self.recipe.tasks.index(self)
        for peer in self.recipe.recipeset.recipes:
            # Roles are only shared amongst like recipe types
            if type(self.recipe) != type(peer):
                continue
            if i >= len(peer.tasks):
                # We have uneven tasks
                continue
            peertask = peer.tasks[i]
            result.setdefault(peertask.role, []).append(peertask)
        return result

    def roles_to_xml(self):
        for key, recipetasks in sorted(self.peer_roles().iteritems()):
            role = xmldoc.createElement("role")
            role.setAttribute("value", "%s" % key)
            for recipetask in recipetasks:
                if recipetask.recipe.resource:
                    system = xmldoc.createElement("system")
                    system.setAttribute("value", "%s" % recipetask.recipe.resource.fqdn)
                    role.appendChild(system)
            yield(role)

    def can_stop(self, user=None):
        """Returns True iff the given user can stop this recipe task"""
        return self.recipe.recipeset.job.can_stop(user)

Index('ix_recipe_task_name_version', RecipeTask.name, RecipeTask.version)


class RecipeTaskParam(DeclarativeMappedObject):
    """
    Parameters for task execution.
    """

    __tablename__ = 'recipe_task_param'
    __table_args__ = {'mysql_engine': 'InnoDB'}
    id = Column(Integer, primary_key=True)
    recipe_task_id = Column(Integer, ForeignKey('recipe_task.id'))
    name = Column(Unicode(255))
    value = Column(UnicodeText)

    def __init__(self, name, value):
        super(RecipeTaskParam, self).__init__()
        self.name = name
        self.value = value

    def to_xml(self):
        param = xmldoc.createElement("param")
        param.setAttribute("name", "%s" % self.name)
        param.setAttribute("value", "%s" % self.value)
        return param


class RecipeRepo(DeclarativeMappedObject):
    """
    Custom repos
    """

    __tablename__ = 'recipe_repo'
    __table_args__ = {'mysql_engine': 'InnoDB'}
    id = Column(Integer, primary_key=True)
    recipe_id = Column(Integer, ForeignKey('recipe.id'), nullable=False)
    name = Column(Unicode(255))
    url = Column(Unicode(1024))

    def __init__(self, name, url):
        super(RecipeRepo, self).__init__()
        self.name = name
        self.url = url

    def to_xml(self):
        repo = xmldoc.createElement("repo")
        repo.setAttribute("name", "%s" % self.name)
        repo.setAttribute("url", "%s" % self.url)
        return repo


class RecipeKSAppend(DeclarativeMappedObject):
    """
    Kickstart appends
    """

    __tablename__ = 'recipe_ksappend'
    __table_args__ = {'mysql_engine': 'InnoDB'}
    id = Column(Integer, primary_key=True)
    recipe_id = Column(Integer, ForeignKey('recipe.id'), nullable=False)
    ks_append = Column(UnicodeText)

    def __init__(self, ks_append):
        super(RecipeKSAppend, self).__init__()
        self.ks_append = ks_append

    def to_xml(self):
        ks_append = xmldoc.createElement("ks_append")
        text = xmldoc.createCDATASection('%s' % self.ks_append)
        ks_append.appendChild(text)
        return ks_append

    def __repr__(self):
        return self.ks_append

class RecipeTaskComment(DeclarativeMappedObject):
    """
    User comments about the task execution.
    """

    __tablename__ = 'recipe_task_comment'
    __table_args__ = {'mysql_engine': 'InnoDB'}
    id = Column(Integer, primary_key=True)
    recipe_task_id = Column(Integer, ForeignKey('recipe_task.id'))
    comment = Column(UnicodeText)
    created = Column(DateTime)
    user_id = Column(Integer, ForeignKey('tg_user.user_id'), index=True)
    user = relationship(User, backref='comments')


class RecipeTaskBugzilla(DeclarativeMappedObject):
    """
    Any bugzillas filed/found due to this task execution.
    """

    __tablename__ = 'recipe_task_bugzilla'
    __table_args__ = {'mysql_engine': 'InnoDB'}
    id = Column(Integer, primary_key=True)
    recipe_task_id = Column(Integer, ForeignKey('recipe_task.id'))
    bugzilla_id = Column(Integer)


class RecipeRpm(DeclarativeMappedObject):
    """
    A list of rpms that were installed at the time.
    """

    __tablename__ = 'recipe_rpm'
    __table_args__ = {'mysql_engine': 'InnoDB'}
    id = Column(Integer, primary_key=True)
    recipe_id = Column(Integer, ForeignKey('recipe.id'), nullable=False)
    package = Column(Unicode(255))
    version = Column(Unicode(255))
    release = Column(Unicode(255))
    epoch = Column(Integer)
    arch = Column(Unicode(255))
    running_kernel = Column(Boolean)


class RecipeTaskRpm(DeclarativeMappedObject):
    """
    the versions of the RPMS listed in the tasks runfor list.
    """

    __tablename__ = 'recipe_task_rpm'
    __table_args__ = {'mysql_engine': 'InnoDB'}
    recipe_task_id = Column(Integer, ForeignKey('recipe_task.id'),
            primary_key=True)
    package = Column(Unicode(255))
    version = Column(Unicode(255))
    release = Column(Unicode(255))
    epoch = Column(Integer)
    arch = Column(Unicode(255))
    running_kernel = Column(Boolean)


class RecipeTaskResult(TaskBase, DeclarativeMappedObject):
    """
    Each task can report multiple results
    """

    __tablename__ = 'recipe_task_result'
    __table_args__ = {'mysql_engine': 'InnoDB'}
    id = Column(Integer, primary_key=True)
    recipe_task_id = Column(Integer, ForeignKey('recipe_task.id'))
    path = Column(Unicode(2048))
    result = Column(TaskResult.db_type(), nullable=False, default=TaskResult.new)
    score = Column(Numeric(10))
    log = Column(UnicodeText)
    start_time = Column(DateTime, default=datetime.utcnow)
    logs = relationship(LogRecipeTaskResult, backref='parent',
            cascade='all, delete-orphan')

    def __init__(self, recipetask=None, path=None, result=None,
            score=None, log=None):
        super(RecipeTaskResult, self).__init__()
        self.recipetask = recipetask
        self.path = path
        self.result = result
        self.score = score
        self.log = log

    def filepath(self):
        """
        Return file path for this result
        """
        job    = self.recipetask.recipe.recipeset.job
        recipe = self.recipetask.recipe
        task_id   = self.recipetask.id
        return "%s/%02d/%s/%s/%s/%s/%s" % (recipe.recipeset.queue_time.year,
                recipe.recipeset.queue_time.month,
                job.id // Log.MAX_ENTRIES_PER_DIRECTORY, job.id,
                recipe.id, task_id, self.id)
    filepath = property(filepath)

    def delete(self, *args, **kw):
        self.logs = []

    def to_xml(self, *args, **kw):
        """
        Return result in xml
        """
        result = xmldoc.createElement("result")
        result.setAttribute("id", "%s" % self.id)
        result.setAttribute("path", "%s" % self.path)
        result.setAttribute("result", "%s" % self.result)
        result.setAttribute("score", "%s" % self.score)
        result.appendChild(xmldoc.createTextNode("%s" % self.log))
        #FIXME Append any binary logs as URI's
        return result

    @property
    def all_logs(self):
        return [mylog.dict for mylog in self.logs]

    def get_log_dirs(self):
        return self._get_log_dirs()

    def task_info(self):
        """
        Method for exporting RecipeTaskResult status for TaskWatcher
        """
        return dict(
                    id              = "TR:%s" % self.id,
                    worker          = dict(name = "%s" % None),
                    state_label     = "%s" % self.result,
                    state           = self.result.value,
                    method          = "%s" % self.path,
                    result          = "%s" % self.result,
                    is_finished     = True,
                    is_failed       = False
                   )

    def t_id(self):
        return "TR:%s" % self.id
    t_id = property(t_id)

    @property
    def short_path(self):
        """
        Remove the parent from the begining of the path if present
        """
        if not self.path or self.path == '/':
            short_path = self.log or './'
        elif self.path.rstrip('/') == self.recipetask.name:
            short_path = './'
        elif self.path.startswith(self.recipetask.name + '/'):
            short_path = self.path.replace(self.recipetask.name + '/', '', 1)
        else:
            short_path = self.path
        return short_path

class RecipeResource(DeclarativeMappedObject):
    """
    Base class for things on which a recipe can be run.
    """

    __tablename__ = 'recipe_resource'
    __table_args__ = {'mysql_engine': 'InnoDB'}
    id = Column(Integer, autoincrement=True, primary_key=True)
    recipe_id = Column(Integer, ForeignKey('recipe.id',
            name='recipe_resource_recipe_id_fk',
            onupdate='CASCADE', ondelete='CASCADE'),
            nullable=False, unique=True)
    type = Column(ResourceType.db_type(), nullable=False)
    fqdn = Column(Unicode(255), default=None)
    rebooted = Column(DateTime, nullable=True, default=None)
    install_started = Column(DateTime, nullable=True, default=None)
    install_finished = Column(DateTime, nullable=True, default=None)
    postinstall_finished = Column(DateTime, nullable=True, default=None)
    __mapper_args__ = {'polymorphic_on': type, 'polymorphic_identity': None}

    def __str__(self):
        return unicode(self).encode('utf8')

    def __unicode__(self):
        return unicode(self.fqdn)

    @staticmethod
    def _lowest_free_mac():
        base_addr = netaddr.EUI(get('beaker.base_mac_addr', '52:54:00:00:00:00'))
        session.flush()
        # This subquery gives all MAC addresses in use right now
        guest_mac_query = session.query(GuestResource.mac_address.label('mac_address'))\
                .filter(GuestResource.mac_address != None)\
                .join(RecipeResource.recipe).join(Recipe.recipeset)\
                .filter(not_(RecipeSet.status.in_([s for s in TaskStatus if s.finished])))
        # This trickery finds "gaps" of unused MAC addresses by filtering for MAC
        # addresses where address + 1 is not in use.
        # We union with base address - 1 to find any gap at the start.
        # Note that this relies on the MACAddress type being represented as
        # BIGINT in the database, which lets us do arithmetic on it.
        left_side = union(guest_mac_query,
                select([int(base_addr) - 1])).alias('left_side')
        right_side = guest_mac_query.subquery()
        free_addr = session.scalar(select([left_side.c.mac_address + 1],
                from_obj=left_side.outerjoin(right_side,
                    onclause=left_side.c.mac_address + 1 == right_side.c.mac_address))\
                .where(right_side.c.mac_address == None)\
                .where(left_side.c.mac_address + 1 >= int(base_addr))\
                .order_by(left_side.c.mac_address).limit(1))
        # The type of (left_side.c.mac_address + 1) comes out as Integer
        # instead of MACAddress, I think it's a sqlalchemy bug :-(
        return netaddr.EUI(free_addr, dialect=mac_unix_padded_dialect)

class SystemResource(RecipeResource):
    """
    For a recipe which is running on a Beaker system.
    """

    __tablename__ = 'system_resource'
    __table_args__ = {'mysql_engine': 'InnoDB'}
    id = Column(Integer, ForeignKey('recipe_resource.id',
            name='system_resource_id_fk'), primary_key=True)
    system_id = Column(Integer, ForeignKey('system.id',
            name='system_resource_system_id_fk'), nullable=False)
    system = relationship(System)
    reservation_id = Column(Integer, ForeignKey('reservation.id',
            name='system_resource_reservation_id_fk'))
    reservation = relationship(Reservation)
    __mapper_args__ = {'polymorphic_identity': ResourceType.system}

    def __init__(self, system):
        super(SystemResource, self).__init__()
        self.system = system
        self.fqdn = system.fqdn

    def __repr__(self):
        return '%s(fqdn=%r, system=%r, reservation=%r)' % (
                self.__class__.__name__, self.fqdn, self.system,
                self.reservation)

    @property
    def mac_address(self):
        # XXX the type of system.mac_address should be changed to MACAddress,
        # but for now it's not
        return netaddr.EUI(self.system.mac_address, dialect=mac_unix_padded_dialect)

    @property
    def link(self):
        return make_link(url='/view/%s' % self.system.fqdn,
                         text=self.fqdn)

    def install_options(self, distro_tree):
        return self.system.install_options(distro_tree)

    def allocate(self):
        log.debug('Reserving system %s for recipe %s', self.system, self.recipe.id)
        self.reservation = self.system.reserve_for_recipe(
                                         service=u'Scheduler',
                                         user=self.recipe.recipeset.job.owner)

    def release(self):
        # system_resource rows for very old recipes may have no reservation
        if not self.reservation or self.reservation.finish_time:
            return
        log.debug('Releasing system %s for recipe %s',
            self.system, self.recipe.id)
        self.system.unreserve(service=u'Scheduler',
            reservation=self.reservation,
            user=self.recipe.recipeset.job.owner)


class VirtResource(RecipeResource):
    """
    For a MachineRecipe which is running on an OpenStack instance.
    """

    __tablename__ = 'virt_resource'
    __table_args__ = {'mysql_engine': 'InnoDB'}
    id = Column(Integer, ForeignKey('recipe_resource.id',
            name='virt_resource_id_fk'), primary_key=True)
    # OpenStack treats these ids as opaque strings, but we rely on them being 
    # 128-bit numbers because we use the SMBIOS UUID field in our iPXE hackery. 
    # So we store it as an actual UUID, not an opaque string.
    instance_id = Column(UUID, nullable=False)
    lab_controller_id = Column(Integer, ForeignKey('lab_controller.id',
            name='virt_resource_lab_controller_id_fk'))
    lab_controller = relationship(LabController)
    kernel_options = Column(Unicode(2048))
    __mapper_args__ = {'polymorphic_identity': ResourceType.virt}

    @classmethod
    def by_instance_id(cls, instance_id):
        if isinstance(instance_id, basestring):
            instance_id = uuid.UUID(instance_id)
        return cls.query.filter(cls.instance_id == instance_id).one()

    def __init__(self, instance_id, fqdn, lab_controller):
        super(VirtResource, self).__init__()
        if isinstance(instance_id, basestring):
            instance_id = uuid.UUID(instance_id)
        self.instance_id = instance_id
        self.fqdn = fqdn
        self.lab_controller = lab_controller

    @property
    def link(self):
        span = Element('span')
        span.text = u''
        if self.fqdn:
            span.text += self.fqdn + u' '
        span.text += u'(OpenStack instance '
        # don't hyperlink it if the instance is deleted
        if self.recipe.is_finished():
            span.text += unicode(self.instance_id) + u')'
        else:
            url = urlparse.urljoin(get('openstack.dashboard_url'),
                    'project/instances/%s/' % self.instance_id)
            a = make_link(url=url, text=unicode(self.instance_id))
            a.tail = u')'
            span.append(a)
        return span

    def install_options(self, distro_tree):
        return global_install_options()\
                .combined_with(distro_tree.install_options())

    def release(self):
        try:
            log.debug('Releasing vm %s for recipe %s',
                    self.instance_id, self.recipe.id)
            manager = dynamic_virt.VirtManager(self.recipe.recipeset.job.owner)
            manager.destroy_vm(self.instance_id)
        except Exception:
            log.exception('Failed to destroy vm %s, leaked!',
                    self.instance_id)
            # suppress exception, nothing more we can do now


class GuestResource(RecipeResource):
    """
    For a GuestRecipe which is running on a guest associated with a parent 
    MachineRecipe.
    """

    __tablename__ = 'guest_resource'
    __table_args__ = {'mysql_engine': 'InnoDB'}
    id = Column(Integer, ForeignKey('recipe_resource.id',
            name='guest_resource_id_fk'), primary_key=True)
    mac_address = Column(MACAddress(), index=True, default=None)
    __mapper_args__ = {'polymorphic_identity': ResourceType.guest}

    def __repr__(self):
        return '%s(fqdn=%r, mac_address=%r)' % (self.__class__.__name__,
                self.fqdn, self.mac_address)

    @property
    def link(self):
        return self.fqdn # just text, not a link

    def install_options(self, distro_tree):
        return global_install_options().combined_with(
                distro_tree.install_options())

    def allocate(self):
        self.mac_address = self._lowest_free_mac()
        log.debug('Allocated MAC address %s for recipe %s', self.mac_address, self.recipe.id)

    def release(self):
        pass

class RenderedKickstart(DeclarativeMappedObject):

    # This is for storing final generated kickstarts to be provisioned,
    # not user-supplied kickstart templates or anything else like that.

    __tablename__ = 'rendered_kickstart'
    __table_args__ = {'mysql_engine': 'InnoDB'}
    id = Column(Integer, primary_key=True)
    # Either kickstart or url should be populated -- if url is present,
    # it means fetch the kickstart from there instead
    kickstart = Column(UnicodeText)
    url = Column(UnicodeText)

    def __repr__(self):
        return '%s(id=%r, kickstart=%s, url=%r)' % (self.__class__.__name__,
                self.id, '<%s chars>' % len(self.kickstart)
                if self.kickstart is not None else 'None', self.url)

    @property
    def link(self):
        if self.url:
            return self.url
        assert self.id is not None, 'not flushed?'
        url = absolute_url('/kickstart/%s' % self.id, scheme='http',
                           labdomain=True)
        return url<|MERGE_RESOLUTION|>--- conflicted
+++ resolved
@@ -38,11 +38,7 @@
 from bkr.server.installopts import InstallOptions, global_install_options
 from bkr.server.util import absolute_url
 from .types import (UUID, MACAddress, TaskResult, TaskStatus, TaskPriority,
-<<<<<<< HEAD
-        ResourceType, RecipeVirtStatus, SystemStatus, mac_unix_padded_dialect)
-=======
         ResourceType, RecipeVirtStatus, mac_unix_padded_dialect, SystemStatus)
->>>>>>> 449060d3
 from .base import DeclarativeMappedObject
 from .activity import Activity, ActivityMixin
 from .identity import User, Group
@@ -772,15 +768,15 @@
             if pick == 'fqdn':
                 system = kw.get('system')
                 # Some extra sanity checks, to help out the user
+                # XXX update this if/when force="" is used
                 if system.status != SystemStatus.automated:
                     raise BX(_(u'%s cannot be reserved through the scheduler' % system))
                 if not system.can_reserve(job.owner):
                     raise BX(_(u'You do not have access to reserve %s' % system))
-                if not distro_tree.url_in_lab(system.lab_controller):
+                if not system.in_lab_with_distro_tree(distro_tree):
                     raise BX(_(u'%s is not available on %s'
                             % (distro_tree, system.lab_controller)))
-                if not distro_tree.all_systems(systems=System.query.filter(
-                        System.id == system.id)).count():
+                if not system.compatible_with_distro_tree(distro_tree):
                     raise BX(_(u'%s does not support %s' % (system, distro_tree)))
                 # Inlcude the XML definition so that cloning this job will act as expected.
                 recipe.host_requires = system.to_xml().toxml()
@@ -2621,7 +2617,7 @@
         return systems
 
     @classmethod
-    def hypothetical_candidate_systems(cls, user, distro_tree):
+    def hypothetical_candidate_systems(cls, user, distro_tree=None):
         """
         If a recipe were constructed according to the given arguments, what 
         would its candidate systems be?
@@ -2634,8 +2630,9 @@
         systems = systems.filter(System.can_reserve(user))
         # XXX adjust this condition when we have force=""
         systems = systems.filter(System.status == SystemStatus.automated)
-        systems = systems.filter(System.compatible_with_distro_tree(distro_tree))
-        systems = systems.filter(System.in_lab_with_distro_tree(distro_tree))
+        if distro_tree:
+            systems = systems.filter(System.compatible_with_distro_tree(distro_tree))
+            systems = systems.filter(System.in_lab_with_distro_tree(distro_tree))
         systems = System.scheduler_ordering(user, query=systems)
         return systems
 
