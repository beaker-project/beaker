
# This program is free software; you can redistribute it and/or modify
# it under the terms of the GNU General Public License as published by
# the Free Software Foundation; either version 2 of the License, or
# (at your option) any later version.

import sys
import logging
from datetime import datetime, timedelta
from hashlib import md5
from itertools import chain
from collections import defaultdict
import urllib
import xml.dom.minidom
import lxml.etree
from kid import XML
from markdown import markdown
from sqlalchemy import (Table, Column, ForeignKey, UniqueConstraint, Index,
        Integer, Unicode, UnicodeText, DateTime, String, Boolean, Numeric, Float,
        BigInteger, VARCHAR, TEXT, event)
from sqlalchemy.sql import select, and_, or_, not_, case, func
from sqlalchemy.exc import InvalidRequestError
from sqlalchemy.orm import (mapper, relationship, synonym,
        column_property, dynamic_loader, contains_eager, validates,
        object_mapper)
from sqlalchemy.orm.attributes import NEVER_SET
from sqlalchemy.orm.collections import attribute_mapped_collection
from sqlalchemy.orm.exc import NoResultFound
from sqlalchemy.ext.associationproxy import association_proxy
from turbogears import url, config
from turbogears.config import get
from turbogears.database import session
from bkr.server import identity, metrics, mail
from bkr.server.bexceptions import (BX, InsufficientSystemPermissions,
        StaleCommandStatusException, StaleSystemUserException)
from bkr.server.helpers import make_link
from bkr.server.hybrid import hybrid_property, hybrid_method
from bkr.server.installopts import InstallOptions, global_install_options
from bkr.server.util import is_valid_fqdn
from .base import DeclarativeMappedObject
from .types import (SystemType, SystemStatus, ReleaseAction, CommandStatus,
        SystemPermission, TaskStatus)
from .activity import Activity, ActivityMixin
from .identity import User, Group
from .lab import LabController
from .distrolibrary import (Arch, KernelType, OSMajor, OSVersion, Distro, DistroTree,
        LabControllerDistroTree)

try:
    #pylint: disable=E0611
    from sqlalchemy.sql.expression import true # SQLAlchemy 0.8+
except ImportError:
    from sqlalchemy.sql import text
    def true():
        return text('TRUE')

log = logging.getLogger(__name__)

xmldoc = xml.dom.minidom.Document()

class SystemActivity(Activity):

    __tablename__ = 'system_activity'
    __table_args__ = {'mysql_engine': 'InnoDB'}
    id = Column(Integer, ForeignKey('activity.id'), primary_key=True)
    system_id = Column(Integer, ForeignKey('system.id'),
            nullable=False, index=True)
    object_id = synonym('system_id')
    object = relationship('System', back_populates='activity')
    __mapper_args__ = {'polymorphic_identity': u'system_activity'}

    def object_name(self):
        return "System: %s" % self.object.fqdn

    def __json__(self):
        result = super(SystemActivity, self).__json__()
        result['system'] = {'fqdn': self.object.fqdn}
        return result


class CommandActivity(Activity):

    __tablename__ = 'command_queue'
    __table_args__ = {'mysql_engine': 'InnoDB'}
    id = Column(Integer, ForeignKey('activity.id'), primary_key=True)
    system_id = Column(Integer, ForeignKey('system.id',
            onupdate='CASCADE', ondelete='CASCADE'), nullable=False)
    object = relationship('System', back_populates='command_queue')
    system = synonym('object')
    status = column_property(
            Column('status', CommandStatus.db_type(), nullable=False, index=True))
    task_id = Column(String(255))
    delay_until = Column(DateTime, default=None)
    quiescent_period = Column(Integer, default=None)
    updated = Column(DateTime, default=datetime.utcnow)
    # If this command was triggered as part of an installation, it will be 
    # referenced here. Note that commands can also be manually triggered by 
    # a user outside of any installation, so this is optional.
    installation_id = Column(Integer, ForeignKey('installation.id',
            name='command_queue_installation_id_fk'))
    installation = relationship('Installation', back_populates='commands')
    __mapper_args__ = {'polymorphic_identity': u'command_activity'}

    def __init__(self, user, service, action, status, quiescent_period=0):
        Activity.__init__(self, user, service, action, u'Command', u'', u'')
        self.status = status
        self.quiescent_period = quiescent_period

    @classmethod
    def get_queue_stats(cls, query):
        """
        Returns a dict of (status -> count) for all unfinished commands 
        in the given query.
        """
        active_statuses = [s for s in CommandStatus if not s.finished]
        query = query.filter(cls.status.in_(active_statuses))\
                .group_by(cls.status)\
                .values(cls.status, func.count(cls.id))
        result = dict((status.name, 0) for status in active_statuses)
        result.update((status.name, count) for status, count in query)
        return result

    @classmethod
    def get_queue_stats_by_group(cls, grouping, query):
        """
        Returns a nested dict of (group value -> (status -> count)) for all 
        unfinished commands in the given query, grouped by the given column.
        """
        active_statuses = [s for s in CommandStatus if not s.finished]
        query = query.filter(cls.status.in_(active_statuses))\
                .group_by(grouping, cls.status)\
                .with_entities(grouping, cls.status, func.count(cls.id))
        def init_group_stats():
            return dict((status.name, 0) for status in active_statuses)
        result = defaultdict(init_group_stats)
        for group, status, count in query:
            result[group][status.name] = count
        return result

    def __json__(self):
        return {
            'id': self.id,
            'submitted': self.created,
            'user': self.user,
            'service': self.service,
            'action': self.action,
            'message': self.new_value,
            'status': unicode(self.status),
        }

    def object_name(self):
        return "Command: %s %s" % (self.object.fqdn, self.action)

    @hybrid_property
    def finished(self):
        return self.status.finished

    @finished.expression
    def finished(cls): #pylint: disable=E0213
        return cls.status.in_([s for s in CommandStatus if s.finished])

    def change_status(self, new_status):
        current_status = self.status
        if session.connection(CommandActivity).execute(CommandActivity.__table__.update(
                and_(CommandActivity.__table__.c.id == self.id,
                     CommandActivity.status == current_status)),
                status=new_status).rowcount != 1:
            raise StaleCommandStatusException(
                    'Status for command %s updated in another transaction'
                    % self.id)
        self.status = new_status
        # update metrics counters if command has finished
        if self.status.finished:
            categories = ['all']
            if self.system.lab_controller:
                categories.append('by_lab.%s'
                        % self.system.lab_controller.fqdn.replace('.', '_'))
            if self.system.power and self.system.power.power_type:
                categories.append('by_power_type.%s'
                        % self.system.power.power_type.name)
            categories.extend('by_arch.%s' % arch.arch for arch in self.system.arch)
            for category in categories:
                metrics.increment('counters.system_commands_%s.%s'
                        % (self.status.name, category))

    def log_to_system_history(self):
        self.system.record_activity(user=self.user, service=self.service,
                action=self.action, field=u'Power', old=u'',
                new=self.new_value and u'%s: %s' % (self.status, self.new_value)
                    or unicode(self.status))

    def abort(self, msg=None):
        log.error('Command %s aborted: %s', self.id, msg)
        self.status = CommandStatus.aborted
        self.new_value = msg
        if self.installation and self.installation.recipe:
            self.installation.recipe.abort(
                    'Command %s aborted: %s' % (self.id, msg))
        self.log_to_system_history()

class Reservation(DeclarativeMappedObject):

    __tablename__ = 'reservation'
    __table_args__ = {'mysql_engine': 'InnoDB'}
    id = Column(Integer, primary_key=True)
    system_id = Column(Integer, ForeignKey('system.id'), nullable=False)
    system = relationship('System', back_populates='reservations')
    user_id = Column(Integer, ForeignKey('tg_user.user_id'), nullable=False)
    start_time = Column(DateTime, index=True, nullable=False,
            default=datetime.utcnow)
    finish_time = Column(DateTime, index=True)
    # type = 'manual' or 'recipe'
    # XXX Use Enum types
    type = Column(Unicode(30), index=True, nullable=False)
    user = relationship(User, back_populates='reservations')

    def __json__(self):
        return {
            'type': self.type,
            'user': self.user,
            'start_time': self.start_time,
            'finish_time': self.finish_time,
            'recipe_id': self.recipe.id if self.recipe else None,
        }

# this only really exists to make reporting efficient
class SystemStatusDuration(DeclarativeMappedObject):

    __tablename__ = 'system_status_duration'
    __table_args__ = {'mysql_engine': 'InnoDB'}
    id = Column(Integer, primary_key=True)
    system_id = Column(Integer, ForeignKey('system.id'), nullable=False)
    system = relationship('System', back_populates='status_durations')
    status = Column(SystemStatus.db_type(), nullable=False)
    start_time = Column(DateTime, index=True, nullable=False,
            default=datetime.utcnow)
    finish_time = Column(DateTime, index=True)

system_device_map = Table('system_device_map', DeclarativeMappedObject.metadata,
    Column('system_id', Integer,
           ForeignKey('system.id', onupdate='CASCADE', ondelete='CASCADE'),
           primary_key=True, index=True),
    Column('device_id', Integer,
           ForeignKey('device.id'),
           primary_key=True, index=True),
    mysql_engine='InnoDB',
)

system_arch_map = Table('system_arch_map', DeclarativeMappedObject.metadata,
    Column('system_id', Integer,
           ForeignKey('system.id', onupdate='CASCADE', ondelete='CASCADE'),
           primary_key=True, index=True),
    Column('arch_id', Integer,
           ForeignKey('arch.id'),
           primary_key=True, index=True),
    mysql_engine='InnoDB',
)

class System(DeclarativeMappedObject, ActivityMixin):

    __tablename__ = 'system'
    __table_args__ = {'mysql_engine': 'InnoDB'}
    id = Column(Integer, autoincrement=True, primary_key=True)
    fqdn = Column(Unicode(255), nullable=False, unique=True)
    serial = Column(Unicode(1024))
    date_added = Column(DateTime, default=datetime.utcnow, nullable=False)
    date_modified = Column(DateTime)
    date_lastcheckin = Column(DateTime)
    location = Column(String(255))
    vendor = Column(Unicode(255))
    model = Column(Unicode(255))
    lender = Column(Unicode(255))
    owner_id = Column(Integer, ForeignKey('tg_user.user_id'), nullable=False)
    owner = relationship(User, primaryjoin=owner_id == User.user_id)
    user_id = Column(Integer, ForeignKey('tg_user.user_id'))
    user = relationship(User, primaryjoin=user_id == User.user_id)
    type = Column(SystemType.db_type(), nullable=False)
    status = column_property(Column(SystemStatus.db_type(), nullable=False))
    status_reason = Column(Unicode(4000))
    memory = Column(Integer)
    checksum = Column(String(32))
    lab_controller_id = Column(Integer, ForeignKey('lab_controller.id'))
    lab_controller = relationship(LabController, back_populates='systems')
    mac_address = Column(String(18))
    loan_id = Column(Integer, ForeignKey('tg_user.user_id'))
    loaned = relationship(User, primaryjoin=loan_id == User.user_id)
    loan_comment = Column(Unicode(1000))
    release_action = Column(ReleaseAction.db_type(),
        default=ReleaseAction.power_off, nullable=False)
    reprovision_distro_tree_id = Column(Integer, ForeignKey('distro_tree.id'))
    reprovision_distro_tree = relationship(DistroTree)
    hypervisor_id = Column(Integer, ForeignKey('hypervisor.id'))
    hypervisor = relationship('Hypervisor')
    kernel_type_id = Column(Integer, ForeignKey('kernel_type.id'),
           default=select([KernelType.id], limit=1).where(KernelType.kernel_type==u'default').correlate(None),
           nullable=False)
    kernel_type = relationship('KernelType')
    devices = relationship('Device', secondary=system_device_map,
            back_populates='systems')
    disks = relationship('Disk', back_populates='system',
            cascade='all, delete, delete-orphan')
    arch = relationship(Arch, order_by=[Arch.arch], secondary=system_arch_map,
            back_populates='systems')
    labinfo = relationship('LabInfo', uselist=False, back_populates='system',
            cascade='all, delete, delete-orphan')
    cpu = relationship('Cpu', uselist=False, back_populates='system',
            cascade='all, delete, delete-orphan')
    numa = relationship('Numa', uselist=False, back_populates='system',
            cascade='all, delete, delete-orphan')
    power = relationship('Power', uselist=False, back_populates='system',
            cascade='all, delete, delete-orphan')
    excluded_osmajor = relationship('ExcludeOSMajor', back_populates='system',
            cascade='all, delete, delete-orphan')
    excluded_osversion = relationship('ExcludeOSVersion', back_populates='system',
            cascade='all, delete, delete-orphan')
    provisions = relationship('Provision', back_populates='system',
            cascade='all, delete, delete-orphan',
            collection_class=attribute_mapped_collection('arch'))
    pools = relationship('SystemPool', secondary='system_pool_map',
                         back_populates='systems')
    key_values_int = relationship('Key_Value_Int', back_populates='system',
            cascade='all, delete, delete-orphan')
    key_values_string = relationship('Key_Value_String', back_populates='system',
            cascade='all, delete, delete-orphan')
    activity = relationship(SystemActivity, back_populates='object', cascade='all, delete',
            order_by=[SystemActivity.__table__.c.id.desc()])
    dyn_activity = dynamic_loader(SystemActivity,
            order_by=[SystemActivity.__table__.c.id.desc()])
    command_queue = relationship(CommandActivity, back_populates='object',
            cascade='all, delete, delete-orphan',
            order_by=[CommandActivity.created.desc(), CommandActivity.id.desc()])
    dyn_command_queue = dynamic_loader(CommandActivity,
            order_by=[CommandActivity.created.desc(), CommandActivity.id.desc()])
    _system_ccs = relationship('SystemCc', back_populates='system',
            cascade='all, delete, delete-orphan')
    reservations = relationship(Reservation, back_populates='system',
            order_by=[Reservation.start_time.desc()])
    dyn_reservations = dynamic_loader(Reservation)
    open_reservation = relationship(Reservation, uselist=False, viewonly=True,
            primaryjoin=and_(id == Reservation.system_id, Reservation.finish_time == None))
    installations = relationship('Installation', back_populates='system',
            order_by='[Installation.created.desc()]')
    status_durations = relationship(SystemStatusDuration, back_populates='system',
            cascade='all, delete, delete-orphan',
            order_by=[SystemStatusDuration.start_time.desc(),
                      SystemStatusDuration.id.desc()])
    dyn_status_durations = dynamic_loader(SystemStatusDuration)
    notes = relationship('Note', back_populates='system',
            cascade='all, delete, delete-orphan', order_by='Note.created.desc()')
    queued_recipes = relationship('Recipe', back_populates='systems',
            secondary='system_recipe_map')

    custom_access_policy_id = Column(Integer,
                                     ForeignKey('system_access_policy.id',
                                                name='custom_access_policy_id_fk'))
    custom_access_policy = relationship('SystemAccessPolicy',
                                        uselist=False,
                                        back_populates='system',
                                        cascade='all, delete',
                                        foreign_keys=[custom_access_policy_id])
    active_access_policy_id = Column(Integer,
                                     ForeignKey('system_access_policy.id',
                                                name='active_access_policy_id_fk'))
    active_access_policy = relationship('SystemAccessPolicy', uselist=False,
                                        foreign_keys=[active_access_policy_id])
    activity_type = SystemActivity
    hardware_scan_recipes = relationship('Recipe',
                                         secondary='system_hardware_scan_recipe_map',
                                         lazy='dynamic')

    def __init__(self, fqdn=None, status=SystemStatus.broken, contact=None, location=None,
                       model=None, type=SystemType.machine, serial=None, vendor=None,
                       owner=None, lab_controller=None, lender=None,
                       hypervisor=None, loaned=None, memory=None,
                       kernel_type=None, cpu=None):

        # Ensure the fqdn is valid
        self.fqdn = fqdn

        super(System, self).__init__()
        self.status = status
        self.contact = contact
        self.location = location
        self.model = model
        self.type = type
        self.serial = serial
        self.vendor = vendor
        self.owner = owner
        self.lab_controller = lab_controller
        self.lender = lender
        self.hypervisor = hypervisor
        self.loaned = loaned
        self.memory = memory
        self.kernel_type = kernel_type
        self.cpu = cpu

    @validates('fqdn')
    def validate_fqdn(self, key, fqdn):
        if not fqdn:
            raise ValueError('System must have an associated FQDN')
        if not is_valid_fqdn(fqdn):
            raise ValueError('Invalid FQDN for system: %s' % fqdn)

        return fqdn

    @validates('status_reason')
    def validate_status_reason(self, key, value):
        if value is None:
            return value
        max_length = object_mapper(self).columns[key].type.length
        if len(value) > max_length:
            raise ValueError('System condition report is longer than '
                    '%s characters' % max_length)
        return value

    def to_xml(self, clone=False):
        """ Return xml describing this system """
        fields = dict(
                      hostname    = 'fqdn',
                      system_type = 'type',
                     )

        host_requires = xmldoc.createElement('hostRequires')
        xmland = xmldoc.createElement('and')
        for key in fields.keys():
            require = xmldoc.createElement(key)
            require.setAttribute('op', '=')
            value = getattr(self, fields[key], None) or u''
            require.setAttribute('value', unicode(value))
            xmland.appendChild(require)
        host_requires.appendChild(xmland)
        return host_requires

    def find_current_hardware_scan_recipe(self):
        in_progress_states = [s for s in TaskStatus if not s.finished]
        from . import Recipe
        current_scan = self.hardware_scan_recipes.\
                       filter(Recipe.status.in_(in_progress_states)).first()
        return current_scan

    def __json__(self):
        # Delayed import to avoid circular dependency
        from . import Recipe
        data = {
            'id': self.id,
            'fqdn': self.fqdn,
            'lab_controller_id': None,
            'possible_lab_controllers': LabController.query.filter(
                    LabController.removed == None).all(),
            'owner': self.owner,
            'notify_cc': list(self.cc),
            'status': self.status,
            'possible_statuses': list(SystemStatus),
            'status_reason': self.status_reason,
            'type': self.type,
            'possible_types': list(SystemType),
            'arches': self.arch,
            'possible_arches': Arch.query.all(),
            'kernel_type': self.kernel_type,
            'possible_kernel_types': KernelType.query.all(),
            'location': self.location,
            'lender': self.lender,
            'release_action': self.release_action,
            'possible_release_actions': list(ReleaseAction),
            'reprovision_distro_tree': self.reprovision_distro_tree,
            # The actual power settings are not included here because they must 
            # not be exposed to unprivileged users.
            'has_power': bool(self.power) and bool(self.power.power_type),
            'has_console': False, # IMPLEMENTME
            'created_date': self.date_added,
            'hardware_scan_date': self.date_lastcheckin,
            'hypervisor': self.hypervisor,
            'possible_hypervisors': Hypervisor.query.all(),
            'model': self.model,
            'vendor': self.vendor,
            'serial_number': self.serial,
            'mac_address': self.mac_address,
            'memory': self.memory,
            'numa_nodes': None,
            'cpu_model_name': None,
            'disk_space': None,
            'queue_size': None,
            'pools': [pool.name for pool in self.pools],
            'disks': self.disks,
        }
        in_progress_scan = self.find_current_hardware_scan_recipe()
        if in_progress_scan:
            # Using a cut-down representation of the recipe to avoid a circular 
            # reference from recipe back to the system.
            data['in_progress_scan'] = {
                'recipe_id': in_progress_scan.id,
                'status': in_progress_scan.status,
                'job_id': in_progress_scan.recipeset.job.t_id,
            }
        else:
            data['in_progress_scan'] = None
        if self.active_access_policy.system_pool:
            data['active_access_policy'] = {'type':'pool',
                                     'pool_name':self.active_access_policy.system_pool.name
                                     }
        else:
            data['active_access_policy'] = {'type':'custom'}
        if self.lab_controller:
            data['lab_controller_id'] = self.lab_controller.id
        if identity.current.user and self.can_view_power(identity.current.user):
            if self.power:
                data.update(self.power.__json__())
            else:
                data.update(Power.empty_json())
        if self.numa:
            data.update({
                'numa_nodes': self.numa.nodes,
            })
        if self.cpu:
            data.update({
                'cpu_model_name': self.cpu.model_name,
                'cpu_vendor': self.cpu.vendor,
                'cpu_model': self.cpu.model,
                'cpu_model_name': self.cpu.model_name,
                'cpu_family': self.cpu.family,
                'cpu_flags': [f.flag for f in self.cpu.flags],
                'cpu_stepping': self.cpu.stepping,
                'cpu_speed': self.cpu.speed,
                'cpu_processors': self.cpu.processors,
                'cpu_cores': self.cpu.cores,
                'cpu_sockets': self.cpu.sockets,
                'cpu_hyper': self.cpu.hyper,
            })
        if self.disks:
            data['disk_space'] = sum(disk.size for disk in self.disks)
        if self.status == SystemStatus.automated:
            data['queue_size'] = Recipe.query\
                .filter(Recipe.status == TaskStatus.queued)\
                .filter(Recipe.systems.contains(self))\
                .count()
        # XXX replace with actual recipe data
        recipes = self.dyn_recipes.filter(
                Recipe.finish_time >= datetime.utcnow() - timedelta(days=7))
        data['recipes_run_past_week'] = recipes.count()
        data['recipes_aborted_past_week'] = recipes.filter(
                Recipe.status == TaskStatus.aborted).count()
        # XXX replace with actual status duration data?
        data['status_since'] = self.status_durations[0].start_time
        if self.open_reservation:
            data['current_reservation'] = self.open_reservation
        else:
            data['current_reservation'] = None
        data['previous_reservation'] = self.dyn_reservations\
                .filter(Reservation.finish_time != None)\
                .order_by(Reservation.finish_time.desc()).first()
        if self.loaned is not None:
            data['current_loan'] = self.get_loan_details()
        else:
            data['current_loan'] = None
        if self.custom_access_policy:
            data['access_policy'] = self.custom_access_policy
        else:
            data['access_policy'] = SystemAccessPolicy.empty_json()
        # XXX replace with actual access policy data?
        data['can_remove_from_pool'] = {}
        if identity.current.user:
            u = identity.current.user
            data['can_change_fqdn'] = self.can_edit(u)
            data['can_add_to_pool'] = self.can_edit(u)
            for pool in self.pools:
                data['can_remove_from_pool'][pool.name] = pool.can_edit(u) or self.can_edit(u)
            data['can_change_owner'] = self.can_change_owner(u)
            data['can_edit_policy'] = self.can_edit_policy(u)
            data['can_change_notify_cc'] = self.can_edit(u)
            data['can_change_status'] = self.can_edit(u)
            data['can_change_type'] = self.can_edit(u)
            data['can_change_hardware'] = self.can_edit(u)
            data['can_change_power'] = self.can_edit(u)
            data['can_view_power'] = self.can_view_power(u)
            data['can_power'] = self.can_power(u)
            data['can_configure_netboot'] = self.can_configure_netboot(u)
            data['can_take'] = self.is_free(u) and self.can_reserve_manually(u)
            data['can_return'] = (self.open_reservation is not None
                    and self.open_reservation.type != 'recipe'
                    and self.can_unreserve(u))
            data['can_borrow'] = (self.loaned is not u and self.can_borrow(u))
            data['can_lend'] = self.can_lend(u)
            data['can_return_loan'] = (self.loaned is not None
                    and self.can_return_loan(u))
            data['can_reserve'] = self.can_reserve(u)
        else:
            data['can_change_fqdn'] = False
            data['can_add_to_pool'] = False
            for pool in self.pools:
                data['can_remove_from_pool'][pool.name]  = False
            data['can_change_owner'] = False
            data['can_edit_policy'] = False
            data['can_change_notify_cc'] = False
            data['can_change_status'] = False
            data['can_change_type'] = False
            data['can_change_hardware'] = False
            data['can_change_power'] = False
            data['can_view_power'] = False
            data['can_power'] = False
            data['can_configure_netboot'] = False
            data['can_take'] = False
            data['can_return'] = False
            data['can_borrow'] = False
            data['can_lend'] = False
            data['can_return_loan'] = False
            data['can_reserve'] = False
        return data

    @classmethod
    def all(cls, user):
        """
        Returns a query of systems which the given user is allowed to see.
        If user is None, only includes systems which anonymous users are
        allowed to see.
        """
        if user is None:
            clause = cls.visible_to_anonymous
        else:
            clause = cls.visible_to_user(user)
        return cls.query.outerjoin(System.lab_controller)\
                .outerjoin(System.active_access_policy)\
                .filter(clause)

    @hybrid_method
    def visible_to_user(self, user):
        if user.is_admin() or user.has_permission(u'secret_visible'):
            return True
        return ((self.custom_access_policy and
                 self.active_access_policy.grants(user, SystemPermission.view)) or
                self.owner == user or
                self.loaned == user or
                self.user == user)

    @visible_to_user.expression
    def visible_to_user(cls, user): #pylint: disable=E0213
        if user.is_admin() or user.has_permission(u'secret_visible'):
            return true()
        return or_(SystemAccessPolicy.grants(user, SystemPermission.view),
                cls.owner == user,
                cls.loaned == user,
                cls.user == user)

    @hybrid_property
    def diskspace(self):
        return sum(disk.size for disk in self.disks)

    @diskspace.expression
    def diskspace(cls): #pylint: disable=E0213
        return select([func.sum(Disk.size)]).\
                where(Disk.system_id == cls.id).label('diskspace')

    @hybrid_property
    def visible_to_anonymous(self):
        return (self.active_access_policy and
                self.active_access_policy.grants_everybody(SystemPermission.view))

    @visible_to_anonymous.expression
    def visible_to_anonymous(cls): #pylint: disable=E0213
        return SystemAccessPolicy.grants_everybody(SystemPermission.view)

    @hybrid_property
    def visible_to_current_user(self):
        if identity.current.anonymous:
            return self.visible_to_anonymous
        else:
            return self.visible_to_user(identity.current.user)

    @hybrid_method
    def compatible_with_distro_tree(self, distro_tree):
        return (distro_tree.arch in self.arch and
                not any(e.osmajor == distro_tree.distro.osversion.osmajor
                    and e.arch == distro_tree.arch
                    for e in self.excluded_osmajor) and
                not any(e.osversion == distro_tree.distro.osversion
                    and e.arch == distro_tree.arch
                    for e in self.excluded_osversion))

    @compatible_with_distro_tree.expression
    def compatible_with_distro_tree(cls, distro_tree): #pylint: disable=E0213
        return and_(cls.arch.contains(distro_tree.arch),
                not_(cls.excluded_osmajor.any(and_(
                    ExcludeOSMajor.osmajor == distro_tree.distro.osversion.osmajor,
                    ExcludeOSMajor.arch == distro_tree.arch))),
                not_(System.excluded_osversion.any(and_(
                    ExcludeOSVersion.osversion == distro_tree.distro.osversion,
                    ExcludeOSVersion.arch == distro_tree.arch))))

    @hybrid_method
    def in_lab_with_distro_tree(self, distro_tree):
        return (self.lab_controller is not None and
                distro_tree.url_in_lab(self.lab_controller) is not None)

    @in_lab_with_distro_tree.expression
    def in_lab_with_distro_tree(self, distro_tree):
        # we assume System.lab_controller was joined, System.all() does that
        return LabController._distro_trees.any(LabControllerDistroTree
                .distro_tree == distro_tree)

    @classmethod
    def scheduler_ordering(cls, user, query):
        # Order by:
        #   System Owner
        #   System pools
        #   Single procesor bare metal system
        return query.outerjoin(System.cpu).order_by(
            case([(System.owner==user, 1),
                (and_(System.owner!=user, System.pools != None), 2)],
                else_=3),
                and_(System.hypervisor == None, Cpu.processors == 1))

    @classmethod
    def mine(cls, user):
        """
        A class method that can be used to search for systems that only
        user can see
        """
        return cls.query.filter(or_(System.user==user,
                                    System.loaned==user))

    @classmethod
    def by_fqdn(cls, fqdn, user):
        """
        A class method that can be used to search systems
        based on the fqdn since it is unique.
        """
        return System.all(user).filter(System.fqdn == fqdn).one()

    @classmethod
    def list_by_fqdn(cls, fqdn, user):
        """
        A class method that can be used to search systems
        based on the fqdn since it is unique.
        """
        return System.all(user).filter(System.fqdn.like('%%%s%%' % fqdn))

    @classmethod
    def by_id(cls, id, user):
        return System.all(user).filter(System.id == id).one()

    def has_manual_reservation(self, user):
        """Does the specified user currently have a manual reservation?"""
        reservation = self.open_reservation
        return (reservation and reservation.type == u'manual' and
                user and self.user == user)

    def unreserve_manually_reserved(self, *args, **kw):
        open_reservation = self.open_reservation
        if not open_reservation:
            raise BX(_(u'System %s is not currently reserved' % self.fqdn))
        reservation_type = open_reservation.type
        if reservation_type == 'recipe':
            recipe_id = open_reservation.recipe.id
            raise BX(_(u'Currently running R:%s' % recipe_id))
        self.unreserve(reservation=open_reservation, *args, **kw)
        return open_reservation

    def excluded_families(self):
        """
        massage excluded_osmajor for Checkbox values
        """
        major = {}
        version = {}
        for arch in self.arch:
            major[arch.arch] = [osmajor.osmajor.id for osmajor in self.excluded_osmajor_byarch(arch)]
            version[arch.arch] = [osversion.osversion.id for osversion in self.excluded_osversion_byarch(arch)]

        return (major,version)
    excluded_families=property(excluded_families)

    def install_options(self, distro_tree):
        """
        Yields install options based on distro selected.
        Inherit options from Arch -> Family -> Update
        """
        if distro_tree.arch in self.provisions:
            pa = self.provisions[distro_tree.arch]
            yield InstallOptions.from_strings(pa.ks_meta, pa.kernel_options,
                    pa.kernel_options_post)
            if distro_tree.distro.osversion.osmajor in pa.provision_families:
                pf = pa.provision_families[distro_tree.distro.osversion.osmajor]
                yield InstallOptions.from_strings(pf.ks_meta,
                        pf.kernel_options, pf.kernel_options_post)
                if distro_tree.distro.osversion in pf.provision_family_updates:
                    pfu = pf.provision_family_updates[distro_tree.distro.osversion]
                    yield InstallOptions.from_strings(pfu.ks_meta,
                            pfu.kernel_options, pfu.kernel_options_post)

    def manual_provision_install_options(self, distro_tree):
        """
        Manual as in, not a recipe.
        """
        return InstallOptions.reduce(chain(
                [global_install_options()],
                distro_tree.install_options(),
                self.install_options(distro_tree)))

    @property
    def has_efi(self):
        """
        Only relevant for x86 systems. Returns True if the system has EFI 
        firmware, False if the system has BIOS-compatible firmware (or EFI 
        firmware running in BIOS-compatible mode, which is effectively the same 
        thing from software's point of view).

        When no information is available we return False by default, since 
        BIOS-based systems are currently much more common.
        """
        # Currently we just examine NETBOOT_METHOD which is a hack,
        # this bug is about doing something better:
        # https://bugzilla.redhat.com/show_bug.cgi?id=1112439
        return any(kv.key.key_name == u'NETBOOT_METHOD' and kv.key_value == u'efigrub'
                for kv in self.key_values_string)

    @hybrid_method
    def is_free(self, user):
        self._ensure_user_is_authenticated(user)
        return (self.user is None and
                (self.loaned is None or self.loaned == user) and
                (self.lab_controller is None or not self.lab_controller.disabled))

    @is_free.expression
    def is_free(cls, user): #pylint: disable=E0213
        cls._ensure_user_is_authenticated(user)
        return and_(cls.user == None,
                or_(cls.loaned == None, cls.loaned == user),
                or_(LabController.disabled == None, LabController.disabled == False))

    @staticmethod
    def _ensure_user_is_authenticated(user):
        if user is None:
            raise RuntimeError("Cannot check permissions for an "
                               "unauthenticated user.")

    def can_change_owner(self, user):
        """
        Does the given user have permission to change the owner of this system?
        """
        # At least for now, any user that can edit the access policy can
        # also change the system owner (this matches the powers previously
        # granted to "admin" groups for a system)
        return self.can_edit_policy(user)

    def can_edit_policy(self, user):
        """
        Does the given user have permission to edit this system's access policy?
        """
        self._ensure_user_is_authenticated(user)
        if self.owner == user:
            return True
        if user.is_admin():
            return True
        if (self.active_access_policy and
            self.active_access_policy.grants(user, SystemPermission.edit_policy)):
            return True
        return False

    @hybrid_method
    def can_edit(self, user):
        """
        Does the given user have permission to edit details (inventory info, 
        power config, etc) of this system?
        """
        self._ensure_user_is_authenticated(user)
        if self.owner == user:
            return True
        if user.is_admin():
            return True
        if (self.active_access_policy and
            self.active_access_policy.grants(user, SystemPermission.edit_system)):
            return True
        return False

    @can_edit.expression
    def can_edit(cls, user): #pylint: disable=E0213
        cls._ensure_user_is_authenticated(user)
        if user.is_admin():
            return true()
        return or_(SystemAccessPolicy.grants(user, SystemPermission.edit_system),
                cls.owner == user)

    @hybrid_method
    def can_view_power(self, user):
        """
        Does the given user have permission to view power settings for this 
        system?
        """
        self._ensure_user_is_authenticated(user)
        if self.owner == user:
            return True
        if user.is_admin():
            return True
        if (self.active_access_policy and
            self.active_access_policy.grants(user, SystemPermission.edit_system) or
            self.active_access_policy.grants(user, SystemPermission.view_power)):
            return True
        return False

    @can_view_power.expression
    def can_view_power(cls, user): #pylint: disable=E0213
        cls._ensure_user_is_authenticated(user)
        if user.is_admin():
            return true()
        return or_(SystemAccessPolicy.grants(user, SystemPermission.edit_system),
                SystemAccessPolicy.grants(user, SystemPermission.view_power),
                cls.owner == user)

    def can_lend(self, user):
        """
        Does the given user have permission to loan this system to another user?
        """
        self._ensure_user_is_authenticated(user)
        # System owner is always a loan admin
        if self.owner == user:
            return True
        # Beaker instance admins are loan admins for every system
        if user.is_admin():
            return True
        # Anyone else needs the "loan_any" permission
        if (self.active_access_policy and
            self.active_access_policy.grants(user, SystemPermission.loan_any)):
            return True
        return False

    def can_borrow(self, user):
        """
        Does the given user have permission to loan this system to themselves?
        """
        self._ensure_user_is_authenticated(user)
        # Loan admins can always loan to themselves
        if self.can_lend(user):
            return True
        # "loan_self" only lets you take an unloaned system and update the
        # details on a loan already granted to you
        if ((not self.loaned or self.loaned == user) and
                self.active_access_policy and
                self.active_access_policy.grants(user,
                                                 SystemPermission.loan_self)):
            return True
        return False

    def can_return_loan(self, user):
        """
        Does the given user have permission to cancel the current loan for this 
        system?
        """
        self._ensure_user_is_authenticated(user)
        # Users can always return their own loans
        if self.loaned and self.loaned == user:
            return True
        # Loan admins can return anyone's loan
        return self.can_lend(user)

    @hybrid_method
    def can_reserve(self, user):
        """
        Does the given user have permission to reserve this system?

        Note that if is_free() returns False, the user may still not be able
        to reserve it *right now*.
        """
        self._ensure_user_is_authenticated(user)
        # System owner can always reserve the system
        if self.owner == user:
            return True
        # Loans grant the ability to reserve the system
        if self.loaned and self.loaned == user:
            return True
        # Anyone else needs the "reserve" permission
        if (self.active_access_policy and
            self.active_access_policy.grants(user, SystemPermission.reserve)):
            return True
        # Beaker admins can effectively reserve any system, but need to
        # grant themselves the appropriate permissions first (or loan the
        # system to themselves)
        return False

    @can_reserve.expression
    def can_reserve(cls, user): #pylint: disable=E0213
        cls._ensure_user_is_authenticated(user)
        return or_(SystemAccessPolicy.grants(user, SystemPermission.reserve),
                cls.owner == user,
                cls.loaned == user)

    def can_reserve_manually(self, user):
        """
        Does the given user have permission to manually reserve this system?
        """
        self._ensure_user_is_authenticated(user)
        # Manual reservations are permitted only for systems that are
        # either not automated or are currently loaned to this user
        if (self.status != SystemStatus.automated or
              (self.loaned and self.loaned == user)):
            return self.can_reserve(user)
        return False

    def can_unreserve(self, user):
        """
        Does the given user have permission to return the current reservation 
        on this system?
        """
        self._ensure_user_is_authenticated(user)
        # Users can always return their own reservations
        if self.user and self.user == user:
            return True
        # Loan admins can return anyone's reservation
        return self.can_lend(user)

    def can_power(self, user):
        """
        Does the given user have permission to run power/netboot commands on 
        this system?
        The 'configure_netboot' command is treated specially, check the 
        can_configure_netboot method for that instead.
        """
        self._ensure_user_is_authenticated(user)
        if self.can_configure_netboot(user):
            return True
        # Anyone else needs the "control_system" permission
        if (self.active_access_policy and
            self.active_access_policy.grants(user, SystemPermission.control_system)):
            return True
        return False

    def can_configure_netboot(self, user):
        """
        Does the given user have permission to configure netboot (i.e. install 
        a new operating system) for this system?
        We treat this separately from other power commands because it's even 
        more destructive (will typically wipe all disks).
        """
        self._ensure_user_is_authenticated(user)
        # Current user can always control the system
        if self.user and self.user == user:
            return True
        # System owner can always control the system
        if self.owner == user:
            return True
        # Beaker admins can control any system
        if user.is_admin():
            return True
        return False

    def get_loan_details(self):
        """Returns details of the loan as a dict"""
        if not self.loaned:
            return {}
        return {
            'recipient': self.loaned.user_name, # for compat only
            'recipient_user': self.loaned,
            'comment': self.loan_comment,
        }

    def grant_loan(self, recipient, comment, service):
        """Grants a loan to the designated user if permitted"""
        self.change_loan(recipient, comment, service)

    def return_loan(self, service):
        """Grants a loan to the designated user if permitted"""
        self.change_loan(None, None, service)

    def change_loan(self, user_name, comment=None, service='WEBUI'):
        """Changes the current system loan

        change_loan() updates the user a system is loaned to, by
        either adding a new loanee, changing the existing to another,
        or by removing the existing loanee. It also changes the comment
        associated with the loan.

        It checks all permissions that are needed and
        updates SystemActivity.

        Returns the name of the user now holding the loan (if any), otherwise
        returns the empty string.
        """
        loaning_to = user_name
        if loaning_to:
            user = User.by_user_name(loaning_to)
            if not user:
                # This is an error condition
                raise ValueError('user name %s is invalid' % loaning_to)
            if user == identity.current.user:
                if not self.can_borrow(identity.current.user):
                    msg = '%s cannot borrow this system' % user
                    raise InsufficientSystemPermissions(msg)
            else:
                if not self.can_lend(identity.current.user):
                    msg = ('%s cannot lend this system to %s' %
                                           (identity.current.user, user))
                    raise InsufficientSystemPermissions(msg)
        else:
            if not self.can_return_loan(identity.current.user):
                msg = '%s cannot return system loan' % identity.current.user
                raise InsufficientSystemPermissions(msg)
            user = None
            comment = None

        if user != self.loaned:
            self.record_activity(user=identity.current.user, service=service,
                    action=u'Changed', field=u'Loaned To',
                    old=u'%s' % self.loaned if self.loaned else '',
                    new=u'%s' % user if user else '')
            self.loaned = user

        if self.loan_comment != comment:
            self.record_activity(user=identity.current.user, service=service,
                    action=u'Changed', field=u'Loan Comment',
                    old=u'%s' % self.loan_comment if self.loan_comment else '',
                    new=u'%s' % comment if comment else '')
            self.loan_comment = comment

        return loaning_to if loaning_to else ''

    ALLOWED_ATTRS = ['vendor', 'model', 'memory'] #: attributes which the inventory scripts may set
    PRESERVED_ATTRS = ['vendor', 'model'] #: attributes which should only be set when empty

    def get_update_method(self,obj_str):
        methods = dict ( Cpu = self.updateCpu, Arch = self.updateArch,
                         Devices = self.updateDevices, Numa = self.updateNuma,
                         Hypervisor = self.updateHypervisor, Disk = self.updateDisk)
        return methods[obj_str]

    def update_legacy(self, inventory):
        """
        Update Key/Value pairs for legacy RHTS
        """
        keys_to_update = set()
        new_int_kvs = set()
        new_string_kvs = set()
        for key_name, values in inventory.items():
            try:
                key = Key.by_name(key_name)
            except InvalidRequestError:
                continue
            keys_to_update.add(key)
            if not isinstance(values, list):
                values = [values]
            for value in values:
                if isinstance(value, bool):
                    # MySQL will int-ify these, so we do it here 
                    # to make our comparisons accurate
                    value = int(value)
                if key.numeric:
                    new_int_kvs.add((key, int(value)))
                else:
                    new_string_kvs.add((key, unicode(value)))

        # Examine existing key-values to find what we already have, and what 
        # needs to be removed
        for kv in list(self.key_values_int):
            if kv.key in keys_to_update:
                if (kv.key, kv.key_value) in new_int_kvs:
                    new_int_kvs.remove((kv.key, kv.key_value))
                else:
                    self.key_values_int.remove(kv)
                    self.record_activity(user=identity.current.user,
                            service=u'XMLRPC', action=u'Removed', field=u'Key/Value',
                            old=u'%s/%s' % (kv.key.key_name, kv.key_value),
                            new=None)
        for kv in list(self.key_values_string):
            if kv.key in keys_to_update:
                if (kv.key, kv.key_value) in new_string_kvs:
                    new_string_kvs.remove((kv.key, kv.key_value))
                else:
                    self.key_values_string.remove(kv)
                    self.record_activity(user=identity.current.user,
                            service=u'XMLRPC', action=u'Removed', field=u'Key/Value',
                            old=u'%s/%s' % (kv.key.key_name, kv.key_value),
                            new=None)

        # Now we can just add the new ones
        for key, value in new_int_kvs:
            self.key_values_int.append(Key_Value_Int(key, value))
            self.record_activity(user=identity.current.user,
                    service=u'XMLRPC', action=u'Added',
                    field=u'Key/Value', old=None,
                    new=u'%s/%s' % (key.key_name, value))
        for key, value in new_string_kvs:
            self.key_values_string.append(Key_Value_String(key, value))
            self.record_activity(user=identity.current.user,
                    service=u'XMLRPC', action=u'Added',
                    field=u'Key/Value', old=None,
                    new=u'%s/%s' % (key.key_name, value))

        self.date_modified = datetime.utcnow()
        return 0


    def update(self, inventory):
        """ Update Inventory """

        # Update last checkin even if we don't change anything.
        self.date_lastcheckin = datetime.utcnow()

        md5sum = md5("%s" % inventory).hexdigest()
        if self.checksum == md5sum:
            return 0
        self.record_activity(user=identity.current.user,
                service=u'XMLRPC', action=u'Changed', field=u'checksum',
                old=self.checksum, new=md5sum)
        self.checksum = md5sum
        for key in inventory:
            if key in self.ALLOWED_ATTRS:
                if key in self.PRESERVED_ATTRS and getattr(self, key, None):
                    continue
                setattr(self, key, inventory[key])
                self.record_activity(user=identity.current.user,
                        service=u'XMLRPC', action=u'Changed',
                        field=key, old=None, new=inventory[key])
            else:
                try:
                    method = self.get_update_method(key)
                except KeyError:
                    log.warning('Attempted to update unknown inventory property \'%s\' on %s' %
                                (key, self.fqdn))
                else:
                    method(inventory[key])
        self.date_modified = datetime.utcnow()
        return 0

    def updateHypervisor(self, hypervisor):
        if hypervisor:
            hvisor = Hypervisor.by_name(hypervisor)
        else:
            hvisor = None
        if self.hypervisor != hvisor:
            self.record_activity(user=identity.current.user,
                    service=u'XMLRPC', action=u'Changed',
                    field=u'Hypervisor', old=self.hypervisor, new=hvisor)
            self.hypervisor = hvisor

    def updateArch(self, archinfo):
        for arch in archinfo:
            new_arch = Arch.by_name(arch)
            if new_arch not in self.arch:
                self.arch.append(new_arch)
                self.record_activity(user=identity.current.user,
                        service=u'XMLRPC', action=u'Added',
                        field=u'Arch', old=None, new=new_arch.arch)

    def updateDisk(self, diskinfo):
        for olddisk in list(self.disks):
            exists = False
            for newdisk in diskinfo['Disks']:
                if olddisk.matches(newdisk):
                    exists = True
                    break
            if not exists:
                self.disks.remove(olddisk)
                self.record_activity(user=identity.current.user,
                        service=u'XMLRPC', action=u'Removed',
                        field=u'Disk:size', old=unicode(olddisk.size))
                self.record_activity(user=identity.current.user,
                        service=u'XMLRPC', action=u'Removed',
                        field=u'Disk:sector_size', old=unicode(olddisk.sector_size))
                self.record_activity(user=identity.current.user,
                        service=u'XMLRPC', action=u'Removed',
                        field=u'Disk:phys_sector_size', old=unicode(olddisk.phys_sector_size))
                self.record_activity(user=identity.current.user,
                        service=u'XMLRPC', action=u'Removed',
                        field=u'Disk:model', old=olddisk.model)

        for newdisk in diskinfo['Disks']:
            exists = False
            for olddisk in self.disks:
                if olddisk.matches(newdisk):
                    exists = True
                    break
            if not exists:
                self.disks.append(Disk(**newdisk))
                self.record_activity(user=identity.current.user,
                        service=u'XMLRPC', action=u'Added',
                        field=u'Disk:size', new=unicode(newdisk['size']))
                self.record_activity(user=identity.current.user,
                        service=u'XMLRPC', action=u'Added',
                        field=u'Disk:sector_size', new=unicode(newdisk['sector_size']))
                self.record_activity(user=identity.current.user,
                        service=u'XMLRPC', action=u'Added',
                        field=u'Disk:phys_sector_size',
                        new=unicode(newdisk['phys_sector_size']))
                self.record_activity(user=identity.current.user,
                        service=u'XMLRPC', action=u'Added',
                        field=u'Disk:model', new=unicode(newdisk['model']))

    def updateDevices(self, deviceinfo):
        currentDevices = []
        for device in deviceinfo:
            device_class = DeviceClass.lazy_create(device_class=device['type'])
            mydevice = Device.lazy_create(vendor_id = device['vendorID'],
                                   device_id = device['deviceID'],
                                   subsys_vendor_id = device['subsysVendorID'],
                                   subsys_device_id = device['subsysDeviceID'],
                                   bus = device['bus'],
                                   driver = device['driver'],
                                   device_class_id = device_class.id,
                                   description = device['description'])
            if mydevice not in self.devices:
                self.devices.append(mydevice)
                self.record_activity(user=identity.current.user,
                        service=u'XMLRPC', action=u'Added',
                        field=u'Device', old=None, new=mydevice.id)
            currentDevices.append(mydevice)
        # Remove any old entries
        for device in self.devices[:]:
            if device not in currentDevices:
                self.devices.remove(device)
                self.record_activity(user=identity.current.user,
                        service=u'XMLRPC', action=u'Removed',
                        field=u'Device', old=device.id, new=None)

    def updateCpu(self, cpuinfo):
        # Remove all old CPU data
        if self.cpu:
            for flag in self.cpu.flags:
                session.delete(flag)
            session.delete(self.cpu)

        # Create new Cpu
        cpu = Cpu(vendor     = cpuinfo['vendor'],
                  model      = cpuinfo['model'],
                  model_name = cpuinfo['modelName'],
                  family     = cpuinfo['family'],
                  stepping   = cpuinfo['stepping'],
                  speed      = cpuinfo['speed'],
                  processors = cpuinfo['processors'],
                  cores      = cpuinfo['cores'],
                  sockets    = cpuinfo['sockets'],
                  flags      = cpuinfo['CpuFlags'])

        self.cpu = cpu
        self.record_activity(user=identity.current.user,
                service=u'XMLRPC', action=u'Changed',
                field=u'CPU', old=None,
                new=None) # XXX find a good way to record the actual changes

    def updateNuma(self, numainfo):
        if self.numa:
            session.delete(self.numa)
        if numainfo.get('nodes', None) is not None:
            self.numa = Numa(nodes=numainfo['nodes'])
        self.record_activity(user=identity.current.user,
                service=u'XMLRPC', action=u'Changed',
                field=u'NUMA', old=None,
                new=None) # XXX find a good way to record the actual changes

    def excluded_osmajor_byarch(self, arch):
        """
        List excluded osmajor for system by arch
        """
        excluded = ExcludeOSMajor.query.join('system').\
                    join('arch').filter(and_(System.id==self.id,
                                             Arch.id==arch.id))
        return excluded

    def excluded_osversion_byarch(self, arch):
        """
        List excluded osversion for system by arch
        """
        excluded = ExcludeOSVersion.query.join('system').\
                    join('arch').filter(and_(System.id==self.id,
                                             Arch.id==arch.id))
        return excluded

    def distros(self, query=None):
        """
        List of distros that support this system
        """
        if not query:
            query = Distro.query
        # Tempting to use exists() here but it will not work due to the inner 
        # query also joining to distro, so we cannot correlate... instead we 
        # must join against the distro_tree subquery
        trees_subquery = self.distro_trees()\
                .with_entities(Distro.id.distinct().label('inner_distro_id'))\
                .subquery('inner_distro_trees')
        query = query.join((trees_subquery, trees_subquery.c.inner_distro_id == Distro.id))
        return query

    def distro_trees(self, only_in_lab=True, query=None, osmajor_name=None):
        """
        List of distro trees that support this system
        """
        if not query:
            query = DistroTree.query
        query = query.join(DistroTree.distro, Distro.osversion, OSVersion.osmajor)\
                .options(contains_eager(DistroTree.distro, Distro.osversion, OSVersion.osmajor))
        if osmajor_name:
            query = query.filter(OSMajor.osmajor==osmajor_name)
        if only_in_lab:
            query = query.filter(DistroTree.lab_controller_assocs.any(
                    LabControllerDistroTree.lab_controller == self.lab_controller))
        else:
            query = query.filter(DistroTree.lab_controller_assocs.any())
        query = query.filter(DistroTree.arch_id.in_([a.id for a in self.arch]))\
                .filter(not_(OSMajor.excluded_osmajors.any(and_(
                    ExcludeOSMajor.system == self,
                    ExcludeOSMajor.arch_id == DistroTree.arch_id))
                    .correlate(DistroTree.__table__)))\
                .filter(not_(OSVersion.excluded_osversions.any(and_(
                    ExcludeOSVersion.system == self,
                    ExcludeOSVersion.arch_id == DistroTree.arch_id))
                    .correlate(DistroTree.__table__)))
        return query

    def distro_tree_for_inventory(self):
        supported_distro_trees = None
        inventory_osmajors = config.get('beaker.inventory_osmajors')
        for osmajor in inventory_osmajors:
            supported_distro_trees = self.distro_trees(osmajor_name=osmajor)
            if supported_distro_trees.count():
                break
        # if none of the "preferred" distro trees were found
        # pick the most recent RELEASED tree
        # If no RELEASED tree, pick the most recent one
        if not supported_distro_trees.count():
            supported_distro_trees = self.distro_trees()

        # Prefer x86_64 over i386, ppc64 over ppc64le, s390x over s390
        if supported_distro_trees.count():
            supported_distro_tree_archs = [dt.arch.arch for dt in supported_distro_trees.all()]
            if 'x86_64' in  supported_distro_tree_archs and len(supported_distro_tree_archs) != 1:
                supported_distro_trees = supported_distro_trees.filter(DistroTree.arch==Arch.by_name('x86_64'))
            if 'ppc64' in supported_distro_tree_archs and len(supported_distro_tree_archs) != 1:
                supported_distro_trees = supported_distro_trees.filter(DistroTree.arch==Arch.by_name('ppc64'))
            if 's390x' in  supported_distro_tree_archs and len(supported_distro_tree_archs) != 1:
                supported_distro_trees = supported_distro_trees.filter(DistroTree.arch==Arch.by_name('s390x'))

            released = supported_distro_trees.filter(Distro.tags.contains('RELEASED'))
            if released.count():
                distro_tree = released.order_by(Distro.date_created.desc()).first()
            else:
                distro_tree = supported_distro_trees.order_by(Distro.date_created.desc()).first()
            return distro_tree
        else:
            return None

    def action_release(self, service=u'Scheduler'):
        # Attempt to remove Netboot entry and turn off machine
        self.clear_netboot(service=service)
        if self.release_action == ReleaseAction.power_off:
            self.action_power(action=u'off', service=service)
        elif self.release_action == ReleaseAction.leave_on:
            self.action_power(action=u'on', service=service)
        elif self.release_action == ReleaseAction.reprovision:
            if self.reprovision_distro_tree:
                # There are plenty of things that can go wrong here if the 
                # system or distro tree is misconfigured. But we don't want 
                # that to prevent the recipe from being stopped, so we log 
                # and ignore any errors.
                try:
                    from bkr.server.kickstart import generate_kickstart
                    from bkr.server.model.installation import Installation
                    install_options = self.manual_provision_install_options(
                            self.reprovision_distro_tree)
                    if 'ks' not in install_options.kernel_options:
                        rendered_kickstart = generate_kickstart(install_options,
                            distro_tree=self.reprovision_distro_tree,
                            system=self, user=self.owner)
                        install_options.kernel_options['ks'] = rendered_kickstart.link
                    else:
                        rendered_kickstart = None
                    installation = Installation(distro_tree=self.reprovision_distro_tree,
                            kernel_options=install_options.kernel_options_str,
                            rendered_kickstart=rendered_kickstart)
                    self.installations.append(installation)
                    self.configure_netboot(installation=installation, service=service)
                    self.action_power(action=u'reboot', installation=installation,
                            service=service)
                except Exception:
                    log.exception('Failed to re-provision %s on %s, ignoring',
                        self.reprovision_distro_tree, self)
        else:
            raise ValueError('Not a valid ReleaseAction: %r' % self.release_action)


    def configure_netboot(self, installation, service=u'Scheduler'):
        if not self.lab_controller:
            return
        self.enqueue_command(u'clear_logs', service=service,
                installation=installation)
        return self.enqueue_command(u'configure_netboot', service=service,
                installation=installation)

    def action_power(self, action=u'reboot', installation=None,
            service=u'Scheduler', delay=0):
        if not self.lab_controller or not self.power:
            return
        if action == u'reboot':
            self.enqueue_command(u'off', service=service,
                    installation=installation, delay=delay,
                    quiescent_period=self.power.power_quiescent_period)
            return self.enqueue_command(u'on', service=service,
                    installation=installation, delay=delay,
                    quiescent_period=self.power.power_quiescent_period)
        else:
            return self.enqueue_command(action, service=service,
                    installation=installation, delay=delay,
                    quiescent_period=self.power.power_quiescent_period)

    def clear_netboot(self, installation=None, service=u'Scheduler'):
        if not self.lab_controller:
            return
        return self.enqueue_command(u'clear_netboot', service=service,
                installation=installation)

    def enqueue_command(self, action, service, installation=None,
            quiescent_period=None, delay=None):
        try:
            user = identity.current.user
        except Exception:
            user = None
        activity = CommandActivity(user=user, service=service,
                action=action, status=CommandStatus.queued)
        if installation:
            activity.installation = installation
        if quiescent_period:
            activity.quiescent_period = quiescent_period
        if delay:
            activity.delay_until = datetime.utcnow() + timedelta(seconds=delay)
        self.command_queue.insert(0, activity)
        return activity

    def __repr__(self):
        return self.fqdn

    @property
    def href(self):
        """Returns a relative URL for this system's page."""
        return urllib.quote((u'/view/%s' % self.fqdn).encode('utf8'))

    def link(self):
        """ Return a link to this system
        """
        return make_link(url = '/view/%s' % self.fqdn,
                         text = self.fqdn)

    link = property(link)

    def report_problem_href(self, **kwargs):
        return url('/report_problem', system_id=self.id, **kwargs)

    def mark_broken(self, reason, recipe=None, service=u'Scheduler'):
        """Sets the system status to Broken and notifies its owner."""
        try:
            user = identity.current.user
        except Exception:
            user = None
        log.warning('Marking system %s as broken' % self.fqdn)
        self.record_activity(user=user, service=service, action=u'Changed',
                field=u'Status', old=unicode(self.status), new=u'Broken')
        self.status = SystemStatus.broken
        self.date_modified = datetime.utcnow()
        mail.broken_system_notify(self, reason, recipe)

    def suspicious_abort(self):
        # Delayed import to avoid circular dependency
        from . import Recipe
        if self.status == SystemStatus.broken:
            return # nothing to do
        if self.type != SystemType.machine:
            return # prototypes get more leeway, and virtual machines can't really "break"...
        reliable_distro_tag = get('beaker.reliable_distro_tag', None)
        if not reliable_distro_tag:
            return
        # Since its last status change, has this system had an 
        # uninterrupted run of aborted recipes leading up to this one, with 
        # at least two different STABLE distros?
        # XXX this query is stupidly big, I need to do something about it
        session.flush()
        status_change_subquery = session.query(func.max(SystemActivity.created))\
            .filter(and_(
                SystemActivity.system_id == self.id,
                SystemActivity.field_name == u'Status',
                SystemActivity.action == u'Changed'))\
            .subquery()
<<<<<<< HEAD
        nonsuspicious_aborted_recipe_subquery = self.dyn_recipes\
=======
        nonsuspicious_aborted_recipe_subquery = self.dyn_recipes.join(Recipe.installation)\
>>>>>>> 51f6b68d
            .filter(not_(Recipe.is_suspiciously_aborted))\
            .with_entities(func.max(Recipe.finish_time))\
            .subquery()
        count = self.dyn_recipes.join(Recipe.distro_tree, DistroTree.distro)\
            .filter(and_(
                Distro.tags.contains(reliable_distro_tag.decode('utf8')),
                Recipe.start_time >
                    func.ifnull(status_change_subquery.as_scalar(), self.date_added),
                Recipe.finish_time > nonsuspicious_aborted_recipe_subquery.as_scalar().correlate(None)))\
            .value(func.count(DistroTree.id.distinct()))
        if count >= 2:
            # Broken!
            metrics.increment('counters.suspicious_aborts')
            reason = unicode(_(u'System has a run of aborted recipes '
                    'with reliable distros'))
            log.warn(reason)
            self.mark_broken(reason=reason)

    def reserve_manually(self, service, user=None):
        if user is None:
            user = identity.current.user
        self._check_can_reserve(user)
        if not self.can_reserve_manually(user):
            raise BX(_(u'Cannot manually reserve automated system, '
                    'without borrowing it first. Schedule a job instead'))
        return self._reserve(service, user, u'manual')

    def reserve_for_recipe(self, service, user=None):
        if user is None:
            user = identity.current.user
        self._check_can_reserve(user)
        return self._reserve(service, user, u'recipe')

    def _check_can_reserve(self, user):
        # Throw an exception if the given user can't reserve the system.
        if self.user is not None and self.user == user:
            raise StaleSystemUserException(_(u'User %s has already reserved '
                'system %s') % (user, self))
        if not self.can_reserve(user):
            raise InsufficientSystemPermissions(_(u'User %s cannot '
                'reserve system %s') % (user, self))
        if self.loaned:
            # loans give exclusive rights to reserve
            if user != self.loaned and user != self.owner:
                raise InsufficientSystemPermissions(_(u'User %s cannot reserve '
                        'system %s while it is loaned to user %s')
                        % (user, self, self.loaned))

    def _reserve(self, service, user, reservation_type):
        # Atomic operation to reserve the system
        session.flush()
        if session.connection(System).execute(System.__table__.update(
                and_(System.id == self.id,
                     System.user_id == None)),
                user_id=user.user_id).rowcount != 1:
            raise StaleSystemUserException(_(u'System %r is already '
                'reserved') % self)
        self.user = user # do it here too, so that the ORM is aware
        reservation = Reservation(user=user, type=reservation_type)
        self.reservations.append(reservation)
        self.record_activity(user=user,
                service=service, action=u'Reserved', field=u'User',
                old=u'', new=user.user_name)
        log.debug('Created reservation for system %r with type %r, service %r, user %r',
                self, reservation_type, service, user)
        return reservation

    def unreserve(self, service=None, reservation=None, user=None):
        if user is None:
            user = identity.current.user

        if self.user is None:
            raise BX(_(u'System is not reserved'))
        if not self.can_unreserve(user):
            raise InsufficientSystemPermissions(
                    _(u'User %s cannot unreserve system %s, reserved by %s')
                    % (user, self, self.user))

        # Update reservation atomically first, to avoid races
        session.flush()
        my_reservation_id = reservation.id
        if session.connection(System).execute(Reservation.__table__.update(
                and_(Reservation.id == my_reservation_id,
                     Reservation.finish_time == None)),
                finish_time=datetime.utcnow()).rowcount != 1:
            raise BX(_(u'System does not have an open reservation'))
        session.expire(reservation, ['finish_time'])
        old_user = self.user
        self.user = None
        self.action_release(service=service)
        self.record_activity(user=user,
                service=service, action=u'Returned', field=u'User',
                old=old_user.user_name, new=u'')

    def add_note(self, text, user, service=u'WEBUI'):
        note = Note(user=user, text=text)
        self.notes.append(note)
        self.record_activity(user=user, service=service,
                             action='Added', field='Note',
                             old='', new=text)
        self.date_modified = datetime.utcnow()

    cc = association_proxy('_system_ccs', 'email_address')

@event.listens_for(System.status, 'set', active_history=True, retval=True)
def validate_status(system, child, oldchild, initiator):
    log.debug('%r status changed from %r to %r', system, oldchild, child)
    if child == oldchild:
        return child
    if oldchild in (None, NEVER_SET):
        # First time system.status has been set, there will be no duration 
        # rows yet.
        assert not system.status_durations
        system.status_durations.insert(0, SystemStatusDuration(status=child))
        return child
    # Otherwise, there should be exactly one "open" duration row, 
    # with NULL finish_time.
    open_sd = system.status_durations[0]
    assert open_sd.finish_time is None
    assert open_sd.status == oldchild
    if open_sd in session.new:
        # The current open row is not actually persisted yet. This 
        # happens when system.status is set more than once in 
        # a session. In this case we can just update the same row and 
        # return, no reason to insert another.
        open_sd.status = child
        return child
    # Need to close the open row using a conditional UPDATE to ensure 
    # we don't race with another transaction
    now = datetime.utcnow()
    if session.query(SystemStatusDuration)\
            .filter_by(finish_time=None, id=open_sd.id)\
            .update({'finish_time': now}, synchronize_session=False) \
            != 1:
        raise RuntimeError('System status updated in another transaction')
    # Make the ORM aware of it as well
    open_sd.finish_time = now
    system.status_durations.insert(0, SystemStatusDuration(status=child))
    return child

@event.listens_for(System.custom_access_policy, 'set')
def update_active_access_policy(system, policy, old_policy, initiator):
    system.active_access_policy = policy

system_pool_map = Table('system_pool_map', DeclarativeMappedObject.metadata,
        Column('system_id', Integer,
                ForeignKey('system.id', onupdate='CASCADE', ondelete='CASCADE'),
                primary_key=True),
        Column('pool_id', Integer,
                ForeignKey('system_pool.id', onupdate='CASCADE', ondelete='CASCADE'),
                primary_key=True),
        mysql_engine='InnoDB',
)

class SystemPoolActivity(Activity):

    __tablename__ = 'system_pool_activity'
    __table_args__ = {'mysql_engine': 'InnoDB'}
    id = Column(Integer, ForeignKey('activity.id'), primary_key=True)
    pool_id = Column(Integer, ForeignKey('system_pool.id'), nullable=False)
    object_id = synonym('pool_id')
    object = relationship('SystemPool', back_populates='activity')
    __mapper_args__ = {'polymorphic_identity': u'system_pool_activity'}

    def object_name(self):
        return "System Pool: %s" % self.object.name

    def __json__(self):
        result = super(SystemPoolActivity, self).__json__()
        result['pool'] = self.object
        return result

class SystemPool(DeclarativeMappedObject, ActivityMixin):

    __tablename__ = 'system_pool'
    __table_args__ = {'mysql_engine': 'InnoDB'}
    id = Column(Integer, autoincrement=True, primary_key=True)
    name = Column(Unicode(255), unique=True, nullable=False)
    description = Column(Unicode(4000))
    owning_group_id = Column(Integer, ForeignKey('tg_group.group_id'))
    owning_group = relationship('Group', uselist=False, back_populates='system_pools')
    owning_user_id = Column(Integer, ForeignKey('tg_user.user_id'))
    owning_user = relationship(User, uselist=False, back_populates='system_pools')
    systems = relationship('System', secondary='system_pool_map',
                           back_populates='pools')
    activity = relationship(SystemPoolActivity, back_populates='object', cascade='all, delete',
                            order_by=[SystemPoolActivity.__table__.c.id.desc()])
    activity_type = SystemPoolActivity
    access_policy_id = Column(Integer,
                              ForeignKey('system_access_policy.id',
                                         name='system_pool_access_policy_id_fk'),
                              nullable=False)
    access_policy = relationship('SystemAccessPolicy',
                                 cascade='all, delete',
                                 back_populates='system_pool',
                                 uselist=False)
    def __unicode__(self):
        return self.name

    def __str__(self):
        return unicode(self).encode('utf8')

    def __repr__(self):
        return 'SystemPool(name=%r, owning_user=%r, owning_group=%r)' % \
            (self.name, self.owning_user, self.owning_group)

    def __json__(self):
        data = {
            'id': self.id,
            'name': self.name,
            'description':self.description,
            'owner': self.owner,
            'access_policy': self.access_policy,
        }
        if identity.current.user:
            user = identity.current.user
            data['can_edit'] = self.can_edit(user)
            data['can_edit_policy'] = self.can_edit_policy(user)
            data['systems'] = [system.fqdn if system.visible_to_user(user)
                                    else '<restricted>' for system in self.systems]
        else:
            data['can_edit'] = False
            data['can_edit_policy'] = False
            data['systems'] = [system.fqdn if system.visible_to_anonymous
                        else '<restricted>' for system in self.systems]
        return data

    @validates('owning_group', 'owning_user')
    def validate_owner(self, key, owner):
        # System pool cannot have both an owning group and an owning user
        if (key == 'owning_group' and owner and self.owning_user) or \
           (key == 'owning_user' and owner and self.owning_group):
            raise ValueError('System pool can have either an user or a group as owner')
        return owner

    @validates('name')
    def validate_name(self, key, name):
        if not name:
            raise ValueError('Pool name cannot be empty')
        if '/' in name:
            raise ValueError('Pool name cannot contain "/"')
        if name != name.strip():
            raise ValueError('Pool name must not cannot contain leading '
                             'or trailing whitespace')
        return name

    @classmethod
    def by_name(cls, pool_name, lockmode=False):
        if lockmode:
            return cls.query.with_lockmode(lockmode).filter(cls.name == pool_name).one()
        else:
            return cls.query.filter(cls.name == pool_name).one()

    def has_owner(self, user):
        if (self.owning_group and self.owning_group in user.groups) or \
           (self.owning_user and self.owning_user.user_id == user.user_id):
            return True
        else:
            return False

    def can_edit(self, user):
        return self.has_owner(user=user) or user.is_admin()

    def can_edit_policy(self, user):
        return (self.can_edit(user) or \
            self.access_policy.grants(user, SystemPermission.edit_policy))

    @property
    def href(self):
        """Returns a relative URL for this system pool's page."""
        return urllib.quote((u'/pools/%s/' % self.name).encode('utf8'))

    @property
    def owner(self):
        return self.owning_user or self.owning_group

    def change_owner(self, user=None, group=None, service='HTTP'):
        old_owner = self.owner
        if user is not None:
            if user != self.owner:
                if self.owning_group:
                    self.owning_group = None
                self.owning_user = user
        if group is not None:
            if group != self.owner:
                if self.owning_user:
                    self.owning_user = None
                self.owning_group = group
        if old_owner != self.owner:
            self.record_activity(user=identity.current.user, service=service,
                                 action=u'Changed', field=u'Owner',
                                 old=u'%s' % old_owner,
                                 new=u'%s' % self.owner)


class SystemCc(DeclarativeMappedObject):
    __tablename__ = 'system_cc'
    __table_args__ = {'mysql_engine': 'InnoDB'}
    system_id = Column(Integer, ForeignKey('system.id', ondelete='CASCADE',
            onupdate='CASCADE'), primary_key=True)
    system = relationship(System, back_populates='_system_ccs')
    email_address = Column(Unicode(255), primary_key=True, index=True)

    def __init__(self, email_address):
        super(SystemCc, self).__init__()
        self.email_address = email_address


class Hypervisor(DeclarativeMappedObject):

    __tablename__ = 'hypervisor'
    __table_args__ = {'mysql_engine': 'InnoDB'}
    id = Column(Integer, autoincrement=True, primary_key=True)
    hypervisor = Column(Unicode(100), nullable=False)

    def __repr__(self):
        return '%s(%r)' % (self.__class__.__name__, self.hypervisor)

    def __unicode__(self):
        return self.hypervisor

    def __str__(self):
        return unicode(self).encode('utf8')

    def __json__(self):
        return unicode(self)

    @classmethod
    def get_all_types(cls):
        """
        return an array of tuples containing id, hypervisor
        """
        return [(hvisor.id, hvisor.hypervisor) for hvisor in cls.query]

    @classmethod
    def get_all_names(cls):
        return [h.hypervisor for h in cls.query]

    @classmethod
    def by_name(cls, hvisor):
        try:
            return cls.query.filter_by(hypervisor=hvisor).one()
        except NoResultFound:
            raise ValueError('No such hypervisor %r' % hvisor)


class SystemAccessPolicy(DeclarativeMappedObject):

    """
    A list of rules controlling who is allowed to do what to a system.
    """
    __tablename__ = 'system_access_policy'
    __table_args__ = {'mysql_engine': 'InnoDB'}
    id = Column(Integer, nullable=False, primary_key=True)
    # Depending on whether a policy belongs to a System or a SystemPool,
    # system or system_pool will be either set or None. They are mutually
    # exclusive.
    system = relationship(System,
                          back_populates='custom_access_policy',
                          uselist=False,
                          foreign_keys='System.custom_access_policy_id',)
    system_pool = relationship('SystemPool',
                               uselist=False,
                               back_populates='access_policy',)
    rules = relationship('SystemAccessPolicyRule', back_populates='policy',
                         cascade='all, delete, delete-orphan')

    def __json__(self):
        return {
            'id': self.id,
            'rules': self.rules,
            'possible_permissions': [
                {'value': unicode(permission),
                 'label': unicode(permission.label)}
                for permission in SystemPermission],
        }

    def __str__(self):
        return unicode(self).encode('utf8')

    def __unicode__(self):
        if self.system:
            return 'Custom access policy'
        if self.system_pool:
            return 'Pool policy: %s' % self.system_pool.name

    @classmethod
    def empty_json(cls):
        """
        Returns the JSON representation of a default empty policy, to be used 
        in the cases where a system's policy has not been initialized yet.
        """
        return {
            'id': None,
            'rules': [],
            'possible_permissions': [
                {'value': unicode(permission),
                 'label': unicode(permission.label)}
                for permission in SystemPermission],
        }

    @hybrid_method
    def grants(self, user, permission):
        """
        Does this policy grant the given permission to the given user?
        """
        return any(rule.permission == permission and
                (rule.user == user or rule.group in user.groups or rule.everybody)
                for rule in self.rules)

    @grants.expression
    def grants(cls, user, permission): #pylint: disable=E0213
        # need to avoid passing an empty list to in_
        clauses = [SystemAccessPolicyRule.user == user, SystemAccessPolicyRule.everybody]
        if user.groups:
            clauses.append(SystemAccessPolicyRule.group_id.in_(
                    [g.group_id for g in user.groups]))
        return cls.rules.any(and_(SystemAccessPolicyRule.permission == permission,
                or_(*clauses)))

    @hybrid_method
    def grants_everybody(self, permission):
        """
        Does this policy grant the given permission to all users?
        """
        return any(rule.permission == permission and rule.everybody
                for rule in self.rules)

    @grants_everybody.expression
    def grants_everybody(cls, permission): #pylint: disable=E0213
        return cls.rules.any(and_(SystemAccessPolicyRule.permission == permission,
                SystemAccessPolicyRule.everybody))

    def add_rule(self, permission, user=None, group=None, everybody=False):
        """
        Pass either user, or group, or everybody=True.
        """
        if user is not None and group is not None:
            raise RuntimeError('Rules are for a user or a group, not both')
        if user is None and group is None and not everybody:
            raise RuntimeError('Did you mean to pass everybody=True to add_rule?')
        session.flush() # make sure self is persisted, for lazy_create
        self.rules.append(SystemAccessPolicyRule.lazy_create(policy_id=self.id,
                permission=permission,
                user_id=user.user_id if user else None,
                group_id=group.group_id if group else None))
        return self.rules[-1]

class SystemAccessPolicyRule(DeclarativeMappedObject):

    """
    A single rule in a system access policy. Policies can have one or more of these.

    The existence of a row in this table means that the given permission is 
    granted to the given user or group in this policy.
    """
    __tablename__ = 'system_access_policy_rule'
    __table_args__ = {'mysql_engine': 'InnoDB'}

    # It would be nice to have a constraint like:
    #    UniqueConstraint('policy_id', 'user_id', 'group_id', 'permission')
    # but we can't because user_id and group_id are NULLable and MySQL has
    # non-standard behaviour for that which makes the constraint useless :-(

    id = Column(Integer, nullable=False, primary_key=True)
    policy_id = Column(Integer, ForeignKey('system_access_policy.id',
            name='system_access_policy_rule_policy_id_fk'), nullable=False)
    policy = relationship(SystemAccessPolicy, back_populates='rules')
    # Either user or group is set, to indicate who the rule applies to.
    # If both are NULL, the rule applies to everyone.
    user_id = Column(Integer, ForeignKey('tg_user.user_id',
            name='system_access_policy_rule_user_id_fk'))
    user = relationship(User, back_populates='system_access_policy_rules')
    group_id = Column(Integer, ForeignKey('tg_group.group_id',
            name='system_access_policy_rule_group_id_fk'))
    group = relationship(Group, back_populates='system_access_policy_rules')
    permission = Column(SystemPermission.db_type(), nullable=False)

    def __repr__(self):
        return '<grant %s to %s>' % (self.permission,
                self.group or self.user or 'everybody')

    def __json__(self):
        return {
            'id': self.id,
            'user': self.user.user_name if self.user else None,
            'group': self.group.group_name if self.group else None,
            'everybody': self.everybody,
            'permission': unicode(self.permission),
        }

    @hybrid_property
    def everybody(self):
        return (self.user == None) & (self.group == None)

    def record_deletion(self, service=u'WEBUI'):
        if self.policy.system_pool:
            object = self.policy.system_pool
        else:
            object = self.policy.system
        object.record_activity(user=identity.current.user, service=service,
                               action=u'Removed',
                               field=u'Access Policy Rule', old=repr(self))

class Provision(DeclarativeMappedObject):

    __tablename__ = 'provision'
    __table_args__ = {'mysql_engine': 'InnoDB'}
    id = Column(Integer, autoincrement=True, primary_key=True)
    system_id = Column(Integer, ForeignKey('system.id',
           onupdate='CASCADE', ondelete='CASCADE'), nullable=False)
    system = relationship(System, back_populates='provisions')
    ks_meta = Column(String(1024))
    kernel_options = Column(String(1024))
    kernel_options_post = Column(String(1024))
    arch_id = Column(Integer, ForeignKey('arch.id'), nullable=False)
    arch = relationship(Arch)
    provision_families = relationship('ProvisionFamily',
            collection_class=attribute_mapped_collection('osmajor'),
            cascade='all, delete, delete-orphan')


class ProvisionFamily(DeclarativeMappedObject):

    __tablename__ = 'provision_family'
    __table_args__ = {'mysql_engine': 'InnoDB'}
    id = Column(Integer, autoincrement=True, primary_key=True)
    provision_id = Column(Integer, ForeignKey('provision.id',
           onupdate='CASCADE', ondelete='CASCADE'), nullable=False)
    osmajor_id = Column(Integer, ForeignKey('osmajor.id'), nullable=False)
    osmajor = relationship(OSMajor)
    ks_meta = Column(String(1024))
    kernel_options = Column(String(1024))
    kernel_options_post = Column(String(1024))
    provision_family_updates = relationship('ProvisionFamilyUpdate',
            collection_class=attribute_mapped_collection('osversion'),
            cascade='all, delete, delete-orphan')


class ProvisionFamilyUpdate(DeclarativeMappedObject):

    __tablename__ = 'provision_update_family'
    __table_args__ = {'mysql_engine': 'InnoDB'}
    id = Column(Integer, autoincrement=True, primary_key=True)
    provision_family_id = Column(Integer, ForeignKey('provision_family.id',
           onupdate='CASCADE', ondelete='CASCADE'), nullable=False)
    osversion_id = Column(Integer, ForeignKey('osversion.id'), nullable=False)
    osversion = relationship(OSVersion)
    ks_meta = Column(String(1024))
    kernel_options = Column(String(1024))
    kernel_options_post = Column(String(1024))


class ExcludeOSMajor(DeclarativeMappedObject):

    __tablename__ = 'exclude_osmajor'
    __table_args__ = {'mysql_engine': 'InnoDB'}
    id = Column(Integer, autoincrement=True, primary_key=True)
    system_id = Column(Integer, ForeignKey('system.id',
           onupdate='CASCADE', ondelete='CASCADE'), nullable=False)
    system = relationship(System, back_populates='excluded_osmajor')
    arch_id = Column(Integer, ForeignKey('arch.id'), nullable=False)
    arch = relationship(Arch)
    osmajor_id = Column(Integer, ForeignKey('osmajor.id'), nullable=False)
    osmajor = relationship(OSMajor, back_populates='excluded_osmajors')


class ExcludeOSVersion(DeclarativeMappedObject):

    __tablename__ = 'exclude_osversion'
    __table_args__ = {'mysql_engine': 'InnoDB'}
    id = Column(Integer, autoincrement=True, primary_key=True)
    system_id = Column(Integer, ForeignKey('system.id',
           onupdate='CASCADE', ondelete='CASCADE'), nullable=False)
    system = relationship(System, back_populates='excluded_osversion')
    arch_id = Column(Integer, ForeignKey('arch.id'), nullable=False)
    arch = relationship(Arch)
    osversion_id = Column(Integer, ForeignKey('osversion.id'), nullable=False)
    osversion = relationship(OSVersion, back_populates='excluded_osversions')


class LabInfo(DeclarativeMappedObject):

    __tablename__ = 'labinfo'
    __table_args__ = {'mysql_engine': 'InnoDB'}
    id = Column(Integer, autoincrement=True, primary_key=True)
    system_id = Column(Integer, ForeignKey('system.id',
           onupdate='CASCADE', ondelete='CASCADE'), nullable=False)
    system = relationship(System, back_populates='labinfo')
    orig_cost = Column(Numeric(precision=16, scale=2, asdecimal=True))
    curr_cost = Column(Numeric(precision=16, scale=2, asdecimal=True))
    dimensions = Column(String(255))
    weight = Column(Numeric(asdecimal=False))
    wattage = Column(Numeric(asdecimal=False))
    cooling = Column(Numeric(asdecimal=False))

    fields = ['orig_cost', 'curr_cost', 'dimensions', 'weight', 'wattage', 'cooling']


class Cpu(DeclarativeMappedObject):

    __tablename__ = 'cpu'
    __table_args__ = {'mysql_engine': 'InnoDB'}
    id = Column(Integer, autoincrement=True, primary_key=True)
    system_id = Column(Integer, ForeignKey('system.id',
           onupdate='CASCADE', ondelete='CASCADE'), nullable=False)
    system = relationship(System, back_populates='cpu')
    vendor = Column(String(255))
    model = Column(Integer)
    model_name = Column(String(255))
    family = Column(Integer)
    stepping = Column(Integer)
    speed = Column(Float)
    processors = Column(Integer)
    cores = Column(Integer)
    sockets = Column(Integer)
    hyper = Column(Boolean)
    flags = relationship('CpuFlag', cascade='all, delete, delete-orphan')

    def __init__(self, vendor=None, model=None, model_name=None, family=None, stepping=None,speed=None,processors=None,cores=None,sockets=None,flags=None):
        super(Cpu, self).__init__()
        self.vendor = vendor
        self.model = model
        self.model_name = model_name
        self.family = family
        self.stepping = stepping
        self.speed = speed
        self.processors = processors
        self.cores = cores
        self.sockets = sockets
        if self.processors > self.cores:
            self.hyper = True
        else:
            self.hyper = False
        self.updateFlags(flags)

    def updateFlags(self,flags):
        if flags != None:
            for cpuflag in flags:
                new_flag = CpuFlag(flag=cpuflag)
                self.flags.append(new_flag)


class CpuFlag(DeclarativeMappedObject):

    __tablename__ = 'cpu_flag'
    __table_args__ = {'mysql_engine': 'InnoDB'}
    id = Column(Integer, autoincrement=True, primary_key=True)
    cpu_id = Column(Integer, ForeignKey('cpu.id',
           onupdate='CASCADE', ondelete='CASCADE'), nullable=False)
    flag = Column(String(255))

    def __init__(self, flag=None):
        super(CpuFlag, self).__init__()
        self.flag = flag

    def __repr__(self):
        return self.flag

    def by_flag(cls, flag):
        return cls.query.filter_by(flag=flag)

    by_flag = classmethod(by_flag)


class Numa(DeclarativeMappedObject):

    __tablename__ = 'numa'
    __table_args__ = {'mysql_engine': 'InnoDB'}
    id = Column(Integer, autoincrement=True, primary_key=True)
    system_id = Column(Integer, ForeignKey('system.id',
           onupdate='CASCADE', ondelete='CASCADE'), nullable=False)
    system = relationship(System, back_populates='numa')
    nodes = Column(Integer)

    def __init__(self, nodes=None):
        super(Numa, self).__init__()
        self.nodes = nodes

    def __repr__(self):
        return str(self.nodes)


class DeviceClass(DeclarativeMappedObject):

    __tablename__ = 'device_class'
    __table_args__ = {'mysql_engine': 'InnoDB'}
    id = Column(Integer, autoincrement=True, primary_key=True)
    device_class = Column(VARCHAR(24), nullable=False, unique=True)
    description = Column(TEXT)

    @classmethod
    def lazy_create(cls, device_class=None, **kwargs):
        """
        Like the normal lazy_create, but with special handling for
        device_class None -> "NONE".
        """
        if not device_class:
            device_class = 'NONE'
        return super(DeviceClass, cls).lazy_create(
                device_class=device_class, **kwargs)

    def __init__(self, device_class=None, description=None):
        super(DeviceClass, self).__init__()
        if not device_class:
            device_class = "NONE"
        self.device_class = device_class
        self.description = description

    def __repr__(self):
        return self.device_class


class Device(DeclarativeMappedObject):

    __tablename__ = 'device'
    __table_args__ = (
        UniqueConstraint('vendor_id', 'device_id', 'subsys_device_id',
               'subsys_vendor_id', 'bus', 'driver', 'description',
               'device_class_id', name='device_uix_1'),
        {'mysql_engine': 'InnoDB'}
    )
    id = Column(Integer, autoincrement=True, primary_key=True)
    vendor_id = Column(String(4))
    device_id = Column(String(4))
    subsys_device_id = Column(String(4))
    subsys_vendor_id = Column(String(4))
    bus = Column(String(255))
    driver = Column(String(255), index=True)
    description = Column(String(255))
    device_class_id = Column(Integer, ForeignKey('device_class.id'), nullable=False)
    device_class = relationship(DeviceClass)
    date_added = Column(DateTime, default=datetime.utcnow, nullable=False)
    systems = relationship(System, secondary=system_device_map, back_populates='devices')

Index('ix_device_pciid', Device.vendor_id, Device.device_id)

class Disk(DeclarativeMappedObject):

    __tablename__ = 'disk'
    __table_args__ = {'mysql_engine': 'InnoDB'}
    id = Column(Integer, autoincrement=True, primary_key=True)
    system_id = Column(Integer, ForeignKey('system.id'), nullable=False)
    system = relationship(System, back_populates='disks')
    model = Column(String(255))
    # sizes are in bytes
    size = Column(BigInteger)
    sector_size = Column(Integer)
    phys_sector_size = Column(Integer)

    def __init__(self, size=None, sector_size=None, phys_sector_size=None, model=None):
        super(Disk, self).__init__()
        self.size = int(size)
        self.sector_size = int(sector_size)
        self.phys_sector_size = int(phys_sector_size)
        self.model = model

    def matches(self, other):
        """
        Accepts a dict of disk attributes and returns True if all the 
        attributes of this disk match the other (regardless of database 
        identity).
        """
        return (self.size == other['size'] and
                self.sector_size == other['sector_size'] and
                self.phys_sector_size == other['phys_sector_size'] and
                self.model == other['model'])

    def __json__(self):
        return dict(
            model=self.model,
            size=self.size,
            sector_size=self.sector_size,
            phys_sector_size=self.phys_sector_size,
        )


class PowerType(DeclarativeMappedObject):

    __tablename__ = 'power_type'
    __table_args__ = {'mysql_engine': 'InnoDB'}
    id = Column(Integer, autoincrement=True, primary_key=True)
    name = Column(String(255), nullable=False)

    def __init__(self, name=None):
        super(PowerType, self).__init__()
        self.name = name

    @classmethod
    def get_all(cls):
        """
        Apc, wti, etc..
        """
        all_types = cls.query
        return [(0, "None")] + [(type.id, type.name) for type in all_types]

    @classmethod
    def by_name(cls, name):
        return cls.query.filter_by(name=name).one()

    @classmethod
    def by_id(cls, id):
        return cls.query.filter_by(id=id).one()

    @classmethod
    def list_by_name(cls,name,find_anywhere=False):
        if find_anywhere:
            q = cls.query.filter(PowerType.name.like('%%%s%%' % name))
        else:
            q = cls.query.filter(PowerType.name.like('%s%%' % name))
        return q

    def __json__(self):
        return dict(id=self.id, name=self.name)


class Power(DeclarativeMappedObject):

    __tablename__ = 'power'
    __table_args__ = {'mysql_engine': 'InnoDB'}
    # 5(seconds) was the default sleep time for commands in beaker-provision
    default_quiescent_period = 5
    id = Column(Integer, autoincrement=True, primary_key=True)
    power_type_id = Column(Integer, ForeignKey('power_type.id'), nullable=False)
    power_type = relationship(PowerType)
    system_id = Column(Integer, ForeignKey('system.id',
           onupdate='CASCADE', ondelete='CASCADE'), nullable=False)
    system = relationship(System, back_populates='power')
    power_address = Column(String(255), nullable=False)
    power_user = Column(String(255))
    power_passwd = Column(String(255))
    power_id = Column(String(255))
    power_quiescent_period = Column(Integer, default=default_quiescent_period,
        nullable=False)

    def __json__(self):
        return {
            'id': self.id,
            'power_type': self.power_type.name,
            'power_address': self.power_address,
            'power_user': self.power_user,
            'power_password': self.power_passwd,
            'power_id': self.power_id,
            'power_quiescent_period': self.power_quiescent_period,
            'possible_power_types': [t.name for t in PowerType.query.order_by(PowerType.name)],
        }

    @classmethod
    def empty_json(cls):
        """
        Returns the JSON representation of a default empty power config, to be 
        used in the cases where a system's power config has not been 
        initialized yet.
        """
        return {
            'power_type': None,
            'power_address': None,
            'power_user': None,
            'power_password': None,
            'power_id': None,
            'power_quiescent_period': cls.default_quiescent_period,
            'possible_power_types': [t.name for t in PowerType.query.order_by(PowerType.name)],
        }

# note model
class Note(DeclarativeMappedObject):

    __tablename__ = 'note'
    __table_args__ = {'mysql_engine': 'InnoDB'}
    id = Column(Integer, primary_key=True)
    system_id = Column(Integer, ForeignKey('system.id', onupdate='CASCADE',
            ondelete='CASCADE'), nullable=False)
    user_id = Column(Integer, ForeignKey('tg_user.user_id'), index=True)
    user = relationship(User, back_populates='notes')
    created = Column(DateTime, nullable=False, default=datetime.utcnow)
    text = Column(TEXT, nullable=False)
    deleted = Column(DateTime, nullable=True, default=None)
    system = relationship(System, back_populates='notes')

    def __init__(self, user=None, text=None):
        super(Note, self).__init__()
        self.user = user
        self.text = text

    @classmethod
    def all(cls):
        return cls.query

    @property
    def html(self):
        """
        The note's text rendered to HTML using Markdown.
        """
        # Try rendering as markdown, if that fails for any reason, just
        # return the raw text string. The template will take care of the
        # difference (this really doesn't belong in the model, though...)
        try:
            rendered = markdown(self.text, safe_mode='escape')
        except Exception:
            return self.text
        return XML(rendered)


class Key(DeclarativeMappedObject):

    __tablename__ = 'key_'
    __table_args__ = {'mysql_engine': 'InnoDB'}
    id = Column(Integer, autoincrement=True, primary_key=True)
    key_name = Column(String(50), nullable=False, unique=True)
    numeric = Column(Boolean, default=False)
    key_value_string = relationship('Key_Value_String',
            back_populates='key', cascade='all, delete-orphan')
    key_value_int = relationship('Key_Value_Int',
            back_populates='key', cascade='all, delete-orphan')

    # Obsoleted keys are ones which have been replaced by real, structured 
    # columns on the system table (and its related tables). We disallow users 
    # from searching on these keys in the web UI, to encourage them to migrate 
    # to the structured columns instead (and to avoid the costly queries that 
    # sometimes result).
    obsoleted_keys = [u'MODULE', u'PCIID']

    @classmethod
    def get_all_keys(cls):
        """
        This method's name is deceptive, it actually excludes "obsoleted" keys.
        """
        all_keys = cls.query.order_by(Key.key_name)
        return [key.key_name for key in all_keys
                if key.key_name not in cls.obsoleted_keys]

    @classmethod
    def by_name(cls, key_name):
        return cls.query.filter_by(key_name=key_name).one()


    @classmethod
    def list_by_name(cls, name, find_anywhere=False):
        """
        A class method that can be used to search keys
        based on the key_name
        """
        if find_anywhere:
            q = cls.query.filter(Key.key_name.like('%%%s%%' % name))
        else:
            q = cls.query.filter(Key.key_name.like('%s%%' % name))
        return q

    @classmethod
    def by_id(cls, id):
        return cls.query.filter_by(id=id).one()

    def __init__(self, key_name=None, numeric=False):
        super(Key, self).__init__()
        self.key_name = key_name
        self.numeric = numeric

    def __repr__(self):
        return "%s" % self.key_name


# key_value model
class Key_Value_String(DeclarativeMappedObject):

    __tablename__ = 'key_value_string'
    __table_args__ = {'mysql_engine': 'InnoDB'}
    id = Column(Integer, autoincrement=True, primary_key=True)
    system_id = Column(Integer, ForeignKey('system.id', onupdate='CASCADE',
            ondelete='CASCADE'), nullable=False, index=True)
    system = relationship(System, back_populates='key_values_string')
    key_id = Column(Integer, ForeignKey('key_.id', onupdate='CASCADE',
            ondelete='CASCADE'), nullable=False, index=True)
    key = relationship(Key, back_populates='key_value_string')
    key_value = Column(TEXT, nullable=False)

    key_type = 'string'

    def __init__(self, key, key_value, system=None):
        super(Key_Value_String, self).__init__()
        self.system = system
        self.key = key
        self.key_value = key_value

    def __repr__(self):
        return "%s %s" % (self.key, self.key_value)

    @classmethod
    def by_key_value(cls, system, key, value):
        return cls.query.filter(and_(Key_Value_String.key==key,
                                  Key_Value_String.key_value==value,
                                  Key_Value_String.system==system)).one()


class Key_Value_Int(DeclarativeMappedObject):

    __tablename__ = 'key_value_int'
    __table_args__ = {'mysql_engine': 'InnoDB'}
    id = Column(Integer, autoincrement=True, primary_key=True)
    system_id = Column(Integer, ForeignKey('system.id', onupdate='CASCADE',
            ondelete='CASCADE'), nullable=False, index=True)
    system = relationship(System, back_populates='key_values_int')
    key_id = Column(Integer, ForeignKey('key_.id', onupdate='CASCADE',
            ondelete='CASCADE'), nullable=False, index=True)
    key = relationship(Key, back_populates='key_value_int')
    key_value = Column(Integer, nullable=False)

    key_type = 'int'

    def __init__(self, key, key_value, system=None):
        super(Key_Value_Int, self).__init__()
        self.system = system
        self.key = key
        self.key_value = key_value

    def __repr__(self):
        return "%s %s" % (self.key, self.key_value)

    @classmethod
    def by_key_value(cls, system, key, value):
        return cls.query.filter(and_(Key_Value_Int.key==key,
                                  Key_Value_Int.key_value==value,
                                  Key_Value_Int.system==system)).one()

# available in python 2.7+ importlib
def import_module(modname):
    __import__(modname)
    return sys.modules[modname]
<|MERGE_RESOLUTION|>--- conflicted
+++ resolved
@@ -1572,11 +1572,7 @@
                 SystemActivity.field_name == u'Status',
                 SystemActivity.action == u'Changed'))\
             .subquery()
-<<<<<<< HEAD
         nonsuspicious_aborted_recipe_subquery = self.dyn_recipes\
-=======
-        nonsuspicious_aborted_recipe_subquery = self.dyn_recipes.join(Recipe.installation)\
->>>>>>> 51f6b68d
             .filter(not_(Recipe.is_suspiciously_aborted))\
             .with_entities(func.max(Recipe.finish_time))\
             .subquery()
