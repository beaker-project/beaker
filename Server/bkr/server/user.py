--- conflicted
+++ resolved
@@ -106,17 +106,12 @@
                                   ('Display Name', lambda x: x.display_name),
                                   (' ', lambda x: make_remove_link(x.user_id)),
                               ])
-<<<<<<< HEAD
-        return dict(title="Users", 
-                    grid = users_grid, 
-                    alpha_nav_bar = UserAlphaNavBar(list_by_letters),
-                    search_users = self.search_user_form,
-=======
         return dict(title="Users",
                     grid = users_grid,
                     object_count = users.count(),
+                    alpha_nav_bar = UserAlphaNavBar(list_by_letters),
+                    search_users = self.search_user_form,
                     search_bar = None,
->>>>>>> e677428f
                     list = users)
 
     @identity.require(identity.in_group("admin"))
