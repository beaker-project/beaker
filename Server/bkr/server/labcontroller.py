from turbogears.database import session
from turbogears import url, expose, flash, validate, error_handler, \
                       redirect, paginate, config
from kid import XML
from bkr.server import identity
from bkr.server.xmlrpccontroller import RPCRoot
from bkr.server.helpers import make_edit_link
from bkr.server.widgets import LabControllerDataGrid, LabControllerForm
from bkr.server.distrotrees import DistroTrees
from bkr.common.helpers import total_seconds
from bkr.common.bexceptions import BX
from sqlalchemy.exc import InvalidRequestError
from sqlalchemy.orm import contains_eager
from sqlalchemy.orm.exc import NoResultFound
import cherrypy
from datetime import datetime, timedelta
import urlparse

from bkr.server.model import \
    LabController, LabControllerActivity, User, Group, OSMajor, OSVersion, \
    Arch, Distro, DistroTree, DistroTreeRepo, DistroTreeImage, \
    DistroTreeActivity, LabControllerDistroTree, ImageType, KernelType, \
    System, SystemStatus, SystemActivity, \
    Watchdog, CommandActivity, CommandStatus

import logging
log = logging.getLogger(__name__)

class LabControllers(RPCRoot):
    # For XMLRPC methods in this class.
    exposed = True

    labcontroller_form = LabControllerForm()

    @identity.require(identity.in_group("admin"))
    @expose(template='bkr.server.templates.form-post')
    def new(self, **kw):
        return dict(
            form = self.labcontroller_form,
            action = './save',
            options = {},
            value = kw,
            title='New Lab Controller'
        )

    @identity.require(identity.in_group("admin"))
    @expose(template='bkr.server.templates.form-post')
    def edit(self, id, **kw):
        options = {}
        if id:
            labcontroller = LabController.by_id(id)
            options.update({'user' : labcontroller.user})
        else:
            labcontroller=None

        return dict(
            form = self.labcontroller_form,
            action = './save',
            options = options,
            value = labcontroller,
            title='Edit Lab Controller'
        )

    @identity.require(identity.in_group("admin"))
    @expose()
    @validate(form=labcontroller_form)
    @error_handler(edit)
    def save(self, **kw):
        if kw.get('id'):
            labcontroller = LabController.by_id(kw['id'])
        else:
            labcontroller =  LabController()
            session.add(labcontroller)
        if labcontroller.fqdn != kw['fqdn']:
            activity = LabControllerActivity(identity.current.user,
                'WEBUI', 'Changed', 'FQDN', labcontroller.fqdn, kw['fqdn'])
            labcontroller.fqdn = kw['fqdn']
            labcontroller.write_activity.append(activity)

        # labcontroller.user is used by the lab controller to login here
        try:
            # pick up an existing user if it exists.
            luser = User.query.filter_by(user_name=kw['lusername']).one()
        except InvalidRequestError:
            # Nope, create from scratch
            luser = User()
        if labcontroller.user != luser:
            if labcontroller.user is None:
                old_user_name = None
            else:
                old_user_name = labcontroller.user.user_name
            activity = LabControllerActivity(identity.current.user, 'WEBUI',
                'Changed', 'User', old_user_name, unicode(kw['lusername']))
            labcontroller.user = luser
            labcontroller.write_activity.append(activity)

        # Make sure user is a member of lab_controller group
        group = Group.by_name(u'lab_controller')
        if group not in luser.groups:
            luser.groups.append(group)
        luser.display_name = kw['fqdn']
        luser.email_address = kw['email']
        luser.user_name = kw['lusername']

        if kw['lpassword']:
            luser.password = kw['lpassword']
        if labcontroller.disabled != kw['disabled']:
            activity = LabControllerActivity(identity.current.user, 'WEBUI',
                'Changed', 'Disabled', unicode(labcontroller.disabled), 
                unicode(kw['disabled']))
            labcontroller.disabled = kw['disabled']
            labcontroller.write_activity.append(activity)

        flash( _(u"%s saved" % labcontroller.fqdn) )
        redirect(".")

    @cherrypy.expose
    @identity.require(identity.in_group("lab_controller"))
    def add_distro_tree(self, new_distro):
        lab_controller = identity.current.user.lab_controller

        variant = new_distro.get('variant')
        arch = Arch.lazy_create(arch=new_distro['arch'])

        osmajor = OSMajor.lazy_create(osmajor=new_distro['osmajor'])
        try:
            osmajor = OSMajor.by_alias(new_distro['osmajor'])
        except NoResultFound:
            pass
        else:
            raise BX(_('Cannot import distro as %s: it is configured as an alias for %s' 
                       % (new_distro['osmajor'], osmajor.osmajor)))

        osversion = OSVersion.lazy_create(osmajor=osmajor, osminor=new_distro['osminor'])
        if 'arches' in new_distro:
            for arch_name in new_distro['arches']:
                osversion.add_arch(Arch.lazy_create(arch=arch_name))
        osversion.add_arch(arch)

        distro = Distro.lazy_create(name=new_distro['name'], osversion=osversion)
        # Automatically tag the distro if tags exists
        if 'tags' in new_distro:
            for tag in new_distro['tags']:
                distro.add_tag(tag)
        distro.date_created = datetime.utcfromtimestamp(float(new_distro['tree_build_time']))

        distro_tree = DistroTree.lazy_create(distro=distro,
                variant=variant, arch=arch)
        distro_tree.date_created = datetime.utcfromtimestamp(float(new_distro['tree_build_time']))

        if 'repos' in new_distro:
            for repo in new_distro['repos']:
                dtr = DistroTreeRepo.lazy_create(distro_tree=distro_tree,
                        repo_id=repo['repoid'], repo_type=repo['type'],
                        path=repo['path'])

        if 'kernel_options' in new_distro:
            distro_tree.kernel_options = new_distro['kernel_options']

        if 'kernel_options_post' in new_distro:
            distro_tree.kernel_options_post = new_distro['kernel_options_post']

        if 'ks_meta' in new_distro:
            distro_tree.ks_meta = new_distro['ks_meta']

        if 'images' in new_distro:
            for image in new_distro['images']:
                try:
                    image_type = ImageType.from_string(image['type'])
                except ValueError:
                    continue # ignore
                if 'kernel_type' not in image:
                    image['kernel_type'] = 'default'
                try:
                    kernel_type = KernelType.by_name(image['kernel_type'])
                except NoResultFound:
                    continue # ignore
                dti = DistroTreeImage.lazy_create(distro_tree=distro_tree,
                        image_type=image_type, kernel_type=kernel_type,
                        path=image['path'])

        new_urls_by_scheme = dict((urlparse.urlparse(url).scheme, url)
                for url in new_distro['urls'])
        if None in new_urls_by_scheme:
            raise ValueError('URL %r is not absolute' % new_urls_by_scheme[None])
        for lca in distro_tree.lab_controller_assocs:
            if lca.lab_controller == lab_controller:
                scheme = urlparse.urlparse(lca.url).scheme
                new_url = new_urls_by_scheme.pop(scheme, None)
                if new_url != None and lca.url != new_url:
                    distro_tree.activity.append(DistroTreeActivity(
                            user=identity.current.user, service=u'XMLRPC',
                            action=u'Changed', field_name=u'lab_controller_assocs',
                            old_value=u'%s %s' % (lca.lab_controller, lca.url),
                            new_value=u'%s %s' % (lca.lab_controller, new_url)))
                    lca.url = new_url
        for url in new_urls_by_scheme.values():
            distro_tree.lab_controller_assocs.append(LabControllerDistroTree(
                    lab_controller=lab_controller, url=url))
            distro_tree.activity.append(DistroTreeActivity(
                    user=identity.current.user, service=u'XMLRPC',
                    action=u'Added', field_name=u'lab_controller_assocs',
                    old_value=None, new_value=u'%s %s' % (lab_controller, url)))

        return distro_tree.id

    @cherrypy.expose
    @identity.require(identity.in_group("lab_controller"))
    def remove_distro_trees(self, distro_tree_ids):
        lab_controller = identity.current.user.lab_controller
        for distro_tree_id in distro_tree_ids:
            distro_tree = DistroTree.by_id(distro_tree_id)
            distro_tree.expire(lab_controller=lab_controller)
        return True

    @cherrypy.expose
    @identity.require(identity.in_group('lab_controller'))
    def get_queued_command_details(self):
        lab_controller = identity.current.user.lab_controller
        max_running_commands = config.get('beaker.max_running_commands')
        if max_running_commands:
            running_commands = CommandActivity.query\
                    .join(CommandActivity.system)\
                    .filter(System.lab_controller == lab_controller)\
                    .filter(CommandActivity.status == CommandStatus.running)\
                    .count()
            if running_commands >= max_running_commands:
                return []
        query = CommandActivity.query\
                .join(CommandActivity.system)\
                .options(contains_eager(CommandActivity.system))\
                .filter(System.lab_controller == lab_controller)\
                .filter(CommandActivity.status == CommandStatus.queued)\
                .order_by(CommandActivity.id)
        if max_running_commands:
            query = query.limit(max_running_commands - running_commands)
        result = []
        for cmd in query:
            d = {
                'id': cmd.id,
                'action': cmd.action,
                'fqdn': cmd.system.fqdn,
                'arch': [arch.arch for arch in cmd.system.arch],
                'delay': 0,
                'quiescent_period': cmd.quiescent_period
            }
            if cmd.delay_until:
                d['delay'] = max(0, total_seconds(cmd.delay_until - datetime.utcnow()))
            # Fill in details specific to the type of command
            if cmd.action in (u'on', u'off', u'reboot', u'interrupt'):
                if not cmd.system.power:
                    cmd.abort(u'Power control unavailable for %s' % cmd.system)
                    continue
                d['power'] = {
                    'type': cmd.system.power.power_type.name,
                    'address': cmd.system.power.power_address,
                    'id': cmd.system.power.power_id,
                    'user': cmd.system.power.power_user,
                    'passwd': cmd.system.power.power_passwd,
                }
            elif cmd.action == u'configure_netboot':
                distro_tree_url = cmd.distro_tree.url_in_lab(lab_controller,
                        scheme=['http', 'ftp'])
                if not distro_tree_url:
                    cmd.abort(u'No usable URL found for distro tree %s in lab %s'
                            % (cmd.distro_tree.id, lab_controller.fqdn))
                    continue

                if cmd.system.kernel_type.uboot:
                    by_kernel = ImageType.uimage
                    by_initrd = ImageType.uinitrd
                else:
                    by_kernel = ImageType.kernel
                    by_initrd = ImageType.initrd

                kernel = cmd.distro_tree.image_by_type(by_kernel,
                                                       cmd.system.kernel_type)
                if not kernel:
                    cmd.abort(u'Kernel image not found for distro tree %s' % cmd.distro_tree.id)
                    continue
                initrd = cmd.distro_tree.image_by_type(by_initrd,
                                                       cmd.system.kernel_type)
                if not initrd:
                    cmd.abort(u'Initrd image not found for distro tree %s' % cmd.distro_tree.id)
                    continue
                d['netboot'] = {
                    'distro_tree_id': cmd.distro_tree.id,
                    'kernel_url': urlparse.urljoin(distro_tree_url, kernel.path),
                    'initrd_url': urlparse.urljoin(distro_tree_url, initrd.path),
                    'kernel_options': cmd.kernel_options or '',
                }
            result.append(d)
        return result

    @cherrypy.expose
    def get_last_netboot_for_system(self, fqdn):
        """
        This is only a temporary API for bz828927 until installation tracking 
        is properly fleshed out. At that point beaker-proxy should be updated 
        to use the new API.
        """
        cmd = CommandActivity.query\
                .join(CommandActivity.system)\
                .options(contains_eager(CommandActivity.system))\
                .filter(System.fqdn == fqdn)\
                .filter(CommandActivity.action == u'configure_netboot')\
                .filter(CommandActivity.status == CommandStatus.completed)\
                .order_by(CommandActivity.id.desc())\
                .first()
        if not cmd:
            raise ValueError('System %s has never been provisioned' % fqdn)
        distro_tree_url = cmd.distro_tree.url_in_lab(cmd.system.lab_controller, 'http')
        if not distro_tree_url:
            raise ValueError('No usable URL found for distro tree %s in lab %s'
                    % (cmd.distro_tree.id, cmd.system.lab_controller.fqdn))

        if cmd.system.kernel_type.uboot:
            by_kernel = ImageType.uimage
            by_initrd = ImageType.uinitrd
        else:
            by_kernel = ImageType.kernel
            by_initrd = ImageType.initrd

        kernel = cmd.distro_tree.image_by_type(by_kernel,
                                               cmd.system.kernel_type)
        if not kernel:
            raise ValueError('Kernel image not found for distro tree %s' % cmd.distro_tree.id)
        initrd = cmd.distro_tree.image_by_type(by_initrd,
                                               cmd.system.kernel_type)
        if not initrd:
            raise ValueError('Initrd image not found for distro tree %s' % cmd.distro_tree.id)
        return {
            'kernel_url': urlparse.urljoin(distro_tree_url, kernel.path),
            'initrd_url': urlparse.urljoin(distro_tree_url, initrd.path),
            'kernel_options': cmd.kernel_options or '',
            'distro_tree_urls': [lca.url for lca in cmd.distro_tree.lab_controller_assocs
                    if lca.lab_controller == cmd.system.lab_controller],
        }

    @cherrypy.expose
    @identity.require(identity.in_group('lab_controller'))
    def mark_command_running(self, command_id):
        lab_controller = identity.current.user.lab_controller
        cmd = CommandActivity.query.get(command_id)
        if cmd.system.lab_controller != lab_controller:
            raise ValueError('%s cannot update command for %s in wrong lab'
                    % (lab_controller, cmd.system))
        if cmd.status != CommandStatus.queued:
            raise ValueError('Command %s already run' % command_id)
        cmd.change_status(CommandStatus.running)
        return True

    @cherrypy.expose
    @identity.require(identity.in_group('lab_controller'))
    def mark_command_completed(self, command_id):
        lab_controller = identity.current.user.lab_controller
        cmd = CommandActivity.query.get(command_id)
        if cmd.system.lab_controller != lab_controller:
            raise ValueError('%s cannot update command for %s in wrong lab'
                    % (lab_controller, cmd.system))
        if cmd.status != CommandStatus.running:
            raise ValueError('Command %s not running' % command_id)
        cmd.change_status(CommandStatus.completed)
        cmd.log_to_system_history()
        return True

    @cherrypy.expose
    @identity.require(identity.in_group('lab_controller'))
    def add_completed_command(self, fqdn, action):
        # Reports completion of a command that was executed
        # synchronously by the lab controller
        user = identity.current.user
        system = System.by_fqdn(fqdn, user)
        cmd = CommandActivity(user=user,
                              service=u"XMLRPC",
                              action=action,
                              status=CommandStatus.completed)
        system.command_queue.append(cmd)
        session.flush() # Populates cmd.system (needed for next call)
        cmd.log_to_system_history()
        return True

    @cherrypy.expose
    @identity.require(identity.in_group('lab_controller'))
    def mark_command_failed(self, command_id, message=None):
        lab_controller = identity.current.user.lab_controller
        cmd = CommandActivity.query.get(command_id)
        if cmd.system.lab_controller != lab_controller:
            raise ValueError('%s cannot update command for %s in wrong lab'
                    % (lab_controller, cmd.system))
        if cmd.status != CommandStatus.running:
            raise ValueError('Command %s not running' % command_id)
        cmd.change_status(CommandStatus.failed)
        cmd.new_value = message
        if cmd.system.status == SystemStatus.automated:
            cmd.system.mark_broken(reason=u'Power command failed: %s' % message)
        cmd.log_to_system_history()
        return True

    @cherrypy.expose
    @identity.require(identity.in_group('lab_controller'))
    def clear_running_commands(self, message=None):
        """
        Called by beaker-provision on startup. Any commands which are Running
        at this point must be left over from an earlier crash.
        """
        # If the connection between the LCs and the main server is unreliable
        # commands may end up stuck in "running" state. We mitigate the
        # effects of this by purging all stale commands (those more than a
        # day old) whenever a lab controller restarts and tries to clear the
        # possibly interrupted commands for that lab.
        # We deliberately bypass the callbacks on these old commands, since
        # the affected systems may now be running unrelated recipes. Longer
        # term, we'll likely update the command system to remember the
        # associated recipe, not just the associated system
        # See https://bugzilla.redhat.com/show_bug.cgi?id=974319 and
        # https://bugzilla.redhat.com/show_bug.cgi?id=974352 for more
        # details.
        lab_controller = identity.current.user.lab_controller
        purged = (
            CommandActivity.__table__.update()
            .where(CommandActivity.status == CommandStatus.running)
            .where(CommandActivity.updated <
                       datetime.utcnow() - timedelta(days=1))
            .values(status=CommandStatus.aborted)
            .execute()
        )
        if purged.rowcount:
            msg = ("Aborted %d stale commands before aborting "
                   "recent running commands for %s")
            log.warn(msg, purged.rowcount, lab_controller.fqdn)
        running_commands = CommandActivity.query\
                .join(CommandActivity.system)\
                .filter(System.lab_controller == lab_controller)\
                .filter(CommandActivity.status == CommandStatus.running)
        for cmd in running_commands:
            cmd.abort(message)
        return True

    @cherrypy.expose
    @identity.require(identity.in_group('lab_controller'))
    def get_distro_trees(self, filter=None):
        """
        Called by beaker-proxy. returns all active distro_trees
        for the lab controller that made the call.
        We have the lab controller do this because it may have access to 
        distros that the scheduler can't reach.
        """
        lab_controller = identity.current.user.lab_controller
        if filter is None:
            filter = {}
        if 'labcontroller' in filter and filter['labcontroller'] != lab_controller.fqdn:
            raise ValueError('Cannot filter on lab controller other than the currnet one')
        filter['labcontroller'] = lab_controller.fqdn
        distro_trees = DistroTrees().filter(filter)
        for dt in distro_trees:
            dt['available'] = [(lc, url) for lc, url in dt['available']
                    if lc == lab_controller.fqdn]
        return distro_trees

    def make_lc_remove_link(self, lc):
        if lc.removed is not None:
            return XML('<a class="btn" href="unremove?id=%s">'
                    '<i class="icon-plus"/> Re-Add</a>' % lc.id)
        else:
            return XML('<a class="btn" href="#" onclick="has_watchdog(\'%s\')">'
                    '<i class="icon-remove"/> Remove</a>' % lc.id)

    @identity.require(identity.in_group("admin"))
    @expose(template="bkr.server.templates.grid")
    @paginate('list', limit=None)
    def index(self):
        labcontrollers = session.query(LabController)

        labcontrollers_grid = LabControllerDataGrid(fields=[
                                  ('FQDN', lambda x: make_edit_link(x.fqdn,x.id)),
                                  ('Disabled', lambda x: x.disabled),
                                  ('Removed', lambda x: x.removed),
                                  (' ', lambda x: self.make_lc_remove_link(x)),
                              ],
                              add_action='./new')
        return dict(title="Lab Controllers", 
                    grid = labcontrollers_grid,
                    search_bar = None,
                    list = labcontrollers)


    @identity.require(identity.in_group("admin"))
    @expose()
    def unremove(self, id):
        labcontroller = LabController.by_id(id)
        labcontroller.removed = None
        labcontroller.disabled = False

<<<<<<< HEAD
        LabControllerActivity(identity.current.user, 'WEBUI', 
            'Changed', 'Disabled', unicode(True), unicode(False),
            lab_controller_id = id)
        LabControllerActivity(identity.current.user, 'WEBUI', 
            'Changed', 'Removed', unicode(True), unicode(False), 
            lab_controller_id=id)
=======
        labcontroller.record_activity(user=identity.current.user, service=u'WEBUI',
                field=u'Disabled', action=u'Changed', old=unicode(True), new=unicode(False))
        labcontroller.record_activity(user=identity.current.user, service=u'WEBUI',
                field=u'Removed', action=u'Changed', old=unicode(True), new=unicode(False))
>>>>>>> b1613c21
        flash('Successfully re-added %s' % labcontroller.fqdn)
        redirect(url('.'))

    @expose('json')
    def has_active_recipes(self, id):
        labcontroller = LabController.by_id(id)
        count = Watchdog.by_status(labcontroller=labcontroller, status='active').count()
        if count:
            return {'has_active_recipes' : True}
        else:
            return {'has_active_recipes' : False}

    @identity.require(identity.in_group("admin"))
    @expose()
    def remove(self, id, *args, **kw):
        labcontroller = LabController.by_id(id)
        labcontroller.removed = datetime.utcnow()
        systems = System.query.filter_by(lab_controller_id=id).values(System.id)
        for system_id in systems:
            sys_activity = SystemActivity(identity.current.user, 'WEBUI', \
                'Changed', 'lab_controller', labcontroller.fqdn,
                None, system_id=system_id[0])
            session.add(sys_activity)
        System.__table__.update().where(System.lab_controller_id == id).\
            values(lab_controller_id=None).execute()
        watchdogs = Watchdog.by_status(labcontroller=labcontroller, 
            status='active')
        for w in watchdogs:
            w.recipe.recipeset.job.cancel(msg='LabController %s has been deleted' % labcontroller.fqdn)
        for lca in labcontroller._distro_trees:
            lca.distro_tree.activity.append(DistroTreeActivity(
                    user=identity.current.user, service=u'WEBUI',
                    action=u'Removed', field_name=u'lab_controller_assocs',
                    old_value=u'%s %s' % (lca.lab_controller, lca.url),
                    new_value=None))
            session.delete(lca)
        labcontroller.disabled = True
        labcontroller.record_activity(user=identity.current.user, service=u'WEBUI',
                field=u'Disabled', action=u'Changed', old=unicode(False), new=unicode(True))
        labcontroller.record_activity(user=identity.current.user, service=u'WEBUI',
                field=u'Removed', action=u'Changed', old=unicode(False), new=unicode(True))

        flash( _(u"%s removed") % labcontroller.fqdn )
        raise redirect(".")<|MERGE_RESOLUTION|>--- conflicted
+++ resolved
@@ -492,19 +492,10 @@
         labcontroller.removed = None
         labcontroller.disabled = False
 
-<<<<<<< HEAD
-        LabControllerActivity(identity.current.user, 'WEBUI', 
-            'Changed', 'Disabled', unicode(True), unicode(False),
-            lab_controller_id = id)
-        LabControllerActivity(identity.current.user, 'WEBUI', 
-            'Changed', 'Removed', unicode(True), unicode(False), 
-            lab_controller_id=id)
-=======
         labcontroller.record_activity(user=identity.current.user, service=u'WEBUI',
                 field=u'Disabled', action=u'Changed', old=unicode(True), new=unicode(False))
         labcontroller.record_activity(user=identity.current.user, service=u'WEBUI',
                 field=u'Removed', action=u'Changed', old=unicode(True), new=unicode(False))
->>>>>>> b1613c21
         flash('Successfully re-added %s' % labcontroller.fqdn)
         redirect(url('.'))
 
