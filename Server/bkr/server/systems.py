--- conflicted
+++ resolved
@@ -17,27 +17,17 @@
 from bkr.server.bexceptions import BX, InsufficientSystemPermissions
 from bkr.server.model import System, SystemActivity, SystemStatus, DistroTree, \
         OSMajor, DistroTag, Arch, Distro, User, Group, SystemAccessPolicy, \
-<<<<<<< HEAD
-        SystemPermission, SystemAccessPolicyRule, Hypervisor, Numa, \
-        LabController, KernelType, SystemType, CommandActivity, Power, \
-        PowerType, ReleaseAction
-=======
         SystemPermission, SystemAccessPolicyRule, ImageType, KernelType, \
-        VirtResource
->>>>>>> 449060d3
+        VirtResource, Hypervisor, Numa, LabController, SystemType, \
+        CommandActivity, Power, PowerType, ReleaseAction
 from bkr.server.installopts import InstallOptions
 from bkr.server.kickstart import generate_kickstart
 from bkr.server.app import app
 from bkr.server.flask_util import BadRequest400, Unauthorised401, \
-<<<<<<< HEAD
-        Conflict409, Forbidden403, NotFound404, MethodNotAllowed405, \
+        Forbidden403, NotFound404, MethodNotAllowed405, \
+        Conflict409, ServiceUnavailable503, \
         convert_internal_errors, auth_required, read_json_request, \
         json_collection
-=======
-        Forbidden403, NotFound404, MethodNotAllowed405, \
-        ServiceUnavailable503, \
-        convert_internal_errors, auth_required, read_json_request
->>>>>>> 449060d3
 from turbogears.database import session
 import cherrypy
 from bkr.server.cherrypy_util import PlainTextHTTPException
@@ -52,32 +42,6 @@
 
     @expose()
     @identity.require(identity.not_anonymous())
-<<<<<<< HEAD
-=======
-    def return_loan(self, fqdn=None, **kw):
-        return self.update_loan(fqdn=fqdn, loaned=None)
-
-    @expose()
-    @identity.require(identity.not_anonymous())
-    def update_loan(self, fqdn=None, loaned=None, loan_comment=None, **kw):
-        """Update system loan and loan comment.
-
-        Returns the loanee
-        """
-        # The formal param 'loaned' is dictated to us by widgets.SystemForm...
-        loaning_to = loaned
-        system = System.by_fqdn(fqdn, identity.current.user)
-        try:
-            system.change_loan(loaning_to, loan_comment)
-        except ValueError as exc:
-            raise PlainTextHTTPException(400, str(exc))
-        except InsufficientSystemPermissions as exc:
-            raise PlainTextHTTPException(403, str(exc))
-        return loaning_to if loaning_to else ''
-
-    @expose()
-    @identity.require(identity.not_anonymous())
->>>>>>> 449060d3
     def reserve(self, fqdn):
         """
         "Reserves" (a.k.a. "takes") the system with the given fully-qualified domain 
@@ -902,7 +866,6 @@
         session.delete(rule)
     return '', 204
 
-<<<<<<< HEAD
 @app.route('/systems/<fqdn>/installations/', methods=['POST'])
 def provision_system(fqdn):
     system = _get_system_by_FQDN(fqdn)
@@ -1003,7 +966,7 @@
     query = query.outerjoin(SystemActivity.user)\
             .options(contains_eager(SystemActivity.user))
     return query
-=======
+
 # This is part of the iPXE-based installation support for OpenStack instances.
 @app.route('/systems/by-uuid/<uuid>/ipxe-script')
 def ipxe_script(uuid):
@@ -1035,7 +998,6 @@
     return ('#!ipxe\nkernel %s %s\ninitrd %s\nboot\n'
             % (kernel_url, kernel_options, initrd_url),
             200, [('Content-Type', 'text/plain')])
->>>>>>> 449060d3
 
 # for sphinx
 systems = SystemsController