--- conflicted
+++ resolved
@@ -184,37 +184,20 @@
         return decorated
     return decorator
 
-<<<<<<< HEAD
-def run_createrepo(cwd=None):
-    createrepo_command = config.get('beaker.createrepo_command', 'createrepo')
-    args = [createrepo_command, '-q', '--no-database', '--checksum', 'sha', '.']
-    log.debug('Running createrepo as %r in %s', args, cwd)
-=======
-# This is a method on timedelta in Python 2.7+
-def total_seconds(td):
-    """
-    Returns the total number of seconds (float)
-    represented by the given timedelta.
-    """
-    return (float(td.microseconds) + (td.seconds + td.days * 24 * 3600) * 10**6) / 10**6
-
 def run_createrepo(cwd=None, update=False):
     createrepo_command = config.get('beaker.createrepo_command', 'createrepo')
     args = [createrepo_command, '-q', '--no-database', '--checksum', 'sha']
     if update:
         args.append('--update')
     args.append('.')
->>>>>>> 7aaef95c
+    log.debug('Running createrepo as %r in %s', args, cwd)
     p = subprocess.Popen(args, cwd=cwd, stderr=subprocess.PIPE,
         stdout=subprocess.PIPE)
     out, err = p.communicate()
     # Perhaps a bit fragile, but maybe better than checking version?
     if p.returncode != 0 and 'no such option: --no-database' in err:
         args.remove('--no-database')
-<<<<<<< HEAD
         log.debug('Re-trying createrepo as %r in %s', args, cwd)
-=======
->>>>>>> 7aaef95c
         p = subprocess.Popen(args, cwd=cwd, stderr=subprocess.PIPE,
             stdout=subprocess.PIPE)
         out, err = p.communicate()
