#
# Copyright (C) 2008 bpeck@redhat.com
#
# This program is free software; you can redistribute it and/or modify
# it under the terms of the GNU General Public License as published by
# the Free Software Foundation; either version 2 of the License, or
# (at your option) any later version.
#
# This program is distributed in the hope that it will be useful,
# but WITHOUT ANY WARRANTY; without even the implied warranty of
# MERCHANTABILITY or FITNESS FOR A PARTICULAR PURPOSE.  See the
# GNU General Public License for more details.
#
# You should have received a copy of the GNU General Public License
# along with this program; if not, write to the Free Software
# Foundation, Inc., 59 Temple Place, Suite 330, Boston, MA  02111-1307  USA

from turbogears.database import session
from turbogears import controllers, expose, flash, widgets, validate, error_handler, validators, redirect, paginate, config, url
from turbogears import identity, redirect
from cherrypy import request, response
from kid import Element
from bkr.server.widgets import myPaginateDataGrid
from bkr.server.widgets import RecipeWidget
from bkr.server.widgets import RecipeTasksWidget
from bkr.server.widgets import SearchBar
from bkr.server import search_utility
from bkr.server.xmlrpccontroller import RPCRoot
from bkr.server.helpers import *
from bkr.server.recipetasks import RecipeTasks
from socket import gethostname
from upload import Uploader
import exceptions
import time

import cherrypy

from model import *
import string

import logging
log = logging.getLogger(__name__)

class Recipes(RPCRoot):
    # For XMLRPC methods in this class.
    exposed = True

    hidden_id = widgets.HiddenField(name='id')
    confirm = widgets.Label(name='confirm', default="Are you sure you want to cancel?")
    message = widgets.TextArea(name='msg', label=_(u'Reason?'), help=_(u'Optional'))

    cancel_form = widgets.TableForm(
        'cancel_recipe',
        fields = [hidden_id, message, confirm],
        action = 'really_cancel',
        submit_text = _(u'Yes')
    )

    tasks = RecipeTasks()

    recipe_widget = RecipeWidget()
    recipe_tasks_widget = RecipeTasksWidget()

    upload = Uploader(config.get("basepath.logs", "/var/www/beaker/logs"))

    @cherrypy.expose
    @identity.require(identity.not_anonymous())
    def upload_file(self, recipe_id, path, name, size, md5sum, offset, data):
        """
        upload to recipe in pieces 
        """
        try:
            recipe = Recipe.by_id(recipe_id)
        except InvalidRequestError:
            raise BX(_('Invalid recipe ID: %s' % recipe_id))

       # Add the log to the DB if it hasn't been recorded yet.
        if LogRecipe(path,name) not in recipe.logs:
            recipe.logs.append(LogRecipe(path, name))

        return self.upload.uploadFile("%s/%s" % (recipe.filepath, path), 
                                      name, 
                                      size, 
                                      md5sum, 
                                      offset, 
                                      data)

    @cherrypy.expose
    @identity.require(identity.not_anonymous())
    def stop(self, recipe_id, stop_type, msg=None):
        """
        Set recipe status to Completed
        """
        try:
            recipe = Recipe.by_id(recipe_id)
        except InvalidRequestError:
            raise BX(_('Invalid recipe ID: %s' % recipe_id))
        if stop_type not in recipe.stop_types:
            raise BX(_('Invalid stop_type: %s, must be one of %s' %
                             (stop_type, recipe.stop_types)))
        kwargs = dict(msg = msg)
        return getattr(recipe,stop_type)(**kwargs)

    @cherrypy.expose
    def system_xml(self, system_name=None):
        """ 
            Pass in system name and you'll get the active recipe
               for that system.
        """
        if not system_name:
            raise BX(_("Missing system name!"))
        try:
            system = System.by_fqdn(system_name,identity.current.user)
        except InvalidRequestError:
            raise BX(_("Invalid system %s" % system_name))
        try:
            recipexml = Watchdog.by_system(system).recipe.to_xml().toprettyxml()
        except InvalidRequestError:
            raise BX(_("No active recipe for %s" % system_name))
        return recipexml

    @cherrypy.expose
    def to_xml(self, recipe_id=None):
        """ 
            Pass in recipe id and you'll get that recipe's xml
        """
        if not recipe_id:
            raise BX(_("No recipe id provided!"))
        try:
           recipexml = Recipe.by_id(recipe_id).to_xml().toprettyxml()
        except InvalidRequestError:
            raise BX(_("Invalid Recipe ID %s" % recipe_id))
        return recipexml

    def _recipe_search(self,recipe,**kw):
        recipe_search = search_utility.Recipe.search(recipe)
        for search in kw['recipesearch']:
            col = search['table'] 
            recipe_search.append_results(search['value'],col,search['operation'],**kw)
        return recipe_search.return_results()

    def _recipes(self,recipe,**kw):
        return_dict = {} 
        if 'quick_search' in kw:
            table,op,value = kw['quick_search'].split('-')
            kw['recipesearch'] = [{'table' : table,
                                    'operation' : op,
                                    'keyvalue': None,
                                    'value' : value}]
            simplesearch = kw['simplesearch']
        elif 'simplesearch' in kw:
            simplesearch = kw['simplesearch']
            kw['recipesearch'] = [{'table' : 'Id',   
                                   'operation' : 'is', 
                                   'value' : kw['simplesearch']}]                    
        else:
            simplesearch = None

        return_dict.update({'simplesearch':simplesearch})

        if kw.get("recipesearch"):
            searchvalue = kw['recipesearch']
            recipes_found = self._recipe_search(recipe,**kw)
            return_dict.update({'recipes_found':recipes_found})
            return_dict.update({'searchvalue':searchvalue})
        return return_dict

    @expose(template='bkr.server.templates.grid')
    @paginate('list',default_order='-id', limit=50, allow_limit_override=True)
    def index(self,*args,**kw):
        return self.recipes(recipes=session.query(MachineRecipe),*args,**kw)

    @identity.require(identity.not_anonymous())
    @expose(template='bkr.server.templates.grid')
    @paginate('list',default_order='-id', limit=50, allow_limit_override=True)
    def mine(self,*args,**kw):
        return self.recipes(recipes=MachineRecipe.mine(identity.current.user),action='./mine',*args,**kw)

    def recipes(self,recipes,action='.',*args, **kw): 
        recipes_return = self._recipes(recipes,**kw)
        searchvalue = None
        search_options = {}
        if recipes_return:
            if 'recipes_found' in recipes_return:
                recipes = recipes_return['recipes_found']
            if 'searchvalue' in recipes_return:
                searchvalue = recipes_return['searchvalue']
            if 'simplesearch' in recipes_return:
                search_options['simplesearch'] = recipes_return['simplesearch']

        recipes_grid = myPaginateDataGrid(fields=[
		     widgets.PaginateDataGrid.Column(name='id', getter=lambda x:make_link(url='./%s' % x.id, text=x.t_id), title='ID', options=dict(sortable=True)),
		     widgets.PaginateDataGrid.Column(name='whiteboard', getter=lambda x:x.whiteboard, title='Whiteboard', options=dict(sortable=True)),
		     widgets.PaginateDataGrid.Column(name='arch', getter=lambda x:x.arch, title='Arch', options=dict(sortable=True)),
		     widgets.PaginateDataGrid.Column(name='system', getter=lambda x: x.system and x.system.link, title='System', options=dict(sortable=True)),
		     widgets.PaginateDataGrid.Column(name='distro', getter=lambda x: x.distro and x.distro.link, title='Distro', options=dict(sortable=True)),
		     widgets.PaginateDataGrid.Column(name='progress', getter=lambda x: x.progress_bar, title='Progress', options=dict(sortable=False)),
		     widgets.PaginateDataGrid.Column(name='status.status', getter=lambda x:x.status, title='Status', options=dict(sortable=True)),
		     widgets.PaginateDataGrid.Column(name='result.result', getter=lambda x:x.result, title='Result', options=dict(sortable=True)),
                     widgets.PaginateDataGrid.Column(name='action', getter=lambda x:x.action_link, title='Action', options=dict(sortable=False)),
                    ])

        search_bar = SearchBar(name='recipesearch',
                           label=_(u'Recipe Search'),    
                           simplesearch_label = 'Lookup ID',
                           table = search_utility.Recipe.search.create_search_table(),
                           search_controller=url("/get_search_options_recipe"), 
<<<<<<< HEAD
                           quick_searches = [('Status-is-Queued','Queued'),('Status-is-Running','Running'),('Status-is-Completed','Completed')])
        return dict(title="Recipes", grid=recipes_grid, list=recipes, search_bar=search_bar,action=action,options=search_options,searchvalue=searchvalue)
=======
                           )
        return dict(title="Recipes", 
                    object_count=recipes.count(),
                    grid=recipes_grid, 
                    list=recipes,
                    search_bar=search_bar,
                    action=action,
                    options=search_options,
                    searchvalue=searchvalue)
>>>>>>> e677428f

    @identity.require(identity.not_anonymous())
    @expose()
    def really_cancel(self, id, msg=None):
        """
        Confirm cancel recipe
        """
        try:
            recipe = Recipe.by_id(id)
        except InvalidRequestError:
            flash(_(u"Invalid recipe id %s" % id))
            redirect(".")
        if not identity.current.user.is_admin() and recipe.recipeset.job.owner != identity.current.user:
            flash(_(u"You don't have permission to cancel recipe id %s" % id))
            redirect(".")
        recipe.cancel(msg)
        flash(_(u"Successfully cancelled recipe %s" % id))
        redirect(".")

    @identity.require(identity.not_anonymous())
    @expose(template="bkr.server.templates.form")
    def cancel(self, id):
        """
        Confirm cancel recipe
        """
        try:
            recipe = Recipe.by_id(id)
        except InvalidRequestError:
            flash(_(u"Invalid recipe id %s" % id))
            redirect(".")
        if not identity.current.user.is_admin() and recipe.recipeset.job.owner != identity.current.user:
            flash(_(u"You don't have permission to cancel recipe id %s" % id))
            redirect(".")
        return dict(
            title = 'Cancel Recipe %s' % id,
            form = self.cancel_form,
            action = './really_cancel',
            options = {},
            value = dict(id = recipe.id,
                         confirm = 'really cancel recipe %s?' % id),
        )

    @expose(template="bkr.server.templates.recipe")
    def default(self, id):
        try:
            recipe = Recipe.by_id(id)
        except InvalidRequestError:
            flash(_(u"Invalid recipe id %s" % id))
            redirect(".")
        return dict(title   = 'Recipe',
                    recipe_widget        = self.recipe_widget,
                    recipe_tasks_widget  = self.recipe_tasks_widget,
                    recipe               = recipe)<|MERGE_RESOLUTION|>--- conflicted
+++ resolved
@@ -205,10 +205,7 @@
                            simplesearch_label = 'Lookup ID',
                            table = search_utility.Recipe.search.create_search_table(),
                            search_controller=url("/get_search_options_recipe"), 
-<<<<<<< HEAD
                            quick_searches = [('Status-is-Queued','Queued'),('Status-is-Running','Running'),('Status-is-Completed','Completed')])
-        return dict(title="Recipes", grid=recipes_grid, list=recipes, search_bar=search_bar,action=action,options=search_options,searchvalue=searchvalue)
-=======
                            )
         return dict(title="Recipes", 
                     object_count=recipes.count(),
@@ -218,7 +215,6 @@
                     action=action,
                     options=search_options,
                     searchvalue=searchvalue)
->>>>>>> e677428f
 
     @identity.require(identity.not_anonymous())
     @expose()
