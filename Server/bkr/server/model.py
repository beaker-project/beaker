--- conflicted
+++ resolved
@@ -2474,7 +2474,6 @@
         """
         # Users can always return their own loans
         if self.loaned and self.loaned == user:
-<<<<<<< HEAD
             return True
         # Loan admins can return anyone's loan
         return self.can_lend(user)
@@ -2492,25 +2491,6 @@
         # Loans grant the ability to reserve the system
         if self.loaned and self.loaned == user:
             return True
-=======
-            return True
-        # Loan admins can return anyone's loan
-        return self.can_lend(user)
-
-    def can_reserve(self, user):
-        """
-        Does the given user have permission to reserve this system?
-
-        Note that if is_free() returns False, the user may still not be able
-        to reserve it *right now*.
-        """
-        # System owner can always reserve the system
-        if self.owner == user:
-            return True
-        # Loans grant the ability to reserve the system
-        if self.loaned and self.loaned == user:
-            return True
->>>>>>> 7ddb0404
         # Anyone else needs the "reserve" permission
         if (self.custom_access_policy and
             self.custom_access_policy.grants(user, SystemPermission.reserve)):
