import sys
import re
from datetime import datetime
from turbogears.database import metadata, mapper, session
from turbogears.config import get
import ldap
from sqlalchemy import Table, Column, ForeignKey
from sqlalchemy.orm import relation, backref, synonym, dynamic_loader,query
from sqlalchemy import String, Unicode, Integer, DateTime, UnicodeText, Boolean, Float, VARCHAR, TEXT, Numeric
from sqlalchemy import or_, and_, not_, select
from sqlalchemy.exceptions import InvalidRequestError
from identity import LdapSqlAlchemyIdentityProvider
from cobbler_utils import consolidate, string_to_hash
from sqlalchemy.orm.collections import attribute_mapped_collection
from sqlalchemy.util import OrderedDict
from sqlalchemy.orm.collections import MappedCollection
from sqlalchemy.ext.associationproxy import association_proxy
import socket
from xmlrpclib import ProtocolError
from bexceptions import *
from sqlalchemy import case
import time
from sqlalchemy import func
from sqlalchemy.orm.collections import collection
from bexceptions import *
from kid import Element
from bkr.server.helpers import *
from bkr.server import mail
import traceback
from BasicAuthTransport import BasicAuthTransport
import xmlrpclib
import os

from turbogears import identity

from datetime import timedelta, date, datetime

import md5

import xml.dom.minidom
from xml.dom.minidom import Node, parseString

import logging
log = logging.getLogger(__name__)

system_table = Table('system', metadata,
    Column('id', Integer, autoincrement=True,
           nullable=False, primary_key=True),
    Column('fqdn', String(255), nullable=False),
    Column('serial', Unicode(1024)),
    Column('date_added', DateTime, 
           default=datetime.utcnow, nullable=False),
    Column('date_modified', DateTime),
    Column('date_lastcheckin', DateTime),
    Column('location', String(255)),
    Column('vendor', Unicode(255)),
    Column('model', Unicode(255)),
    Column('lender', Unicode(255)),
    Column('owner_id', Integer,
           ForeignKey('tg_user.user_id')),
    Column('user_id', Integer,
           ForeignKey('tg_user.user_id')),
    Column('type_id', Integer,
           ForeignKey('system_type.id'), nullable=False),
    Column('status_id', Integer,
           ForeignKey('system_status.id'), nullable=False),
    Column('status_reason',Unicode(255)),
    Column('shared', Boolean, default=False),
    Column('private', Boolean, default=False),
    Column('deleted', Boolean, default=False),
    Column('memory', Integer),
    Column('checksum', String(32)),
    Column('lab_controller_id', Integer, ForeignKey('lab_controller.id')),
    Column('mac_address',String(18)),
    Column('loan_id', Integer,
           ForeignKey('tg_user.user_id')),
    Column('release_action_id', Integer,
           ForeignKey('release_action.id')),
    Column('reprovision_distro_id', Integer,
           ForeignKey('distro.id')),
)

system_device_map = Table('system_device_map', metadata,
    Column('system_id', Integer,
           ForeignKey('system.id'),
           nullable=False),
    Column('device_id', Integer,
           ForeignKey('device.id'),
           nullable=False),
)

system_type_table = Table('system_type', metadata,
    Column('id', Integer, autoincrement=True,
           nullable=False, primary_key=True),
    Column('type', Unicode(100), nullable=False),
)

release_action_table = Table('release_action', metadata,
    Column('id', Integer, autoincrement=True,
           nullable=False, primary_key=True),
    Column('action', Unicode(100), nullable=False),
)

system_status_table = Table('system_status', metadata,
    Column('id', Integer, autoincrement=True,
           nullable=False, primary_key=True),
    Column('status', Unicode(100), nullable=False),
)

arch_table = Table('arch', metadata,
    Column('id', Integer, autoincrement=True,
           nullable=False, primary_key=True),
    Column('arch', String(20), unique=True)
)

system_arch_map = Table('system_arch_map', metadata,
    Column('system_id', Integer,
           ForeignKey('system.id'),
           nullable=False),
    Column('arch_id', Integer,
           ForeignKey('arch.id'),
           nullable=False),
)

osversion_arch_map = Table('osversion_arch_map', metadata,
    Column('osversion_id', Integer,
           ForeignKey('osversion.id'),
           nullable=False),
    Column('arch_id', Integer,
           ForeignKey('arch.id'),
           nullable=False),
)

provision_table = Table('provision', metadata,
    Column('id', Integer, autoincrement=True,
           nullable=False, primary_key=True),
    Column('system_id', Integer, ForeignKey('system.id')),
    Column('ks_meta', String(1024)),
    Column('kernel_options', String(1024)),
    Column('kernel_options_post', String(1024)),
    Column('arch_id', Integer, ForeignKey('arch.id')),
)

provision_family_table = Table('provision_family', metadata,
    Column('id', Integer, autoincrement=True,
           nullable=False, primary_key=True),
    Column('provision_id', Integer, ForeignKey('provision.id')),
    Column('osmajor_id', Integer, ForeignKey('osmajor.id')),
    Column('ks_meta', String(1024)),
    Column('kernel_options', String(1024)),
    Column('kernel_options_post', String(1024)),
)

provision_family_update_table = Table('provision_update_family', metadata,
    Column('id', Integer, autoincrement=True,
           nullable=False, primary_key=True),
    Column('provision_family_id', Integer, ForeignKey('provision_family.id')),
    Column('osversion_id', Integer, ForeignKey('osversion.id')),
    Column('ks_meta', String(1024)),
    Column('kernel_options', String(1024)),
    Column('kernel_options_post', String(1024)),
)

exclude_osmajor_table = Table('exclude_osmajor', metadata,
    Column('id', Integer, autoincrement=True,
           nullable=False, primary_key=True),
    Column('system_id', Integer, ForeignKey('system.id')),
    Column('arch_id', Integer, ForeignKey('arch.id')),
    Column('osmajor_id', Integer, ForeignKey('osmajor.id')),
)

exclude_osversion_table = Table('exclude_osversion', metadata,
    Column('id', Integer, autoincrement=True,
           nullable=False, primary_key=True),
    Column('system_id', Integer, ForeignKey('system.id')),
    Column('arch_id', Integer, ForeignKey('arch.id')),
    Column('osversion_id', Integer, ForeignKey('osversion.id')),
)

task_exclude_arch_table = Table('task_exclude_arch', metadata,
    Column('id', Integer, autoincrement=True,
           nullable=False, primary_key=True),
    Column('task_id', Integer, ForeignKey('task.id')),
    Column('arch_id', Integer, ForeignKey('arch.id')),
)

task_exclude_osmajor_table = Table('task_exclude_osmajor', metadata,
    Column('id', Integer, autoincrement=True,
           nullable=False, primary_key=True),
    Column('task_id', Integer, ForeignKey('task.id')),
    Column('osmajor_id', Integer, ForeignKey('osmajor.id')),
)

labinfo_table = Table('labinfo', metadata,
    Column('id', Integer, autoincrement=True,
           nullable=False, primary_key=True),
    Column('system_id', Integer, ForeignKey('system.id')),
    Column('orig_cost', Numeric(precision=16,length=2,asdecimal=True)),
    Column('curr_cost', Numeric(precision=16,length=2,asdecimal=True)),
    Column('dimensions', String(255)),
    Column('weight', Numeric(asdecimal=False)),
    Column('wattage', Numeric(asdecimal=False)),
    Column('cooling', Numeric(asdecimal=False)),
)

watchdog_table = Table('watchdog', metadata,
    Column('id', Integer, autoincrement=True,
           nullable=False, primary_key=True),
    Column('system_id', Integer, ForeignKey('system.id')),
    Column('recipe_id', Integer, ForeignKey('recipe.id')),
    Column('recipetask_id', Integer, ForeignKey('recipe_task.id')),
    Column('subtask', Unicode(255)),
    Column('kill_time', DateTime),
)

cpu_table = Table('cpu', metadata,
    Column('id', Integer, autoincrement=True,
           nullable=False, primary_key=True),
    Column('system_id', Integer, ForeignKey('system.id')),
    Column('vendor',String(255)),
    Column('model',Integer),
    Column('model_name',String(255)),
    Column('family',Integer),
    Column('stepping',Integer),
    Column('speed',Float),
    Column('processors',Integer),
    Column('cores',Integer),
    Column('sockets',Integer),
    Column('hyper',Boolean),
)

cpu_flag_table = Table('cpu_flag', metadata,
    Column('id', Integer, autoincrement=True,
           nullable=False, primary_key=True),
    Column('cpu_id', Integer, ForeignKey('cpu.id')),
    Column('flag', String(10))
)

numa_table = Table('numa', metadata,
    Column('id', Integer, autoincrement=True,
           nullable=False, primary_key=True),
    Column('system_id', Integer, ForeignKey('system.id')),
    Column('nodes',Integer),
)

device_class_table = Table('device_class', metadata,
    Column('id', Integer, autoincrement=True,
           nullable=False, primary_key=True),
    Column("device_class", VARCHAR(24)),
    Column("description", TEXT)
)

device_table = Table('device', metadata,
    Column('id', Integer, autoincrement=True,
           nullable=False, primary_key=True),
    Column('vendor_id',String(255)),
    Column('device_id',String(255)),
    Column('subsys_device_id',String(255)),
    Column('subsys_vendor_id',String(255)),
    Column('bus',String(255)),
    Column('driver',String(255)),
    Column('description',String(255)),
    Column('device_class_id', Integer,
           ForeignKey('device_class.id'), nullable=False),
    Column('date_added', DateTime, 
           default=datetime.utcnow, nullable=False)
)

locked_table = Table('locked', metadata,
    Column('id', Integer, autoincrement=True,
           nullable=False, primary_key=True),
)

power_type_table = Table('power_type', metadata,
    Column('id', Integer, autoincrement=True,
           nullable=False, primary_key=True),
    Column('name', String(255), nullable=False),
)

power_table = Table('power', metadata,
    Column('id', Integer, autoincrement=True,
           nullable=False, primary_key=True),
    Column('power_type_id', Integer, ForeignKey('power_type.id'),
           nullable=False),
    Column('system_id', Integer, ForeignKey('system.id')),
    Column('power_address', String(255), nullable=False),
    Column('power_user', String(255)),
    Column('power_passwd', String(255)),
    Column('power_id', String(255)),
)

serial_table = Table('serial', metadata,
    Column('id', Integer, autoincrement=True,
           nullable=False, primary_key=True),
)

serial_type_table = Table('serial_type', metadata,
    Column('id', Integer, autoincrement=True,
           nullable=False, primary_key=True),
)

install_table = Table('install', metadata,
    Column('id', Integer, autoincrement=True,
           nullable=False, primary_key=True),
)

#RHEL4-U8-re20081015.nightly_http-AS-x86_64   	redhat 	x86_64
#RHEL4-U8-re20081015.nightly_http-AS-x86_64   	redhat 	x86_64
#RHEL4-U8-re20081015.nightly_nfs-AS-xen-x86_64 	redhat 	x86_64
#RHEL4-U8-re20081015.nightly_nfs-AS-xen-x86_64 	redhat 	x86_64
#RHEL5.3-Client-20081013.nightly_http-i386 	redhat 	i386
#RHEL5.3-Client-20081013.nightly_http-x86_64 	redhat 	x86_64
#RHEL5.3-Client-20081013.nightly_nfs-i386 	redhat 	i386
#RHEL5.3-Client-20081013.nightly_nfs-x86_64 	redhat 	x86_64

distro_table = Table('distro', metadata,
    Column('id', Integer, autoincrement=True,
           nullable=False, primary_key=True),
    Column('install_name',Unicode(255), unique=True, nullable=False),
    Column('name',Unicode(255)),
    Column('breed_id', Integer, ForeignKey('breed.id')),
    Column('osversion_id', Integer, ForeignKey('osversion.id')),
    Column('arch_id', Integer, ForeignKey('arch.id')),
    Column('variant',Unicode(25)),
    Column('method',Unicode(25)),
    Column('virt',Boolean),
    Column('date_created',DateTime),
)

lab_controller_distro_map = Table('distro_lab_controller_map', metadata,
    Column('distro_id', Integer, ForeignKey('distro.id'), primary_key=True),
    Column('lab_controller_id', Integer, ForeignKey('lab_controller.id'), primary_key=True),
    Column('tree_path', String(1024)),
)

lab_controller_table = Table('lab_controller', metadata,
    Column('id', Integer, autoincrement=True,
           nullable=False, primary_key=True),
    Column('fqdn',Unicode(255), unique=True),
    Column('username',Unicode(255)),
    Column('password',Unicode(255)),
    Column('distros_md5', String(40)),
    Column('systems_md5', String(40)),
)

osmajor_table = Table('osmajor', metadata,
    Column('id', Integer, autoincrement=True,
           nullable=False, primary_key=True),
    Column('osmajor', Unicode(255), unique=True),
    Column('alias', Unicode(25), unique=True),
)

osversion_table = Table('osversion', metadata,
    Column('id', Integer, autoincrement=True,
           nullable=False, primary_key=True),
    Column('osmajor_id', Integer, ForeignKey('osmajor.id')),
    Column('osminor',Unicode(255)),
)

breed_table = Table('breed', metadata,
    Column('id', Integer, autoincrement=True,
           nullable=False, primary_key=True),
    Column('breed',Unicode(255), unique=True),
)

distro_tag_table = Table('distro_tag', metadata,
    Column('id', Integer, autoincrement=True,
           nullable=False, primary_key=True),
    Column('tag', Unicode(255), unique=True),
)

distro_tag_map = Table('distro_tag_map', metadata,
    Column('distro_id', Integer, ForeignKey('distro.id'), 
                                         primary_key=True),
    Column('distro_tag_id', Integer, ForeignKey('distro_tag.id'), 
                                         primary_key=True),
)

# the identity schema

visits_table = Table('visit', metadata,
    Column('visit_key', String(40), primary_key=True),
    Column('created', DateTime, nullable=False, default=datetime.utcnow),
    Column('expiry', DateTime)
)


visit_identity_table = Table('visit_identity', metadata,
    Column('visit_key', String(40), primary_key=True),
    Column('user_id', Integer, ForeignKey('tg_user.user_id'), index=True)
)

groups_table = Table('tg_group', metadata,
    Column('group_id', Integer, primary_key=True),
    Column('group_name', Unicode(16), unique=True),
    Column('display_name', Unicode(255)),
    Column('created', DateTime, default=datetime.utcnow)
)

users_table = Table('tg_user', metadata,
    Column('user_id', Integer, primary_key=True),
    Column('user_name', Unicode(255), unique=True),
    Column('email_address', Unicode(255), unique=True),
    Column('display_name', Unicode(255)),
    Column('password', Unicode(40)),
    Column('created', DateTime, default=datetime.utcnow)
)

permissions_table = Table('permission', metadata,
    Column('permission_id', Integer, primary_key=True),
    Column('permission_name', Unicode(16), unique=True),
    Column('description', Unicode(255))
)

user_group_table = Table('user_group', metadata,
    Column('user_id', Integer, ForeignKey('tg_user.user_id',
        onupdate='CASCADE', ondelete='CASCADE')),
    Column('group_id', Integer, ForeignKey('tg_group.group_id',
        onupdate='CASCADE', ondelete='CASCADE'))
)

system_group_table = Table('system_group', metadata,
    Column('system_id', Integer, ForeignKey('system.id',
        onupdate='CASCADE', ondelete='CASCADE')),
    Column('group_id', Integer, ForeignKey('tg_group.group_id',
        onupdate='CASCADE', ondelete='CASCADE'))
)

system_admin_map_table = Table('system_admin_map', metadata, 
    Column('system_id', Integer, ForeignKey('system.id',
        onupdate='CASCADE', ondelete='CASCADE')),
    Column('group_id', Integer, ForeignKey('tg_group.group_id',
        onupdate='CASCADE', ondelete='CASCADE'))
)

group_permission_table = Table('group_permission', metadata,
    Column('group_id', Integer, ForeignKey('tg_group.group_id',
        onupdate='CASCADE', ondelete='CASCADE')),
    Column('permission_id', Integer, ForeignKey('permission.permission_id',
        onupdate='CASCADE', ondelete='CASCADE'))
)

# activity schema

# TODO This will require some indexes for performance.
activity_table = Table('activity', metadata,
    Column('id', Integer, autoincrement=True,
           nullable=False, primary_key=True),
    Column('user_id', Integer, ForeignKey('tg_user.user_id'), index=True),
    Column('created', DateTime, nullable=False, default=datetime.utcnow),
    Column('type', String(40), nullable=False),
    Column('field_name', String(40), nullable=False),
    Column('service', String(100), nullable=False),
    Column('action', String(40), nullable=False),
    Column('old_value', String(40)),
    Column('new_value', String(40))
)

system_activity_table = Table('system_activity', metadata,
    Column('id', Integer, ForeignKey('activity.id'), primary_key=True),
    Column('system_id', Integer, ForeignKey('system.id'))
)

recipeset_activity_table = Table('recipeset_activity', metadata,
    Column('id', Integer,ForeignKey('activity.id'), primary_key=True),
    Column('recipeset_id', Integer, ForeignKey('recipe_set.id'))
)

group_activity_table = Table('group_activity', metadata,
    Column('id', Integer, ForeignKey('activity.id'), primary_key=True),
    Column('group_id', Integer, ForeignKey('tg_group.group_id'))
)

distro_activity_table = Table('distro_activity', metadata,
    Column('id', Integer, ForeignKey('activity.id'), primary_key=True),
    Column('distro_id', Integer, ForeignKey('distro.id'))
)

# note schema
note_table = Table('note', metadata,
    Column('id', Integer, autoincrement=True,
           nullable=False, primary_key=True),
    Column('system_id', Integer, ForeignKey('system.id'), index=True),
    Column('user_id', Integer, ForeignKey('tg_user.user_id'), index=True),
    Column('created', DateTime, nullable=False, default=datetime.utcnow),
    Column('text',TEXT, nullable=False)
)

key_table = Table('key_', metadata,
    Column('id', Integer, autoincrement=True,
           nullable=False, primary_key=True),
    Column('key_name', String(50), nullable=False, unique=True),
    Column('numeric', Boolean, default=False),
)

key_value_string_table = Table('key_value_string', metadata,
    Column('id', Integer, autoincrement=True,
           nullable=False, primary_key=True),
    Column('system_id', Integer, ForeignKey('system.id'), index=True),
    Column('key_id', Integer, ForeignKey('key_.id'), index=True),
    Column('key_value',TEXT, nullable=False)
)

key_value_int_table = Table('key_value_int', metadata,
    Column('id', Integer, autoincrement=True,
           nullable=False, primary_key=True),
    Column('system_id', Integer, ForeignKey('system.id'), index=True),
    Column('key_id', Integer, ForeignKey('key_.id'), index=True),
    Column('key_value',Integer, nullable=False)
)

task_status_table = Table('task_status',metadata,
        Column('id', Integer, primary_key=True),
        Column('status', Unicode(20)),
        Column('severity', Integer)
)

task_result_table = Table('task_result',metadata,
        Column('id', Integer, primary_key=True),
        Column('result', Unicode(20)),
        Column('severity', Integer)
)

task_priority_table = Table('task_priority',metadata,
        Column('id', Integer, primary_key=True),
        Column('priority', Unicode(20))
)

job_table = Table('job',metadata,
        Column('id', Integer, primary_key=True),
        Column('owner_id', Integer,
                ForeignKey('tg_user.user_id'), index=True),
        Column('whiteboard',Unicode(2000)),
        Column('result_id', Integer,
                ForeignKey('task_result.id')),
        Column('status_id', Integer,
                ForeignKey('task_status.id'), default=select([task_status_table.c.id], limit=1).where(task_status_table.c.status==u'New').correlate(None)),
        # Total tasks
	Column('ttasks', Integer, default=0),
        # Total Passing tasks
        Column('ptasks', Integer, default=0),
        # Total Warning tasks
        Column('wtasks', Integer, default=0),
        # Total Failing tasks
        Column('ftasks', Integer, default=0),
        # Total Panic tasks
        Column('ktasks', Integer, default=0),
)

recipe_set_table = Table('recipe_set',metadata,
        Column('id', Integer, primary_key=True),
        Column('job_id',Integer,
                ForeignKey('job.id')),
        Column('priority_id', Integer,
                ForeignKey('task_priority.id'), default=select([task_priority_table.c.id], limit=1).where(task_priority_table.c.priority==u'Normal').correlate(None)),
        Column('queue_time',DateTime, nullable=False, default=datetime.utcnow),
        Column('result_id', Integer,
                ForeignKey('task_result.id')),
        Column('status_id', Integer,
                ForeignKey('task_status.id'), default=select([task_status_table.c.id], limit=1).where(task_status_table.c.status==u'New').correlate(None)),
        Column('lab_controller_id', Integer,
                ForeignKey('lab_controller.id')),
        # Total tasks
	Column('ttasks', Integer, default=0),
        # Total Passing tasks
        Column('ptasks', Integer, default=0),
        # Total Warning tasks
        Column('wtasks', Integer, default=0),
        # Total Failing tasks
        Column('ftasks', Integer, default=0),
        # Total Panic tasks
        Column('ktasks', Integer, default=0),
)

log_recipe_table = Table('log_recipe', metadata,
        Column('id', Integer, primary_key=True),
        Column('recipe_id', Integer,
                ForeignKey('recipe.id')),
        Column('path', UnicodeText()),
        Column('filename', UnicodeText(), nullable=False),
        Column('start_time',DateTime, default=datetime.utcnow),
)

log_recipe_task_table = Table('log_recipe_task', metadata,
        Column('id', Integer, primary_key=True),
        Column('recipe_task_id', Integer,
                ForeignKey('recipe_task.id')),
        Column('path', UnicodeText()),
        Column('filename', UnicodeText(), nullable=False),
        Column('start_time',DateTime, default=datetime.utcnow),
)

log_recipe_task_result_table = Table('log_recipe_task_result', metadata,
        Column('id', Integer, primary_key=True),
        Column('recipe_task_result_id', Integer,
                ForeignKey('recipe_task_result.id')),
        Column('path', UnicodeText()),
        Column('filename', UnicodeText(), nullable=False),
        Column('start_time',DateTime, default=datetime.utcnow),
)

recipe_table = Table('recipe',metadata,
        Column('id', Integer, primary_key=True),
        Column('recipe_set_id', Integer,
                ForeignKey('recipe_set.id')),
        Column('distro_id', Integer,
                ForeignKey('distro.id')),
        Column('system_id', Integer,
                ForeignKey('system.id')),
        Column('result_id', Integer,
                ForeignKey('task_result.id')),
        Column('status_id', Integer,
                ForeignKey('task_status.id'),default=select([task_status_table.c.id], limit=1).where(task_status_table.c.status==u'New').correlate(None)),
        Column('start_time',DateTime),
        Column('finish_time',DateTime),
        Column('_host_requires',UnicodeText()),
        Column('_distro_requires',UnicodeText()),
        Column('kickstart',UnicodeText()),
        # type = recipe, machine_recipe or guest_recipe
        Column('type', String(30), nullable=False),
        # Total tasks
	Column('ttasks', Integer, default=0),
        # Total Passing tasks
        Column('ptasks', Integer, default=0),
        # Total Warning tasks
        Column('wtasks', Integer, default=0),
        # Total Failing tasks
        Column('ftasks', Integer, default=0),
        # Total Panic tasks
        Column('ktasks', Integer, default=0),
        Column('whiteboard',Unicode(2000)),
        Column('ks_meta', String(1024)),
        Column('kernel_options', String(1024)),
        Column('kernel_options_post', String(1024)),
        Column('role', Unicode(255)),
)

machine_recipe_table = Table('machine_recipe', metadata,
        Column('id', Integer, ForeignKey('recipe.id'), primary_key=True)
)

guest_recipe_table = Table('guest_recipe', metadata,
        Column('id', Integer, ForeignKey('recipe.id'), primary_key=True),
        Column('guestname', UnicodeText()),
        Column('guestargs', UnicodeText())
)

machine_guest_map =Table('machine_guest_map',metadata,
        Column('machine_recipe_id', Integer,
                ForeignKey('machine_recipe.id'),
                nullable=False),
        Column('guest_recipe_id', Integer,
                ForeignKey('recipe.id'),
                nullable=False)
)

system_recipe_map = Table('system_recipe_map', metadata,
        Column('system_id', Integer,
                ForeignKey('system.id'),
                nullable=False),
        Column('recipe_id', Integer,
                ForeignKey('recipe.id'),
                nullable=False),
)

recipe_tag_table = Table('recipe_tag',metadata,
        Column('id', Integer, primary_key=True),
        Column('tag', Unicode(255))
)

recipe_tag_map = Table('recipe_tag_map', metadata,
        Column('tag_id', Integer,
               ForeignKey('recipe_tag.id'),
               nullable=False),
        Column('recipe_id', Integer, 
               ForeignKey('recipe.id'),
               nullable=False),
)

recipe_rpm_table =Table('recipe_rpm',metadata,
        Column('id', Integer, primary_key=True),
        Column('recipe_id', Integer,
                ForeignKey('recipe.id'), nullable=False),
        Column('package',Unicode(255)),
        Column('version',Unicode(255)),
        Column('release',Unicode(255)),
        Column('epoch',Integer),
        Column('arch',Unicode(255)),
        Column('running_kernel', Boolean)
)

recipe_repo_table =Table('recipe_repo',metadata,
        Column('id', Integer, primary_key=True),
        Column('recipe_id', Integer,
                ForeignKey('recipe.id'), nullable=False),
        Column('name',Unicode(255)),
        Column('url',Unicode(1024))
)

recipe_task_table =Table('recipe_task',metadata,
        Column('id', Integer, primary_key=True),
        Column('recipe_id',Integer,
                ForeignKey('recipe.id')),
        Column('task_id',Integer,
                ForeignKey('task.id')),
        Column('start_time',DateTime),
        Column('finish_time',DateTime),
        Column('result_id', Integer,
                ForeignKey('task_result.id')),
        Column('status_id', Integer,
                ForeignKey('task_status.id'),default=select([task_status_table.c.id], limit=1).where(task_status_table.c.status==u'New').correlate(None)),
        Column('role', Unicode(255)),
)

recipe_role_table = Table('recipe_role', metadata,
        Column('id', Integer, primary_key=True),
        Column('recipe_id', Integer,
                ForeignKey('recipe.id')),
        Column('role',Unicode(255)),
        Column('system_id', Integer,
                ForeignKey('system.id')),
)

recipe_task_role_table = Table('recipe_task_role', metadata,
        Column('id', Integer, primary_key=True),
        Column('recipe_task_id', Integer,
                ForeignKey('recipe_task.id')),
        Column('role',Unicode(255)),
        Column('system_id', Integer,
                ForeignKey('system.id')),
)
        
recipe_task_param_table = Table('recipe_task_param', metadata,
        Column('id', Integer, primary_key=True),
        Column('recipe_task_id', Integer,
                ForeignKey('recipe_task.id')),
        Column('name',Unicode(255)),
        Column('value',UnicodeText())
)

recipe_task_comment_table = Table('recipe_task_comment',metadata,
        Column('id', Integer, primary_key=True),
        Column('recipe_task_id', Integer,
                ForeignKey('recipe_task.id')),
        Column('comment', UnicodeText()),
        Column('created', DateTime),
        Column('user_id', Integer,
                ForeignKey('tg_user.user_id'), index=True)
)

recipe_task_bugzilla_table = Table('recipe_task_bugzilla',metadata,
        Column('id', Integer, primary_key=True),
        Column('recipe_task_id', Integer,
                ForeignKey('recipe_task.id')),
        Column('bugzilla_id', Integer)
)

recipe_task_rpm_table =Table('recipe_task_rpm',metadata,
        Column('recipe_task_id', Integer,
                ForeignKey('recipe_task.id'), primary_key=True),
        Column('package',Unicode(255)),
        Column('version',Unicode(255)),
        Column('release',Unicode(255)),
        Column('epoch',Integer),
        Column('arch',Unicode(255)),
        Column('running_kernel', Boolean)
)

recipe_task_result_table = Table('recipe_task_result',metadata,
        Column('id', Integer, primary_key=True),
        Column('recipe_task_id', Integer,
                ForeignKey('recipe_task.id')),
        Column('path', Unicode(2048)),
        Column('result_id', Integer,
                ForeignKey('task_result.id')),
        Column('score', Numeric(10)),
        Column('log', UnicodeText()),
        Column('start_time',DateTime, default=datetime.utcnow),
)

task_table = Table('task',metadata,
        Column('id', Integer, primary_key=True),
        Column('name', Unicode(2048)),
        Column('rpm', Unicode(2048)),
        Column('oldrpm', Unicode(2048)),
        Column('path', Unicode(4096)),
        Column('description', Unicode(2048)),
        Column('repo', Unicode(256)),
        Column('avg_time', Integer, default=0),
        Column('destructive', Boolean),
        Column('nda', Boolean),
        # This should be a map table
        #Column('notify', Unicode(2048)),

        Column('creation_date', DateTime, default=datetime.utcnow),
        Column('update_date', DateTime, onupdate=datetime.utcnow),
        Column('owner_id', Integer,
                ForeignKey('tg_user.user_id')),
        Column('version', Unicode(256)),
        Column('license', Unicode(256)),
        Column('valid', Boolean)
)

task_bugzilla_table = Table('task_bugzilla',metadata,
        Column('id', Integer, primary_key=True),
        Column('bugzilla_id', Integer),
        Column('task_id', Integer,
                ForeignKey('task.id')),
)

task_packages_runfor_map = Table('task_packages_runfor_map', metadata,
        Column('task_id', Integer,
                ForeignKey('task.id', onupdate='CASCADE',
                                      ondelete='CASCADE')),
        Column('package_id', Integer,
                ForeignKey('task_package.id',onupdate='CASCADE',
                                             ondelete='CASCADE')),
)

task_packages_required_map = Table('task_packages_required_map', metadata,
        Column('task_id', Integer,
                ForeignKey('task.id', onupdate='CASCADE',
                                      ondelete='CASCADE')),
        Column('package_id', Integer,
                ForeignKey('task_package.id',onupdate='CASCADE',
                                             ondelete='CASCADE')),
)

task_packages_custom_map = Table('task_packages_custom_map', metadata,
        Column('recipe_id', Integer,
                ForeignKey('recipe.id', onupdate='CASCADE',
                                      ondelete='CASCADE')),
        Column('package_id', Integer,
                ForeignKey('task_package.id',onupdate='CASCADE',
                                             ondelete='CASCADE')),
)

task_property_needed_table = Table('task_property_needed', metadata,
        Column('id', Integer, primary_key=True),
        Column('task_id', Integer,
                ForeignKey('task.id')),
        Column('property', Unicode(2048))
)

task_package_table = Table('task_package',metadata,
        Column('id', Integer, primary_key=True),
        Column('package', Unicode(2048))
)

task_type_table = Table('task_type',metadata,
        Column('id', Integer, primary_key=True),
        Column('type', Unicode(256))
)

task_type_map = Table('task_type_map',metadata,
        Column('task_id', Integer,
                ForeignKey('task.id',onupdate='CASCADE',
                                     ondelete='CASCADE')),
        Column('task_type_id', Integer,
                ForeignKey('task_type.id', onupdate='CASCADE',
                                           ondelete='CASCADE')),
)

# the identity model
class Visit(object):
    """
    A visit to your site
    """
    def lookup_visit(cls, visit_key):
        return cls.query.get(visit_key)
    lookup_visit = classmethod(lookup_visit)


class VisitIdentity(object):
    """
    A Visit that is link to a User object
    """
    pass


class User(object):
    """
    Reasonably basic User definition.
    Probably would want additional attributes.
    """
    ldapenabled = get("identity.ldap.enabled",False)
    if ldapenabled:
        uri = get("identity.soldapprovider.uri", "ldaps://localhost")
        basedn  = get("identity.soldapprovider.basedn", "dc=localhost")
        autocreate = get("identity.soldapprovider.autocreate", False)
        # Only needed for devel.  comment out for Prod.
        ldap.set_option(ldap.OPT_X_TLS_REQUIRE_CERT, ldap.OPT_X_TLS_NEVER)

    def permissions(self):
        perms = set()
        for g in self.groups:
            perms |= set(g.permissions)
        return perms
    permissions = property(permissions)

    def by_email_address(cls, email):
        """
        A class method that can be used to search users
        based on their email addresses since it is unique.
        """
        return cls.query.filter_by(email_address=email).one()

    by_email_address = classmethod(by_email_address)

    @classmethod
    def by_id(cls, user_id):
        """
        A class method that permits to search users
        based on their user_id attribute.
        """
        return cls.query.filter_by(user_id=user_id).first()
    
    @classmethod
    def by_user_name(cls, user_name):
        """
        A class method that permits to search users
        based on their user_name attribute.
        """
        # Try to look up the user via local DB first.
        user = cls.query.filter_by(user_name=user_name).first()
        if user:
            return user
        # If user doesn't exist in DB check ldap if enabled.
        if cls.ldapenabled:
            filter = "(uid=%s)" % user_name
            ldapcon = ldap.initialize(cls.uri)
            rc = ldapcon.search(cls.basedn, ldap.SCOPE_SUBTREE, filter)
            objects = ldapcon.result(rc)[1]
            if(len(objects) == 0):
                return None
            elif(len(objects) > 1):
                return None
            if cls.autocreate:
                user = User()
                user.user_name = user_name
                user.display_name = objects[0][1]['cn'][0]
	        user.email_address = objects[0][1]['mail'][0]
                session.save(user)
                session.flush([user])
            else:
                return None
        else:
            return None
        return user

    @classmethod
    def list_by_name(cls, username,find_anywhere=False,find_ldap_users=True):
        ldap_users = []
        if cls.ldapenabled and find_ldap_users is True:
            filter = "(uid=%s*)" % username
            ldapcon = ldap.initialize(cls.uri)
            rc = ldapcon.search(cls.basedn, ldap.SCOPE_SUBTREE, filter)
            objects = ldapcon.result(rc)[1]
            ldap_users = [object[0].split(',')[0].split('=')[1] for object in objects]
        if find_anywhere:
            f = User.user_name.like('%%%s%%' % username)
        else:
            f = User.user_name.like('%s%%' % username)
        db_users = [user.user_name for user in cls.query().filter(f)]
        return list(set(db_users + ldap_users))
        
    def _set_password(self, password):
        """
        encrypts password on the fly using the encryption
        algo defined in the configuration
        """
        self._password = identity.encrypt_password(password)

    def _get_password(self):
        """
        returns password
        """
        return self._password

    password = property(_get_password, _set_password)

    def __repr__(self):
        return self.user_name

    def is_admin(self):
        return u'admin' in [group.group_name for group in self.groups] 

    def in_group(self,check_groups):
        my_groups = [group.group_name for group in self.groups]
        for my_g in check_groups:
            if my_g in my_groups:
                return True 
        return False

class Permission(object):
    """
    A relationship that determines what each Group can do
    """
    pass


class MappedObject(object):

    doc = xml.dom.minidom.Document()

    @classmethod
    def lazy_create(cls, **kwargs):
        try:
            item = cls.query.filter_by(**kwargs).one()
        except:
            item = cls(**kwargs)
            session.save(item)
            session.flush([item])
        return item

    def node(self, element, value):
        node = self.doc.createElement(element)
        node.appendChild(self.doc.createTextNode(value))
        return node

    def __repr__(self):
        # pretty-print the attributes, so we can see what's getting autoloaded for us:
        attrStr = ""
        numAttrs = 0
        for attr in self.__dict__:
            if attr[0] != '_':
                if numAttrs>0:
                    attrStr += ', '
                attrStr += '%s=%s' % (attr, repr(self.__dict__[attr]))
                numAttrs += 1
        return "%s(%s)" % (self.__class__.__name__, attrStr)
        #return "%s()" % (self.__class__.__name__)

    @classmethod
    def by_id(cls, id):
        return cls.query.filter_by(id=id).one()


class SystemObject(MappedObject):
    @classmethod
    def get_tables(cls):
        tables = cls.get_dict().keys()
        tables.sort()
        return tables
   
    @classmethod
    def get_allowable_dict(cls, allowable_properties):
        tables = dict( system = dict( joins=[], cls=cls)) 
        for property in allowable_properties:      
            try:

                property_got = cls.mapper.get_property(property)
	    except InvalidRequestError: pass 
            try:
                remoteTables = property_got.mapper.class_._get_dict()          
            except: pass
             
            for key in remoteTables.keys():             
                joins=[property_got.key]
                joins.extend(remoteTables[key]['joins'])     
                tables['%s/%s' % (property_got.key,key)] = dict( joins=joins, cls=remoteTables[key]['cls'])
            
            tables['system/%s' % property_got.key] = dict(joins=[property_got.key], cls=property_got.mapper.class_)
        
        return tables 
    
    @classmethod
    def get_dict(cls):
        tables = dict( system = dict(joins=[], cls=cls))
        for property in cls.mapper.iterate_properties:
            mapper = getattr(property, 'mapper', None)
            if mapper: 
                remoteTables = {}
                try: 
                    remoteTables = property.mapper.class_._get_dict()
                except: pass
                for key in remoteTables.keys(): 
                    joins = [property.key]
                    joins.extend(remoteTables[key]['joins']) 
                    tables['system/%s/%s' % (property.key, key)] = dict(joins=joins, cls=remoteTables[key]['cls'])
               
                tables['system/%s' % property.key] = dict(joins=[property.key], cls=property.mapper.class_) 
        return tables

    def _get_dict(cls):
        tables = {}
        for property in cls.mapper.iterate_properties:
            mapper = getattr(property, 'mapper', None)
            if mapper:
                remoteTables = {}
                try:
                    remoteTables = property.mapper.class_._get_dict()
                except: pass
                for key in remoteTables.keys():
                    joins = [property.key]
                    joins.extend(remoteTables[key]['joins'])
                    tables['%s/%s' % (property.key, key)] = dict(joins=joins, cls=remoteTables[key]['cls'])
                tables[property.key] = dict(joins=[property.key], cls=property.mapper.class_)
        return tables
    _get_dict = classmethod(_get_dict)
   
    def get_fields(cls, lookup=None):
        if lookup:
            dict_lookup = cls.get_dict()
            return dict_lookup[lookup]['cls'].get_fields()
        return cls.mapper.c.keys()
    get_fields = classmethod(get_fields)

class SystemAdmin(MappedObject):
    pass

class Group(object):
    """
    An ultra-simple group definition.
    """
    @classmethod
    def by_name(cls, name):
        return cls.query.filter_by(group_name=name).one()

    @classmethod
    def by_id(cls, id):
        return cls.query.filter_by(group_id=id).one()

    def can_admin_system(self,system_id=None,*args,**kw):
        if system_id is None:
            log.debug('can_admin_system called with no system_id')
            return False
        try:
            self.query().join(['admin_systems']).filter(and_(SystemAdmin.system_id == system_id,SystemAdmin.group_id == self.group_id)).one() 
            return True 
        except InvalidRequestError,e: 
            return False

    def __repr__(self):
        return self.display_name

    @classmethod
    def list_by_name(cls, name):
        """
        A class method that can be used to search groups
        based on the group_name
        """
        return cls.query().filter(Group.group_name.like('%s%%' % name))

class System(SystemObject):

    def __init__(self, fqdn=None, status=None, contact=None, location=None,
                       model=None, type=None, serial=None, vendor=None,
                       owner=None):
        self.fqdn = fqdn
        self.status = status
        self.contact = contact
        self.location = location
        self.model = model
        self.type = type
        self.serial = serial
        self.vendor = vendor
        self.owner = owner
    
    def to_xml(self, clone=False):
        """ Return xml describing this system """
        fields = dict(
                      hostname    = 'fqdn',
                      system_type = ['type','type'],
                     )
                      
        host_requires = self.doc.createElement('hostRequires')
        xmland = self.doc.createElement('and')
        for key in fields.keys():
            require = self.doc.createElement(key)
            require.setAttribute('op', '=')
            if isinstance(fields[key], list):
                obj = self
                for field in fields[key]:
                    obj = getattr(obj, field, None)
                require.setAttribute('value', obj or '')
            else:
                require.setAttribute('value', getattr(self, fields[key], None) or '')
            xmland.appendChild(require)
        host_requires.appendChild(xmland)
        return host_requires

    def remote(self):
        class CobblerAPI:
            def __init__(self, system):
                self.system = system
                url = "http://%s/cobbler_api" % system.lab_controller.fqdn
                self.remote = xmlrpclib.ServerProxy(url, allow_none=True)
                self.token = self.remote.login(system.lab_controller.username,
                                               system.lab_controller.password)

            def version(self):
                return self.remote.version()

            def get_system(self):
                try:
                    system_id = self.remote.get_system_handle(self.system.fqdn, 
                                                                self.token)
                except xmlrpclib.Fault, msg:
                    system_id = self.remote.new_system(self.token)
                    try:
                        ipaddress = socket.gethostbyname_ex(self.system.fqdn)[2][0]
                    except socket.gaierror:
                        raise BX(_('%s does not resolve to an ip address' %
                                                              self.system.fqdn))
                    self.remote.modify_system(system_id, 
                                              'name', 
                                              self.system.fqdn, 
                                              self.token)
                    self.remote.modify_system(system_id, 
                                              'modify_interface',
                                              {'ipaddress-eth0': ipaddress}, 
                                              self.token)
                    profile = self.remote.get_profiles(0,
                                                       1,
                                                       self.token)[0]['name']
                    self.remote.modify_system(system_id, 
                                              'profile', 
                                              profile,
                                              self.token)
                    self.remote.modify_system(system_id, 
                                              'netboot-enabled', 
                                              False, 
                                              self.token)
                    self.remote.save_system(system_id, 
                                            self.token)
                return system_id

            def get_event_log(self, task_id):
                return self.remote.get_event_log(task_id)

            def wait_for_event(self, task_id):
                """ Wait for cobbler task to finish, return True on success
                    raise an exception if it fails.
                    raise an exception if it takes more then 5 minutes
                """
                expiredelta = datetime.utcnow() + timedelta(minutes=5)
                while(True):
                    for line in self.get_event_log(task_id).split('\n'):
                        if line.find("### TASK COMPLETE ###") != -1:
                            return True
                        if line.find("### TASK FAILED ###") != -1:
                            raise BX(_("Cobbler Task:%s Failed" % task_id))
                    if datetime.utcnow() > expiredelta:
                        raise BX(_('Cobbler Task:%s Timed out' % task_id))
                    time.sleep(5)

                        
            def power(self,action='reboot', wait=True):
                system_id = self.get_system()
                self.remote.modify_system(system_id, 'power_type', 
                                              self.system.power.power_type.name,
                                                   self.token)
                self.remote.modify_system(system_id, 'power_address', 
                                                self.system.power.power_address,
                                                   self.token)
                self.remote.modify_system(system_id, 'power_user', 
                                                   self.system.power.power_user,
                                                   self.token)
                self.remote.modify_system(system_id, 'power_pass', 
                                                 self.system.power.power_passwd,
                                                   self.token)
                self.remote.modify_system(system_id, 'power_id', 
                                                   self.system.power.power_id,
                                                   self.token)
                self.remote.save_system(system_id, self.token)
                if '%f' % self.version() >= '%f' % 1.7:
                    try:
                        task_id = self.remote.background_power_system(
                                  dict(systems=[self.system.fqdn],power=action),
                                                                     self.token)
                        if wait:
                            return self.wait_for_event(task_id)
                        else:
                            return True
                    except xmlrpclib.Fault, msg:
                        raise BX(_('Failed to %s system %s' % (action,self.system.fqdn)))
                else:
                    try:
                        return self.remote.power_system(system_id, action, self.token)
                    except xmlrpclib.Fault, msg:
                        raise BX(_('Failed to %s system %s' % (action,self.system.fqdn)))
                return False

            def provision(self, 
                          distro=None, 
                          kickstart=None,
                          ks_meta=None,
                          kernel_options=None,
                          kernel_options_post=None):
                """
                Provision the System
                make xmlrpc call to lab controller
                """
                if not distro:
                    return False

                system_id = self.get_system()
                profile = distro.install_name
                systemprofile = profile
                try:
                    profile_id = self.remote.get_profile_handle(profile, self.token)
                except xmlrpclib.Fault, fault:
                    raise BX(_("%s profile not found on %s" % (profile, self.system.lab_controller.fqdn)))
                if not profile_id:
                    raise BX(_("%s profile not found on %s" % (profile, self.system.lab_controller.fqdn)))
                self.remote.modify_system(system_id, 
                                          'ksmeta',
                                           ks_meta,
                                           self.token)
                self.remote.modify_system(system_id,
                                           'kopts',
                                           kernel_options,
                                           self.token)
                self.remote.modify_system(system_id,
                                           'kopts_post',
                                           kernel_options_post,
                                           self.token)
                if kickstart:
                    # Escape any $ signs or cobbler will barf
                    kickstart = kickstart.replace('$','\$')
                    # add in cobbler packages snippet...
                    packages_slot = 0
                    nopackages = True
                    for line in kickstart.split('\n'):
                        # Add the length of line + newline
                        packages_slot += len(line) + 1
                        if line.find('%packages') == 0:
                            nopackages = False
                            break
                        elif line.find('%post') == 0 or line.find('%pre') == 0:
                            # If we haven't found a %packages section by now then add one
                            # need to back up one line
                            packages_slot -= len(line) + 1
                            break
                    beforepackages = kickstart[:packages_slot-1]
                    # if no %packages section then add it
                    if nopackages:
                        beforepackages = "%s\n%%packages --ignoremissing" % beforepackages
                    afterpackages = kickstart[packages_slot:]
                    # Fill in basic requirements for RHTS
                    kicktemplate = """
url --url=$tree
%(beforepackages)s
$SNIPPET("rhts_packages")
%(afterpackages)s

%%pre
$SNIPPET("rhts_pre")

%%post
$SNIPPET("rhts_post")
                    """
                    kickstart = kicktemplate % dict(
                                                beforepackages = beforepackages,
                                                afterpackages = afterpackages)

                    kickfile = '/var/lib/cobbler/kickstarts/%s.ks' % self.system.fqdn
        
                    systemprofile = self.system.fqdn
                    try:
                        pid = self.remote.get_profile_handle(self.system.fqdn, 
                                                             self.token)
                    except:
                        pid = self.remote.new_subprofile(self.token)
                        self.remote.modify_profile(pid, 
                                              "name",
                                              self.system.fqdn,
                                              self.token)
                    if self.remote.read_or_write_kickstart_template(kickfile,
                                                               False,
                                                               kickstart,
                                                               self.token):
                        self.remote.modify_profile(pid, 
                                              'kickstart', 
                                              kickfile, 
                                              self.token)
                        self.remote.modify_profile(pid, 
                                              'parent', 
                                              profile, 
                                              self.token)
                        self.remote.save_profile(pid, 
                                              self.token)
                    else:
                        raise BX(_("Failed to save kickstart"))
                self.remote.modify_system(system_id, 
                                     'profile', 
                                     systemprofile, 
                                     self.token)
                self.remote.modify_system(system_id, 
                                     'netboot-enabled', 
                                     True, 
                                     self.token)
                try:
                    self.remote.save_system(system_id, self.token)
                except xmlrpclib.Fault, msg:
                    raise BX(_("Failed to provision system %s" % self.system.fqdn))
                try:
                    self.remote.clear_system_logs(system_id, self.token)
                except xmlrpclib.Fault, msg:
                    raise BX(_("Failed to clear %s logs" % self.system.fqdn))

            def release(self, power=True):
                """ Turn off netboot and turn off system by default
                """
                system_id = self.get_system()
                self.remote.modify_system(system_id, 
                                          'netboot-enabled', 
                                          False, 
                                          self.token)
                self.remote.save_system(system_id, 
                                        self.token)
                if self.system.power and power:
                    self.power(action="off", wait=False)

        # remote methods are only available if we have a lab controller
        #  Here is where we would add other types of lab controllers
        #  right now we only support cobbler
        if self.lab_controller:
            return CobblerAPI(self)

    remote = property(remote)

    @classmethod
    def all(cls, user=None,system = None): 
        """
        Only systems that the current user has permission to see
        
        """
        if system is None:
            query = cls.query().outerjoin(['groups','users'], aliased=True)
        else:
            try: 
                query = system.outerjoin(['groups','users'], aliased=True)
            except AttributeError, (e):
                log.error('A non Query object has been passed into the all method, using default query instead: %s' % e)        
                query = cls.query().outerjoin(['groups','users'], aliased=True)
                
        if user:
            if not user.is_admin():
                query = query.filter(
                            or_(System.private==False,
                              and_(System.private==True,
                                   or_(User.user_id==user.user_id,
                                       System.owner==user,
                                        System.user==user))))
        else:
            query = query.filter(System.private==False)
     
        return query

#                                  or_(User.user_id==user.user_id, 
#                                      system_group_table.c.system_id==None))))

    @classmethod
    def free(cls, user, systems=None):
        """
        Builds on available.  Only systems with no users.
        """
        return System.available(user,systems).filter(System.user==None)

    @classmethod
    def available(cls, user,systems=None):
        """
        Builds on all.  Only systems which this user has permission to reserve.
          If a system is loaned then its only available for that person.
        """
        if systems:
            query = systems
        else:
            query = System.all(user)
           
        return query.filter(and_(
                                System.status==SystemStatus.by_name(u'Working'),
                                    or_(and_(System.owner==user,
                                             System.loaned==None),
                                      System.loaned==user,
                                      and_(System.shared==True,
                                           Group.systems==None,
                                           System.loaned==None
                                          ),
                                      and_(System.shared==True,
                                           System.loaned==None,
                                           User.user_id==user.user_id
                                          )
                                       )
                                           )
                                      )

    @classmethod
    def available_order(cls, user):
        return cls.available(user).order_by(case([(System.owner==user, 1),
                          (System.owner!=user and Group.systems==None, 2)],
                              else_=3))

    @classmethod
    def mine(cls, user):
        """
        A class method that can be used to search for systems that only
        user can see
        """
        return cls.query.filter(or_(System.user==user,
                                    System.loaned==user))

    @classmethod
    def by_fqdn(cls, fqdn, user):
        """
        A class method that can be used to search systems
        based on the fqdn since it is unique.
        """
        return System.all(user).filter(System.fqdn == fqdn).one()

    @classmethod
    def list_by_fqdn(cls, fqdn, user):
        """
        A class method that can be used to search systems
        based on the fqdn since it is unique.
        """
        return System.all(user).filter(System.fqdn.like('%s%%' % fqdn))

    @classmethod
    def by_id(cls, id, user):
        return System.all(user).filter(System.id == id).one()

    @classmethod
    def by_group(cls,group_id,*args,**kw):
        return System.query().join(['groups']).filter(Group.group_id == group_id)
    
    @classmethod
    def by_type(cls,type,user=None,systems=None):
        if systems:
            query = systems
        else:
            if user:
                query = System.all(user)
            else:
                query = System.all()
        return query.filter(System.type.has(SystemType.type == type))

    @classmethod
    def by_arch(cls,arch,query=None):
        if query:
            return query.filter(System.arch.any(Arch.arch == arch))
        else:
            return System.query().filter(System.arch.any(Arch.arch == arch))

    def excluded_families(self):
        """
        massage excluded_osmajor for Checkbox values
        """
        major = {}
        version = {}
        for arch in self.arch:
            major[arch.arch] = [osmajor.osmajor.id for osmajor in self.excluded_osmajor_byarch(arch)]
            version[arch.arch] = [osversion.osversion.id for osversion in self.excluded_osversion_byarch(arch)]

        return (major,version)
    excluded_families=property(excluded_families)

    def install_options(self, distro, ks_meta = '', kernel_options = '',
                           kernel_options_post = ''):
        """
        Return install options based on distro selected.
        Inherit options from Arch -> Family -> Update
        """
        override = dict(ks_meta = string_to_hash(ks_meta), 
                       kernel_options = string_to_hash(kernel_options), 
                       kernel_options_post = string_to_hash(kernel_options_post))
        results = dict(ks_meta = {},
                       kernel_options = {},
                       kernel_options_post = {})
        if distro.arch in self.provisions:
            pa = self.provisions[distro.arch]
            node = self.provision_to_dict(pa)
            consolidate(node,results)
            if distro.osversion.osmajor in pa.provision_families:
                pf = pa.provision_families[distro.osversion.osmajor]
                node = self.provision_to_dict(pf)
                consolidate(node,results)
                if distro.osversion in pf.provision_family_updates:
                    pfu = pf.provision_family_updates[distro.osversion]
                    node = self.provision_to_dict(pfu)
                    consolidate(node,results)
        consolidate(override,results)
        return results

    def provision_to_dict(self, provision):
        ks_meta = string_to_hash(provision.ks_meta)
        kernel_options = string_to_hash(provision.kernel_options)
        kernel_options_post = string_to_hash(provision.kernel_options_post)
        return dict(ks_meta = ks_meta, kernel_options = kernel_options,
                            kernel_options_post = kernel_options_post)

    def is_free(self):
        if not self.user:
            return True
        else:
            return False

    def is_admin(self,group_id=None,user_id=None,groups=None,*args,**kw):
        if group_id: #Let's try this first as this will be the quicker query
            try:
                if self.admins.query().filter(SystemAdmin.group_id==group_id).one():
                    return True
            except InvalidRequestError, e:
                return False

        if user_id: 
                group_q = Group.query().join('users').filter_by(user_id=user_id)
                g_ids = [e.group_id for e in group_q] 
                admin_q = self.query().join(['admins']).filter(and_(SystemAdmin.group_id.in_(g_ids),SystemAdmin.system_id == self.id))
             
                if admin_q.count() > 0: 
                    log.debug('We have a count of more than 1!!')
                    return True
                else:
                    return False 

        #let's try the currently logged in user
        groups = identity.current.user.groups
        for group in groups:
            if group.can_admin_system(self.id):
                return True
    
        return False

    def can_admin(self,user=None,group_id=None): 
        if user:
            if user == self.owner or user.is_admin() or self.is_admin(group_id=group_id,user_id=user.user_id): 
                return True
        return False

    def can_loan(self, user=None):
        if user and not self.loaned and not self.user:
            if user == self.owner or user.is_admin():
                return True
        return False

    def current_loan(self, user=None):
        if user and self.loaned:
            if self.loaned == user or \
               self.owner  == user or \
               user.is_admin():
                return True
        return False

    def current_user(self, user=None):
        if user and self.user:
            if self.user  == user \
               or user.is_admin():
                return True
        return False
        
    def can_share(self, user=None):
        if user and not self.user:
            # If the system is loaned its exclusive!
            if self.loaned:
                if user == self.loaned:
                    return True
                else:
                    return False
            # If its the owner always allow.
            if user == self.owner:
                return True
            if self.shared:
                # If the user is in the Systems groups
                if self.groups:
                    for group in user.groups:
                        if group in self.groups:
                            return True
                else:
                # If the system has no groups
                    return True
        return False
        
    def get_allowed_attr(self):
        attributes = ['vendor','model','memory']
        return attributes

    def get_update_method(self,obj_str):
        methods = dict ( Cpu = self.updateCpu, Arch = self.updateArch, 
                         Devices = self.updateDevices )
        return methods[obj_str]

    def update_legacy(self, inventory):
        """
        Update Key/Value pairs for legacy RHTS
        """
        #Remove any keys that will be added
        for mykey in self.key_values_int[:]:
            if mykey.key.key_name in inventory:
                self.key_values_int.remove(mykey)
        for mykey in self.key_values_string[:]:
            if mykey.key.key_name in inventory:
                self.key_values_string.remove(mykey)

        #Add the uploaded keys
        for key in inventory:
            try:
                _key = Key.by_name(key)
            except InvalidRequestError:
                continue
            if isinstance(inventory[key], list):
                for value in inventory[key]:
                    if _key.numeric:
                        self.key_values_int.append(Key_Value_Int(_key,value))
                    else:
                        self.key_values_string.append(Key_Value_String(_key,value))
            else:
                if _key.numeric:
                    self.key_values_int.append(Key_Value_Int(_key,inventory[key]))
                else:
                    self.key_values_string.append(Key_Value_String(_key,inventory[key]))
        return 0
                    

    def update(self, inventory):
        """ Update Inventory """

        # Update last checkin even if we don't change anything.
        self.date_lastcheckin = datetime.utcnow()

        md5sum = md5.new("%s" % inventory).hexdigest()
        if self.checksum == md5sum:
            return 0
        self.checksum = md5sum
        self.type_id = 1
        self.status_id = 1
        for key in inventory:
            if key in self.get_allowed_attr():
                if not getattr(self, key, None):
                    setattr(self, key, inventory[key])
            else:
                try:
                    method = self.get_update_method(key)
                    method(inventory[key])
                except:
                   raise
        self.date_modified = datetime.utcnow()
        return 0

    def updateArch(self, archinfo):
        for arch in archinfo:
            try:
                new_arch = Arch.by_name(arch)
            except:
                new_arch = Arch(arch=arch)
            if new_arch not in self.arch:
                self.arch.append(new_arch)

    def updateDevices(self, deviceinfo):
        for device in deviceinfo:
            try:
                device = Device.query().filter_by(vendor_id = device['vendorID'],
                                   device_id = device['deviceID'],
                                   subsys_vendor_id = device['subsysVendorID'],
                                   subsys_device_id = device['subsysDeviceID'],
                                   bus = device['bus'],
                                   driver = device['driver'],
                                   description = device['description']).one()
                self.devices.append(device)
            except InvalidRequestError:
                new_device = Device(vendor_id       = device['vendorID'],
                                     device_id       = device['deviceID'],
                                     subsys_vendor_id = device['subsysVendorID'],
                                     subsys_device_id = device['subsysDeviceID'],
                                     bus            = device['bus'],
                                     driver         = device['driver'],
                                     device_class   = device['type'],
                                     description    = device['description'])
                session.save(new_device)
                session.flush([new_device])
                self.devices.append(new_device)

    def updateCpu(self, cpuinfo):
        # Remove all old CPU data
        if self.cpu:
            for flag in self.cpu.flags:
                session.delete(flag)
            session.delete(self.cpu)

        # Create new Cpu
        cpu = Cpu(vendor     = cpuinfo['vendor'],
                  model      = cpuinfo['model'],
                  model_name = cpuinfo['modelName'],
                  family     = cpuinfo['family'],
                  stepping   = cpuinfo['stepping'],
                  speed      = cpuinfo['speed'],
                  processors = cpuinfo['processors'],
                  cores      = cpuinfo['cores'],
                  sockets    = cpuinfo['sockets'],
                  flags      = cpuinfo['CpuFlags'])

        self.cpu = cpu

    def excluded_osmajor_byarch(self, arch):
        """
        List excluded osmajor for system by arch
        """
        excluded = ExcludeOSMajor.query().join('system').\
                    join('arch').filter(and_(System.id==self.id,
                                             Arch.id==arch.id))
        return excluded

    def excluded_osversion_byarch(self, arch):
        """
        List excluded osversion for system by arch
        """
        excluded = ExcludeOSVersion.query().join('system').\
                    join('arch').filter(and_(System.id==self.id,
                                             Arch.id==arch.id))
        return excluded

    def distros(self):
        """
        List of distros that support this system
        """
        distros = Distro.query().join(['arch','systems']).filter(
              and_(System.id==self.id,
                   System.lab_controller_id==LabController.id,
                   lab_controller_distro_map.c.distro_id==Distro.id,
                   lab_controller_distro_map.c.lab_controller_id==LabController.id,
                not_(or_(Distro.id.in_(select([distro_table.c.id]).
                  where(distro_table.c.arch_id==arch_table.c.id).
                  where(arch_table.c.id==exclude_osmajor_table.c.arch_id).
                  where(distro_table.c.osversion_id==osversion_table.c.id).
                  where(osversion_table.c.osmajor_id==osmajor_table.c.id).
                  where(osmajor_table.c.id==exclude_osmajor_table.c.osmajor_id).
                  where(exclude_osmajor_table.c.system_id==system_table.c.id)
                                      ),
                         Distro.id.in_(select([distro_table.c.id]).
                  where(distro_table.c.arch_id==arch_table.c.id).
                  where(arch_table.c.id==exclude_osversion_table.c.arch_id).
                  where(distro_table.c.osversion_id==osversion_table.c.id).
                  where(osversion_table.c.id==
                                        exclude_osversion_table.c.osversion_id).
                  where(exclude_osversion_table.c.system_id==system_table.c.id)
                                      )
                        )
                    )
                  )
        )
        if self.type.type == 'Machine':
            distros = distros.filter(distro_table.c.virt==False)
        return distros

    def action_release(self):
        self.user = None
        # Attempt to remove Netboot entry
        # and turn off machine, but don't fail if we can't
        if self.release_action:
            try:
                self.remote.release(power=False)
                self.release_action.do(self)
            except BX, error:
                pass
        else:
            try:
                self.remote.release()
            except:
                pass

    def action_provision(self, 
                         distro=None,
                         ks_meta=None,
                         kernel_options=None,
                         kernel_options_post=None,
                         kickstart=None):
        if not self.remote:
            return False
        self.remote.provision(distro=distro, 
                              ks_meta=ks_meta,
                              kernel_options=kernel_options,
                              kernel_options_post=kernel_options_post,
                              kickstart=kickstart)

    def action_auto_provision(self, 
                             distro=None,
                             ks_meta=None,
                             kernel_options=None,
                             kernel_options_post=None,
                             kickstart=None):
        if not self.remote:
            return False

        results = self.install_options(distro, ks_meta,
                                               kernel_options,
                                               kernel_options_post)
        self.remote.provision(distro, kickstart, **results)
        if self.power:
            self.remote.power(action="reboot")

    def action_power(self,
                     action='reboot'):
        if self.remote and self.power:
            self.remote.power(action)
        else:
            return False

    def __repr__(self):
        return self.fqdn

    def link(self):
        """ Return a link to this system
        """
        return make_link(url = '/view/%s' % self.fqdn,
                         text = self.fqdn)

    link = property(link)

# for property in System.mapper.iterate_properties:
#     print property.mapper.class_.__name__
#     print property.key
#
# systems = session.query(System).join('status').join('type').join(['cpu','flags']).filter(CpuFlag.c.flag=='lm')


class SystemType(SystemObject):
    def __init__(self, type=None):
        self.type = type

    def __repr__(self):
        return self.type

    @classmethod
    def get_all_types(cls):
        """
        Desktop, Server, Virtual
        """
        all_types = cls.query()
        return [(type.id, type.type) for type in all_types]
    @classmethod
    def get_all_type_names(cls):
        all_types = cls.query()
        return [type.type for type in all_types]

    @classmethod
    def by_name(cls, systemtype):
        return cls.query.filter_by(type=systemtype).one()


class ReleaseAction(SystemObject):

    def __init__(self, action=None):
        self.action = action

    def __repr__(self):
        return self.action

    @classmethod
    def get_all(cls):
        """
        PowerOff, LeaveOn or ReProvision
        """
        all_actions = cls.query()
        return [(raction.id, raction.action) for raction in all_actions]

    @classmethod
    def by_id(cls, id):
        """ 
        Look up ReleaseAction by id.
        """
        return cls.query.filter_by(id=id).one()

    def do(self, *args, **kwargs):
        try:
            getattr(self, self.action)(*args, **kwargs)
        except Exception ,msg:
            raise BX(_('%s' % msg))

    def PowerOff(self, system):
        """ Turn off system
        """
        system.remote.power(action='off')

    def LeaveOn(self, system):
        """ Leave system running
        """
        system.remote.power(action='on')

    def ReProvision(self, system):
        """ re-provision the system 
        """
        if system.reprovision_distro:
            system.action_auto_provision(distro=system.reprovision_distro)


class SystemStatus(SystemObject):

    def __init__(self, status=None):
        self.status = status

    def __repr__(self):
        return self.status

    @classmethod
    def get_all_status(cls):
        """
        Available, InUse, Offline
        """
        all_status = cls.query()
        return [(status.id, status.status) for status in all_status]

    @classmethod
    def get_all_status_name(cls):
       all_status_name = cls.query()
       return [status_name.status for status_name in all_status_name]      


    @classmethod
    def by_name(cls, systemstatus):
        return cls.query.filter_by(status=systemstatus).one()
 
    @classmethod
    def by_id(cls,status_id):
        return cls.query.filter_by(id=status_id).one()



class Arch(MappedObject):
    def __init__(self, arch=None):
        self.arch = arch

    def __repr__(self):
        return '%s' % self.arch

    @classmethod
    def get_all(cls):
        return [(0,"All")] + [(arch.id, arch.arch) for arch in cls.query()]

    @classmethod
    def by_id(cls, id):
        return cls.query.filter_by(id=id).one()

    @classmethod
    def by_name(cls, arch):
        return cls.query.filter_by(arch=arch).one()

    @classmethod
    def list_by_name(cls, name):
        """
        A class method that can be used to search arches
        based on the name
        """
        return cls.query().filter(Arch.arch.like('%s%%' % name))


class Provision(SystemObject):
    pass


class ProvisionFamily(SystemObject):
    pass


class ProvisionFamilyUpdate(SystemObject):
    pass


class ExcludeOSMajor(SystemObject):
    pass


class ExcludeOSVersion(SystemObject):
    pass


class Breed(SystemObject):
    def __init__(self, breed):
        self.breed = breed

    @classmethod
    def by_name(cls, breed):
        return cls.query.filter_by(breed=breed).one()

    def __repr__(self):
        return self.breed


class OSMajor(MappedObject):
    def __init__(self, osmajor):
        self.osmajor = osmajor

    @classmethod
    def by_id(cls, id):
        return cls.query.filter_by(id=id).one()

    @classmethod
    def by_name(cls, osmajor):
        return cls.query.filter_by(osmajor=osmajor).one()

    @classmethod
    def by_name_alias(cls, name_alias):
        return cls.query.filter(or_(OSMajor.osmajor==name_alias,
                                    OSMajor.alias==name_alias)).one()

    @classmethod
    def get_all(cls):
        return [(0,"All")] + [(major.id, major.osmajor) for major in cls.query()]

    def __repr__(self):
        return '%s' % self.osmajor


class OSVersion(MappedObject):
    def __init__(self, osmajor, osminor, arches=None):
        self.osmajor = osmajor
        self.osminor = osminor
        self.arches = arches

    @classmethod
    def by_id(cls, id):
        return cls.query.filter_by(id=id).one()

    @classmethod
    def by_name(cls, osmajor, osminor):
        return cls.query.filter_by(osmajor=osmajor, osminor=osminor).one()

    @classmethod
    def get_all(cls):
        all = cls.query()
        return [(0,"All")] + [(version.id, version.osminor) for version in all]

    def __repr__(self):
        return "%s.%s" % (self.osmajor,self.osminor)


class LabControllerDistro(SystemObject):
    pass


class LabController(SystemObject):

    def __repr__(self):
        return "%s" % (self.fqdn)

    @classmethod
    def by_id(cls, id):
        return cls.query.filter_by(id=id).one()

    @classmethod
    def by_name(cls, name):
        return cls.query.filter_by(fqdn=name).one()

    @classmethod
    def get_all(cls):
        """
        Desktop, Server, Virtual
        """
        all = cls.query()
        return [(0,"None")] + [(lc.id, lc.fqdn) for lc in all]

    distros = association_proxy('_distros', 'distro')


class Watchdog(MappedObject):
    """ Every running task has a corresponding watchdog which will
        Return the system if it runs too long
    """
    @classmethod
    def by_system(cls, system):
        """ Find a watchdog based on the system name
        """
        return cls.query.filter_by(system=system).one()

    @classmethod
    def by_status(cls, labcontroller, status="active"):
        """ return a list of all watchdog entries that are either active 
            or expired for this lab controller
            All recipes in a recipeset have to expire.
        """
        REMAP_STATUS = {
            "active"  : dict(
                               op = "__gt__",
                              fop = "max",
                            ),
            "expired" : dict(
                               op = "__le__",
                              fop = "min",
                            ),
        }
        op = REMAP_STATUS.get(status, None)['op']
        fop = REMAP_STATUS.get(status, None)['fop']

        if op and fop:
            return cls.query().join('system').join(['recipe','recipeset']).filter(
                    and_(System.lab_controller==labcontroller,
                       RecipeSet.id.in_(select([recipe_set_table.c.id], 
                                  from_obj=[watchdog_table.join(recipe_table).join(recipe_set_table)]
                                 ).group_by(RecipeSet.id).having(
                                        getattr(func, fop)(getattr(Watchdog.kill_time, op)(datetime.utcnow()))
                                                                )
                                       )
                        )
                                                                                 )

class LabInfo(SystemObject):
    fields = ['orig_cost', 'curr_cost', 'dimensions', 'weight', 'wattage', 'cooling']


class Cpu(SystemObject):
    def __init__(self, vendor=None, model=None, model_name=None, family=None, stepping=None,speed=None,processors=None,cores=None,sockets=None,flags=None):
        self.vendor = vendor
        self.model = model
        self.model_name = model_name
        self.family = family
        self.stepping = stepping
        self.speed = speed
        self.processors = processors
        self.cores = cores
        self.sockets = sockets
        if self.processors > self.cores:
            self.hyper = True
        else:
            self.hyper = False
        self.updateFlags(flags)

    def updateFlags(self,flags):
        if flags != None:
	    for cpuflag in flags:
                new_flag = CpuFlag(flag=cpuflag)
                self.flags.append(new_flag)

class CpuFlag(SystemObject):
    def __init__(self, flag=None):
        self.flag = flag

    def __repr__(self):
        return self.flag

    def by_flag(cls, flag):
        return cls.query.filter_by(flag=flag)

    by_flag = classmethod(by_flag)


class Numa(SystemObject):
    def __init__(self, nodes=None):
        self.nodes = nodes

    def __repr__(self):
        return self.nodes


class DeviceClass(SystemObject):
    def __init__(self, device_class=None, description=None):
        if not device_class:
            device_class = "NONE"
        self.device_class = device_class
        self.description = description

    def __repr__(self):
        return self.device_class


class Device(SystemObject):
    def __init__(self, vendor_id=None, device_id=None, subsys_device_id=None, subsys_vendor_id=None, bus=None, driver=None, device_class=None, description=None):
        if not device_class:
            device_class = "NONE"
        try:
            dc = DeviceClass.query.filter_by(device_class = device_class).one()
        except InvalidRequestError:
            dc = DeviceClass(device_class = device_class)
            session.save(dc)
            session.flush([dc])
        self.vendor_id = vendor_id
        self.device_id = device_id
        self.subsys_vendor_id = subsys_vendor_id
        self.subsys_device_id = subsys_device_id
        self.bus = bus
        self.driver = driver
        self.description = description
        self.device_class = dc


class Locked(object):
    def __init__(self, name=None):
        self.name = name


class PowerType(object):

    def __init__(self, name=None):
        self.name = name

    @classmethod
    def get_all(cls):
        """
        Apc, wti, etc..
        """
        all_types = cls.query()
        return [(0, "None")] + [(type.id, type.name) for type in all_types]

    @classmethod
    def by_name(cls, name):
        return cls.query.filter_by(name=name).one()

    @classmethod
    def by_id(cls, id):
        return cls.query.filter_by(id=id).one()


class Power(SystemObject):
    pass


class Serial(object):
    def __init__(self, name=None):
        self.name = name


class SerialType(object):
    def __init__(self, name=None):
        self.name = name


class Install(object):
    def __init__(self, name=None):
        self.name = name


def _create_tag(tag):
    """A creator function."""
    try:
        tag = DistroTag.by_tag(tag)
    except InvalidRequestError:
        tag = DistroTag(tag=tag)
        session.save(tag)
        session.flush([tag])
    return tag


class Distro(MappedObject):
    def __init__(self, install_name=None):
        self.install_name = install_name
    
    @classmethod
    def all_methods(cls):
        methods = [elem[0] for elem in select([distro_table.c.method],whereclause=distro_table.c.method != None,from_obj=distro_table,distinct=True).execute()]
        return methods 

    @classmethod
    def by_install_name(cls, install_name):
        return cls.query.filter_by(install_name=install_name).one()

    @classmethod
    def by_id(cls, id):
        return cls.query.filter_by(id=id).one()

    tags = association_proxy('_tags', 'tag', creator=_create_tag)

    @classmethod
    def by_filter(cls, filter):
        """
        <distro>
         <And>
           <Require name='ARCH' operator='=' value='i386'/>
           <Require name='FAMILY' operator='=' value='rhelserver5'/>
           <Require name='TAG' operator='=' value='released'/>
         </And>
        </distro>
        """
        from needpropertyxml import ElementWrapper
        import xmltramp
        #FIXME Should validate XML before proceeding.
        queries = []
        joins = []
        for child in ElementWrapper(xmltramp.parse(filter)):
            if callable(getattr(child, 'filter', None)):
                (join, query) = child.filter()
                queries.append(query)
                joins.extend(join)
        # Join on lab_controller_assocs or we may get a distro that is not on any 
        # lab controller anymore.
        distros = Distro.query().join('lab_controller_assocs')
        if joins:
            distros = distros.filter(and_(*joins))
        if queries:
            distros = distros.filter(and_(*queries))
        return distros.order_by('-date_created')

    def to_xml(self, clone=False):
        """ Return xml describing this distro """
        fields = dict(
                      distro_name    = 'name',
                      distro_arch    = ['arch','arch'],
                      distro_method  = 'method',
                      distro_variant = 'variant',
                      distro_virt    = 'virt',
                      distro_family  = ['osversion','osmajor','osmajor'],
                     )
                      
        distro_requires = self.doc.createElement('distroRequires')
        xmland = self.doc.createElement('and')
        for key in fields.keys():
            require = self.doc.createElement(key)
            require.setAttribute('op', '=')
            if isinstance(fields[key], list):
                obj = self
                for field in fields[key]:
                    obj = getattr(obj, field, None)
                require.setAttribute('value', obj or '')
            else:
                require.setAttribute('value', getattr(self, fields[key], None) or '')
            xmland.appendChild(require)
        distro_requires.appendChild(xmland)
        return distro_requires

    def systems_filter(self, user, filter):
        """
        Return Systems that match the following filter
        <host>
         <And>
           <Require name='MACHINE' operator='!=' value='dell-pe700-01.rhts.bos.redhat.com'/>
           <Require name='ARCH' operator='=' value='i386'/>
           <Require name='MEMORY' operator='>=' value='2048'/>
           <Require name='POWER' operator='=' value='True'/>
         </And>
        </host>
        System.query.\
           join('key_values',aliased=True).\ 
                filter_by(key_name='MEMORY').\
                filter(key_value_table.c.key_value > 2048).\
           join('key_values',aliased=True).\
                filter_by(key_name='CPUFLAGS').\
                filter(key_value_table.c.key_value == 'lm').\
              all()
        [hp-xw8600-02.rhts.bos.redhat.com]
        """
        from needpropertyxml import ElementWrapper
        import xmltramp
        systems = self.systems(user)
        #FIXME Should validate XML before processing.
        queries = []
        joins = []
        for child in ElementWrapper(xmltramp.parse(filter)):
            if callable(getattr(child, 'filter', None)):
                (join, query) = child.filter()
                queries.append(query)
                joins.extend(join)
        if joins:
            systems = systems.filter(and_(*joins))
        if queries:
            systems = systems.filter(and_(*queries))
        return systems

    def tasks(self):
        """
        List of tasks that support this distro
        """
        return Task.query().filter(
                not_(or_(Task.id.in_(select([task_table.c.id]).
                 where(task_table.c.id==task_exclude_arch_table.c.task_id).
                 where(task_exclude_arch_table.c.arch_id==arch_table.c.id).
                 where(arch_table.c.id==self.arch_id)
                                      ),
                         Task.id.in_(select([task_table.c.id]).
                 where(task_table.c.id==task_exclude_osmajor_table.c.task_id).
                 where(task_exclude_osmajor_table.c.osmajor_id==osmajor_table.c.id).
                 where(osmajor_table.c.id==self.osversion.osmajor.id)
                                      ),
                        )
                    )
        )

    def systems(self, user=None):
        """
        List of systems that support this distro
        Limit to what is available to user if user passed in.
        """
        if user:
            systems = System.available_order(user)
        else:
            systems = System.query()

        return systems.join(['lab_controller','_distros','distro']).filter(
             and_(Distro.install_name==self.install_name,
                  System.arch.contains(self.arch),
                not_(or_(System.id.in_(select([system_table.c.id]).
                  where(system_table.c.id==system_arch_map.c.system_id).
                  where(arch_table.c.id==system_arch_map.c.arch_id).
                  where(system_table.c.id==exclude_osmajor_table.c.system_id).
                  where(arch_table.c.id==exclude_osmajor_table.c.arch_id).
                  where(ExcludeOSMajor.osmajor==self.osversion.osmajor).
                  where(ExcludeOSMajor.arch==self.arch)
                                      ),
                         System.id.in_(select([system_table.c.id]).
                  where(system_table.c.id==system_arch_map.c.system_id).
                  where(arch_table.c.id==system_arch_map.c.arch_id).
                  where(system_table.c.id==exclude_osversion_table.c.system_id).
                  where(arch_table.c.id==exclude_osversion_table.c.arch_id).
                  where(ExcludeOSVersion.osversion==self.osversion).
                  where(ExcludeOSVersion.arch==self.arch)
                                      )
                        )
                    )
                 )
        )

    def link(self):
        """ Returns a hyper link to this distro
        """ 
        return make_link(url = '/distros/view?id=%s' % self.id,
                         text = self.install_name)

    link = property(link)

    def __repr__(self):
        return "%s" % self.name

    lab_controllers = association_proxy('lab_controller_assocs', 'lab_controller')


class DistroTag(object):
    def __init__(self, tag=None):
        self.tag = tag

    def __repr__(self):
        return "%s" % self.tag

    @classmethod
    def by_tag(cls, tag):
        """
        A class method to lookup tags
        """
        return cls.query().filter(DistroTag.tag == tag).one()

    @classmethod
    def list_by_tag(cls, tag):
        """
        A class method that can be used to search tags
        """
        return cls.query().filter(DistroTag.tag.like('%s%%' % tag))

class Admin(object):
    def __init__(self,system_id,group_id): 
        self.system_id = system_id
        self.group_id = group_id

# Activity model
class Activity(object):
    def __init__(self, user=None, service=None, action=None,
                 field_name=None, old_value=None, new_value=None):
        self.user = user
        self.service = service
        self.field_name = field_name
        self.action = action
        self.old_value = old_value
        self.new_value = new_value

    @classmethod
    def all(cls):
        return cls.query()

    def object_name(self):
        return None


class SystemActivity(Activity):
    def object_name(self):
        return "System: %s" % self.object.fqdn
     
class RecipeSetActivity(Activity):
    def object_name(self):
        return "RecipeSet: %s" % self.object.id
          
class GroupActivity(Activity):
    def object_name(self):
        return "Group: %s" % self.object.display_name


class DistroActivity(Activity):
    def object_name(self):
        return "Distro: %s" % self.object.install_name


# note model
class Note(object):
    def __init__(self, user=None, text=None):
        self.user = user
        self.text = text

    @classmethod
    def all(cls):
        return cls.query()


class Key(SystemObject):
    @classmethod
    def get_all_keys(cls):
       all_keys = cls.query()     
       return [key.key_name for key in all_keys]

    @classmethod
    def by_name(cls, key_name):
        return cls.query().filter_by(key_name=key_name).one()

    @classmethod
    def by_id(cls, id):
        return cls.query().filter_by(id=id).one()

    def __init__(self, key_name=None, numeric=False):
        self.key_name = key_name
        self.numeric = numeric

    def __repr__(self):
        return "%s" % self.key_name


# key_value model
class Key_Value_String(object):
    def __init__(self, key, key_value, system=None):
        self.system = system
        self.key = key
        self.key_value = key_value

    def __repr__(self):
        return "%s %s" % (self.key, self.key_value)

    @classmethod
    def by_key_value(cls, system, key, value):
        return cls.query().filter(and_(Key_Value_String.key==key, 
                                  Key_Value_String.key_value==value,
                                  Key_Value_String.system==system)).one()


class Key_Value_Int(object):
    def __init__(self, key, key_value, system=None):
        self.system = system
        self.key = key
        self.key_value = key_value

    def __repr__(self):
        return "%s %s" % (self.key, self.key_value)

    @classmethod
    def by_key_value(cls, system, key, value):
        return cls.query().filter(and_(Key_Value_Int.key==key, 
                                  Key_Value_Int.key_value==value,
                                  Key_Value_Int.system==system)).one()



class TaskPriority(object):   

    @classmethod
    def default_priority(cls):
        return cls.query().filter_by(id=3).one()

    @classmethod
    def by_id(cls,id):
      return cls.query().filter_by(id=id).one()

class TaskStatus(object):

    @classmethod
    def max(cls):
        return cls.query().order_by(TaskStatus.severity.desc()).first()

    @classmethod
    def by_name(cls, status_name):
        return cls.query().filter_by(status=status_name).one()

    @classmethod
    def get_all(cls):
        return [(0,"All")] + [(status.id, status.status) for status in cls.query()]

    @classmethod
    def get_all_status(cls):
        all = cls.query()
        return [elem.status for elem in all]

    def __cmp__(self, other):
        if hasattr(other,'severity'):
            other = other.severity
        if self.severity < other:
            return -1
        if self.severity == other:
            return 0
        if self.severity > other:
            return 1

    def __repr__(self):
        return "%s" % (self.status)


class TaskResult(object):
    @classmethod
    def by_name(cls, result_name):
        return cls.query().filter_by(result=result_name).one()

    @classmethod
    def get_results(cls):
        return [(result.id,result.result) for result in cls.query()] 

    @classmethod
    def get_all(cls):
        return [(0,"All")] + [(result.id, result.result) for result in cls.query()]

    @classmethod
    def get_all_results(cls):
        return [elem.result for elem in cls.query()]

    def __cmp__(self, other):
        if hasattr(other,'severity'):
            other = other.severity
        if self.severity < other:
            return -1
        if self.severity == other:
            return 0
        if self.severity > other:
            return 1

    def __repr__(self):
        return "%s" % (self.result)

class Log(MappedObject):
    def __init__(self, path=None, filename=None):
        self.path = path
        self.filename = filename

    def result(self):
        return self.parent.result

    result = property(result)

    def link(self):
        """ Return a link to this Log
        """
        text = "%s/%s" % (self.path != '/' and self.path or '', self.filename)
        text = text[-50:]
        return make_link(url = '/logs/%s/%s/%s' % (self.parent.filepath,
                                                   self.path, 
                                                   self.filename),
                         text = text)
    link = property(link)

    def __cmp__(self, other):
        """ Used to compare logs that are already stored. Log(path,filename) in Recipe.logs  == True
        """
        if hasattr(other,'path'):
            path = other.path
        if hasattr(other,'filename'):
            filename = other.filename
        if "%s/%s" % (self.path,self.filename) == "%s/%s" % (path,filename):
            return 0
        else:
            return 1

class LogRecipe(Log):
    pass

class LogRecipeTask(Log):
    pass

class LogRecipeTaskResult(Log):
    pass

class TaskBase(MappedObject):

    def is_finished(self):
        """
        Simply state if the task is finished or not
        """
        if self.status in [TaskStatus.by_name(u'Completed'),
                           TaskStatus.by_name(u'Cancelled'),
                           TaskStatus.by_name(u'Aborted')]:
            return True
        else:
            return False

    def is_queued(self):
        """
        State if the task is queued
        """ 
        if self.status in [TaskStatus.by_name(u'New'),
                           TaskStatus.by_name(u'Processed'),
                           TaskStatus.by_name(u'Queued'),
                           TaskStatus.by_name(u'Scheduled')]:
            return True
        else:
            return False 

           
        

    def is_failed(self):
        """ 
        Return True if the task has failed
        """
        if self.result in [TaskResult.by_name(u'Warn'),
                           TaskResult.by_name(u'Fail'),
                           TaskResult.by_name(u'Panic')]:
            return True
        else:
            return False

    def progress_bar(self):
        pwidth=0
        wwidth=0
        fwidth=0
        kwidth=0
        completed=0
        if not getattr(self, 'ttasks', None):
            return None
        if getattr(self, 'ptasks', None):
            completed += self.ptasks
            pwidth = int(float(self.ptasks)/float(self.ttasks)*100)
        if getattr(self, 'wtasks', None):
            completed += self.wtasks
            wwidth = int(float(self.wtasks)/float(self.ttasks)*100)
        if getattr(self, 'ftasks', None):
            completed += self.ftasks
            fwidth = int(float(self.ftasks)/float(self.ttasks)*100)
        if getattr(self, 'ktasks', None):
            completed += self.ktasks
            kwidth = int(float(self.ktasks)/float(self.ttasks)*100)
        percentCompleted = int(float(completed)/float(self.ttasks)*100)
        div   = Element('div', {'class': 'dd'})
        div.append(Element('div', {'class': 'green', 'style': 'width:%s%%' % pwidth}))
        div.append(Element('div', {'class': 'orange', 'style': 'width:%s%%' % wwidth}))
        div.append(Element('div', {'class': 'red', 'style': 'width:%s%%' % fwidth}))
        div.append(Element('div', {'class': 'blue', 'style': 'width:%s%%' % kwidth}))
        div.tail = "%s%%" % percentCompleted
        return div
    progress_bar = property(progress_bar)

    def action_link(self):
        """
        Return action links depending on status
        """
        div = Element('div')
        div.append(make_link(url = self.clone_link(),
                        text = "Clone"))
        if not self.is_finished():
            div.append(Element('br'))
            div.append(make_link(url = self.cancel_link(),
                            text = "Cancel"))
        return div
    action_link = property(action_link)


class Job(TaskBase):
    """
    Container to hold like recipe sets.
    """

    stop_types = ['abort','cancel']

    @classmethod
    def mine(cls, owner):
        """
        A class method that can be used to search for Jobs that belong to a user
        """
        return cls.query.filter(Job.owner==owner)

    @classmethod
    def by_whiteboard(cls,desc):
        res = Job.query().filter_by(whiteboard = desc)
        return res

    def clone_link(self):
        """ return link to clone this job
        """
        return "/jobs/clone?job_id=%s" % self.id

    def cancel_link(self):
        """ return link to cancel this job
        """
        return "/jobs/cancel?id=%s" % self.id


    def to_xml(self, clone=False):
        job = self.doc.createElement("job")
        if not clone:
            job.setAttribute("id", "%s" % self.id)
            job.setAttribute("owner", "%s" % self.owner.email_address)
            job.setAttribute("result", "%s" % self.result)
            job.setAttribute("status", "%s" % self.status)
        job.appendChild(self.node("whiteboard", self.whiteboard or ''))
        for rs in self.recipesets:
            job.appendChild(rs.to_xml(clone))
        return job

    def cancel(self, msg=None):
        """
        Method to cancel all recipesets for this job.
        """
        for recipeset in self.recipesets:
            recipeset.cancel(msg)

    def abort(self, msg=None):
        """
        Method to abort all recipesets for this job.
        """
        for recipeset in self.recipesets:
            recipeset.abort(msg)

    def task_info(self):
        """
        Method for exporting job status for TaskWatcher
        """
        return dict(
                    id              = "J:%s" % self.id,
                    worker          = None,
                    state_label     = "%s" % self.status,
                    state           = self.status.id,
                    method          = "%s" % self.whiteboard,
                    result          = "%s" % self.result,
                    is_finished     = self.is_finished(),
                    is_failed       = self.is_failed(),
                    subtask_id_list = ["R:%s" % r.id for r in self.all_recipes]
                   )

    def all_recipes(self):
        """
        Return all recipes
        """
        for recipeset in self.recipesets:
            for recipe in recipeset.recipes:
                yield recipe
    all_recipes = property(all_recipes)

    def update_status(self):
        """
        Update number of passes, failures, warns, panics..
        """
        self.ptasks = 0
        self.wtasks = 0
        self.ftasks = 0
        self.ktasks = 0
        max_result = None
        min_status = TaskStatus.max()
        for recipeset in self.recipesets:
            if recipeset.is_finished():
                self.ptasks += recipeset.ptasks
                self.wtasks += recipeset.wtasks
                self.ftasks += recipeset.ftasks
                self.ktasks += recipeset.ktasks
            if recipeset.status < min_status:
                min_status = recipeset.status
            if recipeset.result > max_result:
                max_result = recipeset.result
        self.status = min_status
        self.result = max_result
        if self.is_finished():
            # Send email notification
            mail.job_notify(self)

    def t_id(self):
        return "J:%s" % self.id
    t_id = property(t_id)
  
    def access_priority(self,user):
        if not user:
            return
        try:
            if self.owner == user or (user.in_group(['admin','queue_admin'])):
                return True
        except:
            return

             
    

class RecipeSet(TaskBase):
    """
    A Collection of Recipes that must be executed at the same time.
    """

    stop_types = ['abort','cancel']

    def to_xml(self, clone=False):
        recipeSet = self.doc.createElement("recipeSet")
        if not clone:
            recipeSet.setAttribute("id", "%s" % self.id)
        for r in self.recipes:
            if not isinstance(r,GuestRecipe):
                recipeSet.appendChild(r.to_xml(clone, from_recipeset=True))
        return recipeSet

    @classmethod
    def allowed_priorities_initial(cls,user):
        if not user:
            return
        if user.in_group(['admin','queue_admin']):
            return TaskPriority.query().all()
        default_id = TaskPriority.default_priority().id
        return TaskPriority.query().filter(TaskPriority.id < default_id)
        
    @classmethod
    def by_status(cls, status, query=None):
        if not query:
            query=cls.query
        return query.join('status').filter(Status.status==status)

    @classmethod
    def by_datestamp(cls, datestamp, query=None):
        if not query:
            query=cls.query
        return query.filter(RecipeSet.queue_time <= datestamp)

    @classmethod 
    def by_id(cls,id): 
       return cls.query().filter_by(id=id).one()
     
    @classmethod
    def iter_recipeSets(self, status=u'Assigned'):
        self.recipeSets = []
        while True:
            recipeSet = RecipeSet.by_status(status).join('priority')\
                            .order_by(priority.c.priority)\
                            .filter(not_(RecipeSet.id.in_(self.recipeSets)))\
                            .first()
            if recipeSet:
                self.recipeSets.append(recipeSet.id)
            else:
                return
            yield recipeSet

    def cancel(self, msg=None):
        """
        Method to cancel all recipes in this recipe set.
        """
        self.status = TaskStatus.by_name(u'Cancelled')
        for recipe in self.recipes:
            recipe.cancel(msg)

    def abort(self, msg=None):
        """
        Method to abort all recipes in this recipe set.
        """
        self.status = TaskStatus.by_name(u'Aborted')
        for recipe in self.recipes:
            recipe.abort(msg)

    def update_status(self):
        """
        Update number of passes, failures, warns, panics..
        """
        self.ptasks = 0
        self.wtasks = 0
        self.ftasks = 0
        self.ktasks = 0
        max_result = None
        min_status = TaskStatus.max()
        for recipe in self.recipes:
            if recipe.is_finished():
                self.ptasks += recipe.ptasks
                self.wtasks += recipe.wtasks
                self.ftasks += recipe.ftasks
                self.ktasks += recipe.ktasks
            if recipe.status < min_status:
                min_status = recipe.status
            if recipe.result > max_result:
                max_result = recipe.result
        self.status = min_status
        self.result = max_result

        # Return systems if recipeSet finished
        if self.is_finished():
            for recipe in self.recipes:
                recipe.release_system()

        self.job.update_status()

    def recipes_orderby(self, labcontroller):
        query = select([recipe_table.c.id, 
                        func.count(System.id).label('count')],
                        from_obj=[recipe_table, 
                                  system_recipe_map,
                                  system_table,
                                  recipe_set_table,
                                  lab_controller_table],
                        whereclause="recipe.id = system_recipe_map.recipe_id \
                             AND  system.id = system_recipe_map.system_id \
                             AND  system.lab_controller_id = lab_controller.id \
                             AND  recipe_set.id = recipe.recipe_set_id \
                             AND  recipe_set.id = %s \
                             AND  lab_controller.id = %s" % (self.id, 
                                                            labcontroller.id),
                        group_by=[Recipe.id],
                        order_by='count')
        return map(lambda x: Recipe.query().filter_by(id=x[0]).first(), session.connection(RecipeSet).execute(query).fetchall())

    def task_info(self):
        """
        Method for exporting RecipeSet status for TaskWatcher
        """
        return dict(
                    id              = "RS:%s" % self.id,
                    worker          = None,
                    state_label     = "%s" % self.status,
                    state           = self.status.id,
                    method          = None,
                    result          = "%s" % self.result,
                    is_finished     = self.is_finished(),
                    is_failed       = self.is_failed(),
                    subtask_id_list = ["R:%s" % r.id for r in self.recipes]
                   )

    def t_id(self):
        return "RS:%s" % self.id
    t_id = property(t_id)
 
    def allowed_priorities(self,user):
        if not user:
            return [] 
        if user.in_group(['admin','queue_admin']):
            return TaskPriority.query().all()
        elif user == self.job.owner: 
            return TaskPriority.query.filter(TaskPriority.id <= self.priority.id)


class Recipe(TaskBase):
    """
    Contains requires for host selection and distro selection.
    Also contains what tasks will be executed.
    """
    stop_types = ['abort','cancel']

    def clone_link(self):
        """ return link to clone this recipe
        """
        return "/jobs/clone?recipe_id=%s" % self.id

    def cancel_link(self):
        """ return link to cancel this recipe
        """
        return "/recipes/cancel?id=%s" % self.id

    def filepath(self):
        """
        Return file path for this recipe
        """
        job    = self.recipeset.job
        return "%s/%02d/%s/%s" % (self.start_time.year,
                                  int(str(job.id)[-2:]),
                                         job.id,
                                         self.id)
    filepath = property(filepath)

    def harness_repos(self):
        """
        return repos needed for harness and task install
        """
        repos = []
        if self.distro:
            servername = get("servername",socket.gethostname())
            harnesspath = get("basepath.harness", "/var/www/beaker/harness")
            if os.path.exists("%s/%s/%s" % (harnesspath, 
                                            self.distro.osversion.osmajor,
                                            self.distro.arch)):
                repo = dict(name = "beaker-harness",
                             url  = "http://%s/harness/%s/%s" % (servername,
                                                                      self.distro.osversion.osmajor,
                                                                      self.distro.arch))
                repos.append(repo)
            repo = dict(name = "beaker-rhts",
                        url  = "http://%s/harness/noarch" % servername)
            repos.append(repo)
            repo = dict(name = "beaker-tasks",
                        url  = "http://%s/rpms" % servername)
            repos.append(repo)
        return repos

    def to_xml(self, recipe, clone=False, from_recipeset=False, from_machine=False):
        if not clone:
            recipe.setAttribute("id", "%s" % self.id)
            recipe.setAttribute("job_id", "%s" % self.recipeset.job_id)
            recipe.setAttribute("recipe_set_id", "%s" % self.recipe_set_id)
        recipe.setAttribute("whiteboard", "%s" % self.whiteboard and self.whiteboard or '')
        recipe.setAttribute("role", "%s" % self.role and self.role or 'RECIPE_MEMBERS')
        if self.kickstart:
            kickstart = self.doc.createElement("kickstart")
            text = self.doc.createCDATASection('%s' % self.kickstart)
            kickstart.appendChild(text)
            recipe.appendChild(kickstart)
        recipe.setAttribute("ks_meta", "%s" % self.ks_meta and self.ks_meta or '')
        recipe.setAttribute("kernel_options", "%s" % self.kernel_options and self.kernel_options or '')
        recipe.setAttribute("kernel_options_post", "%s" % self.kernel_options_post and self.kernel_options_post or '')
        if self.duration and not clone:
            recipe.setAttribute("duration", "%s" % self.duration)
        if self.result and not clone:
            recipe.setAttribute("result", "%s" % self.result)
        if self.status and not clone:
            recipe.setAttribute("status", "%s" % self.status)
        if self.distro and not clone:
            recipe.setAttribute("distro", "%s" % self.distro.name)
            recipe.setAttribute("install_name", "%s" % self.distro.install_name)
            recipe.setAttribute("arch", "%s" % self.distro.arch)
            recipe.setAttribute("family", "%s" % self.distro.osversion.osmajor)
            recipe.setAttribute("variant", "%s" % self.distro.variant)
        if self.system and not clone:
            recipe.setAttribute("system", "%s" % self.system)
        packages = self.doc.createElement("packages")
        if self.custom_packages:
            for package in self.custom_packages:
                packages.appendChild(package.to_xml())
        recipe.appendChild(packages)
            
        if self.roles and not clone:
            roles = self.doc.createElement("roles")
            for role in self.roles.to_xml():
                roles.appendChild(role)
            recipe.appendChild(roles)
        repos = self.doc.createElement("repos")
        for repo in self.repos:
            repos.appendChild(repo.to_xml())
        recipe.appendChild(repos)
        drs = xml.dom.minidom.parseString(self.distro_requires)
        hrs = xml.dom.minidom.parseString(self.host_requires)
        for dr in drs.getElementsByTagName("distroRequires"):
            recipe.appendChild(dr)
        hostRequires = self.doc.createElement("hostRequires")
        for hr in hrs.getElementsByTagName("hostRequires"):
            for child in hr.childNodes:
                hostRequires.appendChild(child)
        recipe.appendChild(hostRequires)
        for t in self.tasks:
            recipe.appendChild(t.to_xml(clone))
        if not from_recipeset and not from_machine:
            recipeSet = self.doc.createElement("recipeSet")
            recipeSet.appendChild(recipe)
            job = self.doc.createElement("job")
            if not clone:
                job.setAttribute("owner", "%s" % self.recipeset.job.owner.email_address)
            job.appendChild(self.node("whiteboard", self.recipeset.job.whiteboard))
            job.appendChild(recipeSet)
            return job
        return recipe

    def _get_duration(self):
        try:
            return self.finish_time - self.start_time
        except TypeError:
            return None
    duration = property(_get_duration)

    def _get_packages(self):
        """ return all packages for all tests
        """
        packages = []
        for task in self.tasks:
            packages.extend(task.task.required)
        packages.extend(self.custom_packages)
        return packages

    packages = property(_get_packages)

    def _get_arch(self):
        if self.distro:
            return self.distro.arch

    arch = property(_get_arch)

    def _get_host_requires(self):
        # If no system_type is specified then add defaults
        try:
            hrs = xml.dom.minidom.parseString(self._host_requires)
        except TypeError:
            hrs = self.doc.createElement("hostRequires")
        except xml.parsers.expat.ExpatError:
            hrs = self.doc.createElement("hostRequires")
        if not hrs.getElementsByTagName("system_type"):
            hostRequires = self.doc.createElement("hostRequires")
            for hr in hrs.getElementsByTagName("hostRequires"):
                for child in hr.childNodes[:]:
                    hostRequires.appendChild(child)
            system_type = self.doc.createElement("system_type")
            system_type.setAttribute("value", "%s" % self.systemtype)
            hostRequires.appendChild(system_type)
            return hostRequires.toxml()
        else:
            return hrs.toxml()

    def _set_host_requires(self, value):
        self._host_requires = value

    host_requires = property(_get_host_requires, _set_host_requires)

    def queue(self):
        """
        Move from New -> Queued
        """
        for task in self.tasks:
            task.queue()

    def process(self):
        """
        Move from Queued -> Processed
        """
        for task in self.tasks:
            task.process()

    def schedule(self):
        """
        Move from Processed -> Scheduled
        """
        for task in self.tasks:
            task.schedule()

    def waiting(self):
        """
        Move from Scheduled to Waiting
        """
        for task in self.tasks:
            task.waiting()

    def cancel(self, msg=None):
        """
        Method to cancel all tasks in this recipe.
        """
        self.status = TaskStatus.by_name(u'Cancelled')
        for task in self.tasks:
            task.cancel(msg)

    def abort(self, msg=None):
        """
        Method to abort all tasks in this recipe.
        """
        self.status = TaskStatus.by_name(u'Aborted')
        for task in self.tasks:
            task.abort(msg)

    def update_status(self):
        """
        Update number of passes, failures, warns, panics..
        """
        self.ptasks = 0
        task_pass = TaskResult.by_name(u'Pass')
        self.wtasks = 0
        task_warn = TaskResult.by_name(u'Warn')
        self.ftasks = 0
        task_fail = TaskResult.by_name(u'Fail')
        self.ktasks = 0
        task_panic = TaskResult.by_name(u'Panic')

        max_result = None
        min_status = TaskStatus.max()
        for task in self.tasks:
            if task.is_finished():
                if task.result == task_pass:
                    self.ptasks += 1
                if task.result == task_warn:
                    self.wtasks += 1
                if task.result == task_fail:
                    self.ftasks += 1
                if task.result == task_panic:
                    self.ktasks += 1
            if task.status < min_status:
                min_status = task.status
            if task.result > max_result:
                max_result = task.result
        self.status = min_status
        self.result = max_result

        # Record the start of this Recipe.
        if not self.start_time \
           and self.status == TaskStatus.by_name(u'Running'):
            self.start_time = datetime.utcnow()

        if self.start_time and not self.finish_time and self.is_finished():
            # Record the completion of this Recipe.
            self.finish_time = datetime.utcnow()

        self.recipeset.update_status()
    
    def release_system(self):
        """ Release the system and remove the watchdog
        """
        if self.system and self.watchdog:
            try:
                self.system.action_release()
                log.debug("Return system %s for recipe %s" % (self.system, self.id))
                self.system.activity.append(
                    SystemActivity(self.recipeset.job.owner, 
                                   'Scheduler', 
                                   'Returned', 
                                   'User', 
                                   '%s' % self.recipeset.job.owner, 
                                   ''))
            except socket.gaierror, error:
                #FIXME
                pass
            except xmlrpclib.Fault, error:
                #FIXME
                pass
            ## FIXME Should we actually remove the watchdog?
            ##       Maybe we should set the status of the watchdog to reclaim
            ##       so that the lab controller returns the system instead.
            # Remove this recipes watchdog
            log.debug("Remove watchdog for recipe %s" % self.id)
            del(self.watchdog)

    def task_info(self):
        """
        Method for exporting Recipe status for TaskWatcher
        """
        return dict(
                    id              = "R:%s" % self.id,
                    worker          = dict(name = "%s" % self.system),
                    state_label     = "%s" % self.status,
                    state           = self.status.id,
                    method          = "%s" % self.whiteboard,
                    result          = "%s" % self.result,
                    is_finished     = self.is_finished(),
                    is_failed       = self.is_failed(),
# Disable tasks status, TaskWatcher needs to do this differently.  its very resource intesive to make
# so many xmlrpc calls.
#                    subtask_id_list = ["T:%s" % t.id for t in self.tasks],
                   )

    def t_id(self):
        return "R:%s" % self.id
    t_id = property(t_id)

    def all_tasks(self):
        """
        Return all tasks and task-results, along with associated logs
        """
        for task in self.tasks:
            yield task
            for task_result in task.results:
                yield task_result
    all_tasks = property(all_tasks)

    def append_tasks(self, recipetask):
        """ Before appending the task to this Recipe, make sure it applies.
            ie: not excluded for this distro family or arch.
        """
        if self.distro.arch in recipetask.task.excluded_arch:
            return
        if self.distro.osversion.osmajor in recipetask.task.excluded_osmajor:
            return
        self.tasks.append(recipetask)

    @classmethod
    def mine(cls, owner):
        """
        A class method that can be used to search for Jobs that belong to a user
        """
        return cls.query.join(['recipeset','job','owner']).filter(Job.owner==owner)

class RecipeRoleListAdapter(object):
    def __init__(self, parent, role):
        self.__parent = parent
        self.__role = role

    def __cached(self):
        try:
            return self.__cached_systems
        except AttributeError:
            self.__cached_systems = [item.system for item in self.__parent._roles if item.role == self.__role]
            return self.__cached_systems
    __cached = property(__cached)

    def __delcached(self):
        try:
            del self.__cached_systems
        except AttributeError:
            pass

    def __iter__(self):
        return iter(self.__cached)

    def __eq__(self, other):
        return list(self) == list(other)

    def __repr__(self):
        return repr(list(self))

    def append(self, item):
        self.__delcached()
        self.__parent._roles.append(RecipeRole(self.__role, item))

    def __getitem__(self, index):
        return self.__cached[index]

    def __setitem__(self, index, value):
        self.__delcached()
        [item for item in self.__parent._roles if item.role == self.__role][index].roles = value
        self.__cached[index] = value


class RecipeRoleDictAdapterAttribute(object):
    def __get__(self, instance, owner):
        if instance is None:
            return self
        class RecipeRoleDictAdapter(MappedObject):
            def __getitem__(self, role):
                return RecipeRoleListAdapter(instance, role)
            def keys(self):
                return iter(set([item.role for item in instance._roles]))
            def __eq__(self, other):
                return dict(self) == dict(other)
            def __repr__(self):
                return repr(dict(self))
            def to_xml(self):
                """ For each key return an xml dom
                """
                for key in self.keys():
                    role = self.doc.createElement("role")
                    role.setAttribute("value", "%s" % key)
                    for s in RecipeRoleListAdapter(instance, key):
                        system = self.doc.createElement("system")
                        system.setAttribute("value", "%s" % s)
                        role.appendChild(system)
                    yield(role)

            # other dict like methods

        return RecipeRoleDictAdapter()

    def __set__(self, instance, somedict):
        l =[]
        for key, somelist in somedict.items():
            for item in somelist:
                l.append(RecipeRole(key, item))
                instance._roles = l


Recipe.roles = RecipeRoleDictAdapterAttribute()

class RecipeRole(MappedObject):
    """ Holds the roles for every Recipe
    """
    def __init__(self, role, system):
        self.role = role
        self.system = system

class GuestRecipe(Recipe):
    systemtype = 'Virtual'
    def to_xml(self, clone=False, from_recipeset=False, from_machine=False):
        recipe = self.doc.createElement("guestrecipe")
        recipe.setAttribute("guestname", "%s" % self.guestname)
        recipe.setAttribute("guestargs", "%s" % self.guestargs)
        if self.system and not clone:
            recipe.setAttribute("mac_address", "%s" % self.system.mac_address)
        if self.distro and self.system and not clone:
            location = LabControllerDistro.query().filter(
                            and_(
                               LabControllerDistro.distro == self.distro,
                               LabControllerDistro.lab_controller == self.system.lab_controller
                                )
                                                         ).one().tree_path
            recipe.setAttribute("location", "%s" % location)
        return Recipe.to_xml(self, recipe, clone, from_recipeset, from_machine)

    def _get_distro_requires(self):
        try:
            drs = xml.dom.minidom.parseString(self._distro_requires)
        except TypeError:
            drs = self.doc.createElement("distroRequires")
        except xml.parsers.expat.ExpatError:
            drs = self.doc.createElement("distroRequires")
        # If no distro_virt is asked for default to Virt
        if not drs.getElementsByTagName("distro_virt"):
            distroRequires = self.doc.createElement("distroRequires")
            for dr in drs.getElementsByTagName("distroRequires"):
                for child in dr.childNodes[:]:
                    distroRequires.appendChild(child)
            distro_virt = self.doc.createElement("distro_virt")
            distro_virt.setAttribute("op", "=")
            distro_virt.setAttribute("value", "1")
            distroRequires.appendChild(distro_virt)
            return distroRequires.toxml()
        else:
            return drs.toxml()

    def _set_distro_requires(self, value):
        self._distro_requires = value

    distro_requires = property(_get_distro_requires, _set_distro_requires)

class MachineRecipe(Recipe):
    """
    Optionally can contain guest recipes which are just other recipes
      which will be executed on this system.
    """
    systemtype = 'Machine'
    def to_xml(self, clone=False, from_recipeset=False):
        recipe = self.doc.createElement("recipe")
        for guest in self.guests:
            recipe.appendChild(guest.to_xml(clone, from_machine=True))
        return Recipe.to_xml(self, recipe, clone, from_recipeset)

    def _get_distro_requires(self):
        drs = xml.dom.minidom.parseString(self._distro_requires)
        # If no distro_virt is asked for default to No Virt
        if not drs.getElementsByTagName("distro_virt"):
            distroRequires = self.doc.createElement("distroRequires")
            for dr in drs.getElementsByTagName("distroRequires"):
                for child in dr.childNodes[:]:
                    distroRequires.appendChild(child)
            distro_virt = self.doc.createElement("distro_virt")
            distro_virt.setAttribute("op", "=")
            distro_virt.setAttribute("value", "")
            distroRequires.appendChild(distro_virt)
            return distroRequires.toxml()
        else:
            return self._distro_requires

    def _set_distro_requires(self, value):
        self._distro_requires = value

    distro_requires = property(_get_distro_requires, _set_distro_requires)


class RecipeTag(MappedObject):
    """
    Each recipe can be tagged with information that identifies what is being
    executed.  This is helpful when generating reports.
    """
    pass


class RecipeTask(TaskBase):
    """
    This holds the results/status of the task being executed.
    """
    result_types = ['pass_','warn','fail','panic']
    stop_types = ['stop','abort','cancel']

    def filepath(self):
        """
        Return file path for this task
        """
        job    = self.recipe.recipeset.job
        recipe = self.recipe
        return "%s/%02d/%s/%s/%s" % (recipe.start_time.year,
                                     int(str(job.id)[-2:]),
                                         job.id,
                                         recipe.id,
                                         self.id)
    filepath = property(filepath)

    def to_xml(self, clone=False):
        task = self.doc.createElement("task")
        task.setAttribute("name", "%s" % self.task.name)
        task.setAttribute("role", "%s" % self.role and self.role or 'STANDALONE')
        if not clone:
            task.setAttribute("id", "%s" % self.id)
            task.setAttribute("avg_time", "%s" % self.task.avg_time)
            task.setAttribute("result", "%s" % self.result)
            task.setAttribute("status", "%s" % self.status)
            rpm = self.doc.createElement("rpm")
            rpm.setAttribute("name", "%s" % self.task.rpm)
            rpm.setAttribute("path", "%s" % self.task.path)
            task.appendChild(rpm)
        if self.duration and not clone:
            task.setAttribute("duration", "%s" % self.duration)
        if self.roles and not clone:
            roles = self.doc.createElement("roles")
            for role in self.roles.to_xml():
                roles.appendChild(role)
            task.appendChild(roles)
        params = self.doc.createElement("params")
        for p in self.params:
            params.appendChild(p.to_xml())
        task.appendChild(params)
        if self.results and not clone:
            results = self.doc.createElement("results")
            for result in self.results:
                results.appendChild(result.to_xml())
            task.appendChild(results)
        return task

    def _get_duration(self):
        duration = None
        if self.finish_time and self.start_time:
            duration =  self.finish_time - self.start_time
        elif self.watchdog and self.watchdog.kill_time:
            duration =  'Time Remaining %.7s' % (self.watchdog.kill_time - datetime.utcnow())
        return duration
    duration = property(_get_duration)

    def path(self):
        return self.task.name
    path = property(path)

    def link_id(self):
        """ Return a link to this Executed Recipe->Task
        """
        return make_link(url = '/recipes/%s#task%s' % (self.recipe.id, self.id),
                         text = 'T:%s' % self.id)

    link_id = property(link_id)

    def link(self):
        """ Return a link to this Task
        """
        return make_link(url = '/tasks/%s' % self.task.id,
                         text = self.task.name)

    link = property(link)

    def set_status(self, value):
        self._status = value


    def update_status(self):
        """
        Update number of passes, failures, warns, panics..
        """
        max_result = None
        for result in self.results:
            if result.result > max_result:
                max_result = result.result
        self.result = max_result
        self.recipe.update_status()

    def queue(self):
        """
        Moved from New -> Queued
        """
        self.status = TaskStatus.by_name(u'Queued')
        self.update_status()

    def process(self):
        """
        Moved from Queued -> Processed
        """
        self.status = TaskStatus.by_name(u'Processed')
        self.update_status()

    def schedule(self):
        """
        Moved from Processed -> Scheduled
        """
        self.status = TaskStatus.by_name(u'Scheduled')
        self.update_status()

    def waiting(self):
        """
        Moved from Scheduled -> Waiting
        """
        self.status = TaskStatus.by_name(u'Waiting')
        self.update_status()

    def start(self, watchdog_override=None):
        """
        Record the start of this task
         If watchdog_override is defined we will use that time instead
         of what the tasks default time is.  This should be defined in number
         of seconds
        """
        if not self.recipe.watchdog:
            raise BX(_('No watchdog exists for recipe %s' % self.recipe.id))
        if not self.start_time:
            self.start_time = datetime.utcnow()
        self.status = TaskStatus.by_name(u'Running')

        self.recipe.watchdog.recipetask = self
        if watchdog_override:
            self.recipe.watchdog.kill_time = watchdog_override
        else:
            self.recipe.watchdog.kill_time = datetime.utcnow() + timedelta(
                                                    seconds=self.task.avg_time)
        self.update_status()
        return True

    def extend(self, kill_time):
        """
        Extend the watchdog by kill_time seconds
        """
        if not self.recipe.watchdog:
            raise BX(_('No watchdog exists for recipe %s' % self.recipe.id))
        self.recipe.watchdog.kill_time = datetime.utcnow() + timedelta(
                                                              seconds=kill_time)
        return self.status_watchdog()

    def status_watchdog(self):
        """
        Return the number of seconds left on the current watchdog if it exists.
        """
        if self.recipe.watchdog:
            delta = self.recipe.watchdog.kill_time - datetime.utcnow()
            return delta.seconds + (86400 * delta.days)
        else:
            return False

    def stop(self, *args, **kwargs):
        """
        Record the completion of this task
        """
        if not self.recipe.watchdog:
            raise BX(_('No watchdog exists for recipe %s' % self.recipe.id))
        if not self.start_time:
            raise BX(_('recipe task %s was never started' % self.id))
        if self.start_time and not self.finish_time:
            self.finish_time = datetime.utcnow()
        self.status = TaskStatus.by_name(u'Completed')
        self.update_status()
        return True

    def cancel(self, msg=None):
        """
        Cancel this task
        """
        return self._abort_cancel(u'Cancelled', msg)

    def abort(self, msg=None):
        """
        Abort this task
        """
        return self._abort_cancel(u'Aborted', msg)
    
    def _abort_cancel(self, status, msg=None):
        """
        cancel = User instigated
        abort  = Auto instigated
        """
        # Only record an abort/cancel on tasks that are New, Queued, Scheduled 
        # or Running.
        if not self.is_finished():
            if self.start_time:
                self.finish_time = datetime.utcnow()
            self.status = TaskStatus.by_name(status)
            self.results.append(RecipeTaskResult(recipetask=self,
                                       path=u'/',
                                       result=TaskResult.by_name(u'Warn'),
                                       score=0,
                                       log=msg))
        self.update_status()
        return True

    def pass_(self, path, score, summary):
        """
        Record a pass result 
        """
        return self._result(u'Pass', path, score, summary)

    def fail(self, path, score, summary):
        """
        Record a fail result 
        """
        return self._result(u'Fail', path, score, summary)

    def warn(self, path, score, summary):
        """
        Record a warn result 
        """
        return self._result(u'Warn', path, score, summary)

    def panic(self, path, score, summary):
        """
        Record a panic result 
        """
        return self._result(u'Panic', path, score, summary)

    def _result(self, result, path, score, summary):
        """
        Record a result 
        """
        if not self.recipe.watchdog:
            raise BX(_('No watchdog exists for recipe %s' % self.recipe.id))
        recipeTaskResult = RecipeTaskResult(recipetask=self,
                                   path=path,
                                   result=TaskResult.by_name(result),
                                   score=score,
                                   log=summary)
        self.results.append(recipeTaskResult)
        # Flush the result to the DB so we can return the id.
        session.save(recipeTaskResult)
        session.flush([recipeTaskResult])
        self.update_status()
        return recipeTaskResult.id

    def task_info(self):
        """
        Method for exporting Task status for TaskWatcher
        """
        return dict(
                    id              = "T:%s" % self.id,
                    worker          = dict(name = "%s" % self.recipe.system),
                    state_label     = "%s" % self.status,
                    state           = self.status.id,
                    method          = "%s" % self.task.name,
                    result          = "%s" % self.result,
                    is_finished     = self.is_finished(),
                    is_failed       = self.is_failed(),
                    subtask_id_list = ["TR:%s" % tr.id for tr in self.results]
                   )

    def t_id(self):
        return "T:%s" % self.id
    t_id = property(t_id)

    def no_value(self):
        return None
   
    score = property(no_value)

class RecipeTaskRoleListAdapter(object):
    def __init__(self, parent, role):
        self.__parent = parent
        self.__role = role

    def __cached(self):
        try:
            return self.__cached_systems
        except AttributeError:
            self.__cached_systems = [item.system for item in self.__parent._roles if item.role == self.__role]
            return self.__cached_systems
    __cached = property(__cached)

    def __delcached(self):
        try:
            del self.__cached_systems
        except AttributeError:
            pass

    def __iter__(self):
        return iter(self.__cached)

    def __eq__(self, other):
        return list(self) == list(other)

    def __repr__(self):
        return repr(list(self))

    def append(self, item):
        self.__delcached()
        self.__parent._roles.append(RecipeTaskRole(self.__role, item))

    def __getitem__(self, index):
        return self.__cached[index]

    def __setitem__(self, index, value):
        self.__delcached()
        [item for item in self.__parent._roles if item.role == self.__role][index].roles = value
        self.__cached[index] = value


class RecipeTaskRoleDictAdapterAttribute(object):
    def __get__(self, instance, owner):
        if instance is None:
            return self
        class RecipeTaskRoleDictAdapter(MappedObject):
            def __getitem__(self, role):
                return RecipeTaskRoleListAdapter(instance, role)
            def keys(self):
                return iter(set([item.role for item in instance._roles]))
            def __eq__(self, other):
                return dict(self) == dict(other)
            def __repr__(self):
                return repr(dict(self))
            def to_xml(self):
                """ For each key return an xml dom
                """
                for key in self.keys():
                    role = self.doc.createElement("role")
                    role.setAttribute("value", "%s" % key)
                    for s in RecipeTaskRoleListAdapter(instance, key):
                        system = self.doc.createElement("system")
                        system.setAttribute("value", "%s" % s)
                        role.appendChild(system)
                    yield(role)

            # other dict like methods

        return RecipeTaskRoleDictAdapter()

    def __set__(self, instance, somedict):
        l =[]
        for key, somelist in somedict.items():
            for item in somelist:
                l.append(RecipeTaskRole(key, item))
                instance._roles = l


RecipeTask.roles = RecipeTaskRoleDictAdapterAttribute()

class RecipeTaskRole(MappedObject):
    """ Holds the roles for every task
    """
    def __init__(self, role, system):
        self.role = role
        self.system = system

class RecipeTaskParam(MappedObject):
    """
    Parameters for task execution.
    """
    def to_xml(self):
        param = self.doc.createElement("param")
        param.setAttribute("name", "%s" % self.name)
        param.setAttribute("value", "%s" % self.value)
        return param


class RecipeRepo(MappedObject):
    """
    Custom repos 
    """
    def to_xml(self):
        repo = self.doc.createElement("repo")
        repo.setAttribute("name", "%s" % self.name)
        repo.setAttribute("url", "%s" % self.url)
        return repo


class RecipeTaskComment(MappedObject):
    """
    User comments about the task execution.
    """
    pass


class RecipeTaskBugzilla(MappedObject):
    """
    Any bugzillas filed/found due to this task execution.
    """
    pass


class RecipeRpm(MappedObject):
    """
    A list of rpms that were installed at the time.
    """
    pass


class RecipeTaskRpm(MappedObject):
    """
    the versions of the RPMS listed in the tasks runfor list.
    """
    pass


class RecipeTaskResult(TaskBase):
    """
    Each task can report multiple results
    """
    def filepath(self):
        """
        Return file path for this result
        """
        job    = self.recipetask.recipe.recipeset.job
        recipe = self.recipetask.recipe
        task_id   = self.recipetask.id
        return "%s/%02d/%s/%s/%s/%s" % (recipe.start_time.year,
                                     int(str(job.id)[-2:]),
                                         job.id,
                                         recipe.id,
                                         task_id,
                                         self.id)
    filepath = property(filepath)

    def to_xml(self):
        """
        Return result in xml
        """
        result = self.doc.createElement("result")
        result.setAttribute("id", "%s" % self.id)
        result.setAttribute("path", "%s" % self.path)
        result.setAttribute("result", "%s" % self.result)
        result.setAttribute("score", "%s" % self.score)
        result.appendChild(self.doc.createTextNode("%s" % self.log))
        #FIXME Append any binary logs as URI's
        return result

    def task_info(self):
        """
        Method for exporting RecipeTaskResult status for TaskWatcher
        """
        return dict(
                    id              = "TR:%s" % self.id,
                    worker          = dict(name = "%s" % None),
                    state_label     = "%s" % self.result,
                    state           = self.result.id,
                    method          = "%s" % self.path,
                    result          = "%s" % self.result,
                    is_finished     = True,
                    is_failed       = False
                   )

    def t_id(self):
        return "TR:%s" % self.id
    t_id = property(t_id)

    def short_path(self):
        """
        Remove the parent from the begining of the path if present
        Try really hard to start path with ./
        """
        short_path = self.path
        if self.path and self.path.startswith(self.recipetask.task.name):
            short_path = self.path.replace(self.recipetask.task.name,'')
        if not short_path:
            short_path = './'
        if short_path.startswith('/'):
            short_path = '.%s' % short_path
        elif not short_path.startswith('.'):
            short_path = './%s' % short_path
        if self.path == '/' and self.log:
            short_path = self.log
        return short_path

    short_path = property(short_path)


class Task(MappedObject):
    """
    Tasks that are available to schedule
    """

    @classmethod
    def by_name(cls, name):
        return cls.query.filter_by(name=name).one()

    @classmethod
    def by_type(cls, type, query=None):
        if not query:
            query=cls.query
        return query.join('types').filter(TaskType.type==type)

    @classmethod
    def by_package(cls, package, query=None):
        if not query:
            query=cls.query
        return query.join('runfor').filter(TaskPackage.package==package)

    def elapsed_time(self, suffixes=[' year',' week',' day',' hour',' minute',' second'], add_s=True, separator=', '):
        """
        Takes an amount of seconds and turns it into a human-readable amount of 
        time.
        """
        seconds = self.avg_time
        # the formatted time string to be returned
        time = []

        # the pieces of time to iterate over (days, hours, minutes, etc)
        # - the first piece in each tuple is the suffix (d, h, w)
        # - the second piece is the length in seconds (a day is 60s * 60m * 24h)
        parts = [(suffixes[0], 60 * 60 * 24 * 7 * 52),
                (suffixes[1], 60 * 60 * 24 * 7),
                (suffixes[2], 60 * 60 * 24),
                (suffixes[3], 60 * 60),
                (suffixes[4], 60),
                (suffixes[5], 1)]

        # for each time piece, grab the value and remaining seconds, 
        # and add it to the time string
        for suffix, length in parts:
            value = seconds / length
            if value > 0:
                seconds = seconds % length
                time.append('%s%s' % (str(value),
                            (suffix, (suffix, suffix + 's')[value > 1])[add_s]))
            if seconds < 1:
                break

        return separator.join(time)


class TaskExcludeOSMajor(MappedObject):
    """
    A task can be excluded by arch, osmajor, or osversion
                        RedHatEnterpriseLinux3, RedHatEnterpriseLinux4
    """
    def __cmp__(self, other):
        """ Used to compare excludes that are already stored. 
        """
        if other == "%s" % self.osmajor.osmajor or \
           other == "%s" % self.osmajor.alias:
            return 0
        else:
            return 1

class TaskExcludeArch(MappedObject):
    """
    A task can be excluded by arch
                        i386, s390
    """
    def __cmp__(self, other):
        """ Used to compare excludes that are already stored. 
        """
        if other == "%s" % self.arch.arch:
            return 0
        else:
            return 1

class TaskType(MappedObject):
    """
    A task can be classified into serveral task types which can be used to
    select tasks for batch runs
    """

    @classmethod
    def by_name(cls, type):
        return cls.query.filter_by(type=type).one()


class TaskPackage(MappedObject):
    """
    A list of packages that a tasks should be run for.
    """

    @classmethod
    def by_name(cls, package):
        return cls.query.filter_by(package=package).one()

    def __repr__(self):
        return self.package

    def to_xml(self):
        package = self.doc.createElement("package")
        package.setAttribute("name", "%s" % self.package)
        return package

class TaskPropertyNeeded(MappedObject):
    """
    Tasks can have requirements on the systems that they run on.
         *not currently implemented*
    """
    pass


class TaskBugzilla(MappedObject):
    """
    Bugzillas that apply to this Task.
    """
    pass

# set up mappers between identity tables and classes
SystemType.mapper = mapper(SystemType, system_type_table)
SystemStatus.mapper = mapper(SystemStatus, system_status_table)
mapper(ReleaseAction, release_action_table)
System.mapper = mapper(System, system_table,
                   properties = {
                     'status':relation(SystemStatus,uselist=False),
                     'devices':relation(Device,
                                        secondary=system_device_map,backref='systems'),
                     'type':relation(SystemType, uselist=False),
                    
                     'arch':relation(Arch,
                                     order_by=[arch_table.c.arch],
                                        secondary=system_arch_map,
                                        backref='systems'),
                     'watchdog':relation(Watchdog, uselist=False,
                                        backref='system'),
                     'labinfo':relation(LabInfo, uselist=False,
                                        backref='system'),
                     'cpu':relation(Cpu, uselist=False,backref='systems'),
                     'numa':relation(Numa, uselist=False),
                     'power':relation(Power, uselist=False,
                                         backref='system'),
                     'excluded_osmajor':relation(ExcludeOSMajor,
                                                 backref='system'),
                     'excluded_osversion':relation(ExcludeOSVersion,
                                                 backref='system'),
                     'provisions':relation(Provision, collection_class=attribute_mapped_collection('arch'),
                                                 backref='system'),
                     'loaned':relation(User, uselist=False,
                          primaryjoin=system_table.c.loan_id==users_table.c.user_id,foreign_keys=system_table.c.loan_id),
                     'user':relation(User, uselist=False,
                          primaryjoin=system_table.c.user_id==users_table.c.user_id,foreign_keys=system_table.c.user_id),
                     'owner':relation(User, uselist=False,
                          primaryjoin=system_table.c.owner_id==users_table.c.user_id,foreign_keys=system_table.c.owner_id), 
                     'lab_controller':relation(LabController, uselist=False,
                                               backref='systems'),
                     'notes':relation(Note,
                                      order_by=[note_table.c.created.desc()],
                                      cascade="all, delete, delete-orphan"),
                     'key_values_int':relation(Key_Value_Int,
                                      cascade="all, delete, delete-orphan",
                                                backref='system'),
                     'key_values_string':relation(Key_Value_String,
                                      cascade="all, delete, delete-orphan",
                                                backref='system'),
                     'activity':relation(SystemActivity,
                                     order_by=[activity_table.c.created.desc()],
                                               backref='object'),
                     'release_action':relation(ReleaseAction, uselist=False),
                     'reprovision_distro':relation(Distro, uselist=False),
                     })

Cpu.mapper = mapper(Cpu,cpu_table,properties = {
                                                
                                                 'flags':relation(CpuFlag), 
                                                 'system':relation(System) } )
mapper(Arch, arch_table)
mapper(SystemAdmin,system_admin_map_table,primary_key=[system_admin_map_table.c.system_id,system_admin_map_table.c.group_id])
mapper(Provision, provision_table,
       properties = {'provision_families':relation(ProvisionFamily, collection_class=attribute_mapped_collection('osmajor')),
                     'arch':relation(Arch)})
mapper(ProvisionFamily, provision_family_table,
       properties = {'provision_family_updates':relation(ProvisionFamilyUpdate, collection_class=attribute_mapped_collection('osversion')),
                     'osmajor':relation(OSMajor)})
mapper(ProvisionFamilyUpdate, provision_family_update_table,
       properties = {'osversion':relation(OSVersion)})
mapper(ExcludeOSMajor, exclude_osmajor_table,
       properties = {'osmajor':relation(OSMajor, backref='excluded_osmajors'),
                     'arch':relation(Arch)})
mapper(ExcludeOSVersion, exclude_osversion_table,
       properties = {'osversion':relation(OSVersion),
                     'arch':relation(Arch)})
mapper(OSVersion, osversion_table,
       properties = {'osmajor':relation(OSMajor, uselist=False,
                                        backref='osversion'),
                     'arches':relation(Arch,secondary=osversion_arch_map),
                    }
      )
mapper(OSMajor, osmajor_table,
       properties = {'osminor':relation(OSVersion,
                                     order_by=[osversion_table.c.osminor])})
mapper(LabInfo, labinfo_table)
mapper(Watchdog, watchdog_table,
       properties = {'recipetask':relation(RecipeTask, uselist=False),
                     'recipe':relation(Recipe, uselist=False,
                                      )})
CpuFlag.mapper = mapper(CpuFlag, cpu_flag_table)
Numa.mapper = mapper(Numa, numa_table)
Device.mapper = mapper(Device, device_table,
       properties = {'device_class': relation(DeviceClass)})

mapper(DeviceClass, device_class_table)
mapper(Locked, locked_table)
mapper(PowerType, power_type_table)
mapper(Power, power_table,
        properties = {'power_type':relation(PowerType,
                                           backref='power_control')
    })
mapper(Serial, serial_table)
mapper(SerialType, serial_type_table)
mapper(Install, install_table)
mapper(LabControllerDistro, lab_controller_distro_map , properties={
    'distro':relation(Distro, backref='lab_controller_assocs')
})
mapper(LabController, lab_controller_table,
        properties = {'_distros':relation(LabControllerDistro,
                                          backref='lab_controller'),
    })
mapper(Distro, distro_table,
        properties = {'osversion':relation(OSVersion, uselist=False,
                                           backref='distros'),
                      'breed':relation(Breed, backref='distros'),
                      'arch':relation(Arch, backref='distros'),
                      '_tags':relation(DistroTag,
                                       secondary=distro_tag_map,
                                       backref='distros'),
    })
mapper(Breed, breed_table)
mapper(DistroTag, distro_tag_table)

mapper(Visit, visits_table)

mapper(VisitIdentity, visit_identity_table,
        properties=dict(users=relation(User, backref='visit_identity')))

mapper(User, users_table,
        properties=dict(_password=users_table.c.password))

Group.mapper = mapper(Group, groups_table,
        properties=dict(users=relation(User,secondary=user_group_table, backref='groups'),
<<<<<<< HEAD
                        systems=relation(System,secondary=system_group_table, backref='groups'),
                        admin_systems=relation(System,secondary=system_admin_map_table,backref='admins')))
                        
=======
                        systems=relation(System,secondary=system_group_table, backref='groups')))
>>>>>>> cd485eb1

mapper(Permission, permissions_table,
        properties=dict(groups=relation(Group,
                secondary=group_permission_table, backref='permissions')))

mapper(Activity, activity_table,
        polymorphic_on=activity_table.c.type, polymorphic_identity='activity',
        properties=dict(user=relation(User, uselist=False,
                        backref='activity')))

mapper(SystemActivity, system_activity_table, inherits=Activity,
        polymorphic_identity='system_activity')

mapper(RecipeSetActivity, recipeset_activity_table, inherits=Activity,
       polymorphic_identity='recipeset_activity')

mapper(GroupActivity, group_activity_table, inherits=Activity,
        polymorphic_identity='group_activity',
        properties=dict(object=relation(Group, uselist=False,
                         backref='activity')))

mapper(DistroActivity, distro_activity_table, inherits=Activity,
       polymorphic_identity='distro_activity',
       properties=dict(object=relation(Distro, uselist=False,
                         backref='activity')))

mapper(Note, note_table,
        properties=dict(user=relation(User, uselist=False,
                        backref='notes')))

Key.mapper = mapper(Key, key_table)
           
mapper(Key_Value_Int, key_value_int_table,
        properties=dict(key=relation(Key, uselist=False,
                        backref='key_value_int')))
mapper(Key_Value_String, key_value_string_table,
        properties=dict(key=relation(Key, uselist=False,
                        backref='key_value_string')))

mapper(Task, task_table,
        properties = {'types':relation(TaskType,
                                        secondary=task_type_map,
                                        backref='tasks'),
                      'excluded_osmajor':relation(TaskExcludeOSMajor,
                                        backref='task'),
                      'excluded_arch':relation(TaskExcludeArch,
                                        backref='task'),
                      'runfor':relation(TaskPackage,
                                        secondary=task_packages_runfor_map,
                                        backref='tasks'),
                      'required':relation(TaskPackage,
                                        secondary=task_packages_required_map),
                      'needs':relation(TaskPropertyNeeded),
                      'bugzillas':relation(TaskBugzilla, backref='task',
                                            cascade='all, delete-orphan'),
                      'owner':relation(User, uselist=False, backref='tasks'),
                     }
      )

mapper(TaskExcludeOSMajor, task_exclude_osmajor_table,
       properties = {
                     'osmajor':relation(OSMajor),
                    }
      )

mapper(TaskExcludeArch, task_exclude_arch_table,
       properties = {
                     'arch':relation(Arch),
                    }
      )

mapper(TaskPackage, task_package_table)
mapper(TaskPropertyNeeded, task_property_needed_table)
mapper(TaskType, task_type_table)
mapper(TaskBugzilla, task_bugzilla_table)

mapper(Job, job_table,
        properties = {'recipesets':relation(RecipeSet, backref='job'),
                      'owner':relation(User, uselist=False, backref='jobs'),
                      'result':relation(TaskResult, uselist=False),
                      'status':relation(TaskStatus, uselist=False)})
mapper(RecipeSet, recipe_set_table,
        properties = {'recipes':relation(Recipe, backref='recipeset'),
                      'priority':relation(TaskPriority, uselist=False),
                      'result':relation(TaskResult, uselist=False),
                      'status':relation(TaskStatus, uselist=False),
                      'activity':relation(RecipeSetActivity,
                                     order_by=[activity_table.c.created.desc()],
                                               backref='object'),
                      'lab_controller':relation(LabController, uselist=False),
                     })

mapper(LogRecipe, log_recipe_table)

mapper(LogRecipeTask, log_recipe_task_table)

mapper(LogRecipeTaskResult, log_recipe_task_result_table)

mapper(Recipe, recipe_table,
        polymorphic_on=recipe_table.c.type, polymorphic_identity='recipe',
        properties = {'distro':relation(Distro, uselist=False,
                                        backref='recipes'),
                      'system':relation(System, uselist=False,
                                        backref='recipes'),
                      'watchdog':relation(Watchdog, uselist=False,
                                         cascade="all, delete, delete-orphan"),
                      'systems':relation(System, 
                                         secondary=system_recipe_map,
                                         backref='queued_recipes'),
                      'dyn_systems':dynamic_loader(System,
                                         secondary=system_recipe_map,
                                         primaryjoin=recipe_table.c.id==system_recipe_map.c.recipe_id,
                                         secondaryjoin=system_table.c.id==system_recipe_map.c.system_id,
                      ),
                      'tasks':relation(RecipeTask, backref='recipe'),
                      'tags':relation(RecipeTag, 
                                      secondary=recipe_tag_map,
                                      backref='recipes'),
                      'repos':relation(RecipeRepo),
                      'rpms':relation(RecipeRpm, backref='recipe'),
                      'result':relation(TaskResult, uselist=False),
                      'status':relation(TaskStatus, uselist=False),
                      'logs':relation(LogRecipe, backref='parent'),
                      '_roles':relation(RecipeRole),
                      'custom_packages':relation(TaskPackage,
                                        secondary=task_packages_custom_map),
                     }
      )
mapper(GuestRecipe, guest_recipe_table, inherits=Recipe,
        polymorphic_identity='guest_recipe')
mapper(MachineRecipe, machine_recipe_table, inherits=Recipe,
        polymorphic_identity='machine_recipe',
        properties = {'guests':relation(Recipe, backref='hostmachine',
                                        secondary=machine_guest_map)})

mapper(RecipeTag, recipe_tag_table)
mapper(RecipeRpm, recipe_rpm_table)
mapper(RecipeRepo, recipe_repo_table)

mapper(RecipeTask, recipe_task_table,
        properties = {'results':relation(RecipeTaskResult, 
                                         backref='recipetask'),
                      'rpms':relation(RecipeTaskRpm),
                      'comments':relation(RecipeTaskComment, 
                                          backref='recipetask'),
                      'params':relation(RecipeTaskParam),
                      'bugzillas':relation(RecipeTaskBugzilla, 
                                           backref='recipetask'),
                      'task':relation(Task, uselist=False, backref='runs'),
                      'result':relation(TaskResult, uselist=False),
                      'status':relation(TaskStatus, uselist=False),
                      '_roles':relation(RecipeTaskRole),
                      'logs':relation(LogRecipeTask, backref='parent'),
                      'watchdog':relation(Watchdog, uselist=False),
                     }
      )

mapper(RecipeRole, recipe_role_table,
        properties = {'system':relation(System, uselist=False),
                     }
      )
mapper(RecipeTaskRole, recipe_task_role_table,
        properties = {'system':relation(System, uselist=False),
                     }
      )
mapper(RecipeTaskParam, recipe_task_param_table)
mapper(RecipeTaskComment, recipe_task_comment_table,
        properties = {'user':relation(User, uselist=False, backref='comments')})
mapper(RecipeTaskBugzilla, recipe_task_bugzilla_table)
mapper(RecipeTaskRpm, recipe_task_rpm_table)
mapper(RecipeTaskResult, recipe_task_result_table,
        properties = {'result':relation(TaskResult, uselist=False),
                      'logs':relation(LogRecipeTaskResult, backref='parent'),
                     }
      )
mapper(TaskPriority, task_priority_table)
mapper(TaskStatus, task_status_table)
mapper(TaskResult, task_result_table)

## Static list of device_classes -- used by master.kid
global _device_classes
_device_classes = None
def device_classes():
    global _device_classes
    if not _device_classes:
        _device_classes = DeviceClass.query.all()
    for device_class in _device_classes:
        yield device_class

global _system_types
_system_types = None
def system_types():
    global _system_types
    if not _system_types:
        _system_types = SystemType.query.all()
    for system_type in _system_types:
        yield system_type<|MERGE_RESOLUTION|>--- conflicted
+++ resolved
@@ -4355,13 +4355,9 @@
 
 Group.mapper = mapper(Group, groups_table,
         properties=dict(users=relation(User,secondary=user_group_table, backref='groups'),
-<<<<<<< HEAD
                         systems=relation(System,secondary=system_group_table, backref='groups'),
                         admin_systems=relation(System,secondary=system_admin_map_table,backref='admins')))
                         
-=======
-                        systems=relation(System,secondary=system_group_table, backref='groups')))
->>>>>>> cd485eb1
 
 mapper(Permission, permissions_table,
         properties=dict(groups=relation(Group,
