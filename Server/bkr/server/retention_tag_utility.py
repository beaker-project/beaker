--- conflicted
+++ resolved
@@ -8,12 +8,8 @@
     def save_tag(cls, **kw):
         tag = kw.get('tag')  
         is_default = bool(int(kw.get('default')))
-<<<<<<< HEAD
-        new_tag = RetentionTag(tag, is_default)
-=======
         needs_product = bool(kw.get('needs_product',None))
         new_tag = RetentionTag(tag, is_default, needs_product)
->>>>>>> 0a1a678d
         return new_tag
 
     @classmethod
