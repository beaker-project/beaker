
import time
from turbogears.database import session
from nose.plugins.skip import SkipTest
from bkr.server.model import LabController, PowerType, CommandStatus
from bkr.labcontroller.config import get_conf
from bkr.inttest import data_setup
from bkr.inttest.assertions import wait_for_condition
from bkr.inttest.labcontroller import LabControllerTestCase, processes, \
        daemons_running_externally
from bkr.server.model import System, User

def wait_for_commands_completed(system, timeout):
    def _commands_completed():
        with session.begin():
            session.expire_all()
            return system.command_queue[0].status == CommandStatus.completed
    wait_for_condition(_commands_completed, timeout=timeout)

class PowerTest(LabControllerTestCase):

<<<<<<< HEAD
    def test_power_quiescent_period(self):
        # Test that we do in fact wait for the quiescent period to pass
        # before running a command
        if daemons_running_externally():
            raise SkipTest('cannot examine logs of remote beaker-provision')
        provision_process, = [p for p in processes if p.name ==  \
            'beaker-provision']
        # These times are needed to guarantee that we are actually waiting for
        # the quiescent period and not waiting for another poll loop
        quiescent_period = get_conf().get('SLEEP_TIME') * 3
        timeout = get_conf().get('SLEEP_TIME') * 2
        try:
            provision_process.start_output_capture()
            with session.begin():
                system = data_setup.create_system(lab_controller=self.get_lc())
                system.power.power_type = PowerType.lazy_create(name=u'dummy')
                system.power.power_quiescent_period = quiescent_period
                system.power.power_id = 4
                system.power.delay_until = None
                system.action_power(action=u'off', service=u'testdata')
            wait_for_commands_completed(system, timeout=timeout)
            self.fail('The quiescent period is not being respected')
        except AssertionError:
            # wait_for_commands() should timeout if the quiescent period is
            #respected
            pass
        finally:
            provision_output = provision_process.finish_output_capture()
        # The initial command seen for a system will always wait for the full
        # quiescent period
        self.assertIn('Entering quiescent period, delaying %s seconds for '
            'command %s'  % (quiescent_period, system.command_queue[0].id),
                provision_output)

    def test_power_quiescent_period_statefulness(self):
        if daemons_running_externally():
            raise SkipTest('cannot examine logs of remote beaker-provision')
        provision_process, = [p for p in processes if p.name == \
            'beaker-provision']
        # Initial lookup of this system will reveal no state, so will delay
        # for the whole quiescent period
        try:
            provision_process.start_output_capture()
            with session.begin():
                system = data_setup.create_system(lab_controller=self.get_lc())
                system.power.power_type = PowerType.lazy_create(name=u'dummy')
                system.power.power_quiescent_period = 1
                system.power.power_id = 4
                system.power.delay_until = None
                system.action_power(action=u'off', service=u'testdata')
            wait_for_commands_completed(system, timeout=10)
        finally:
            provision_output = provision_process.finish_output_capture()
        self.assertIn('Entering quiescent period, delaying 1 seconds for '
            'command %s'  % system.command_queue[0].id, provision_output)
        # This guarantees our quiescent period has elapsed and be ignored
        time.sleep(1)
        try:
            provision_process.start_output_capture()
            with session.begin():
                system = System.by_id(system.id, User.by_user_name('admin'))
                system.action_power(action=u'off', service=u'testdata')
            wait_for_commands_completed(system, timeout=10)
        finally:
            provision_output = provision_process.finish_output_capture()
        self.assertNotIn('Entering queiscent period', provision_output)
=======
    # BEWARE IF USING 'dummy' POWER TYPE:
    # The 'dummy' power script sleeps for $power_id seconds, therefore tests 
    # must ensure they set power_id to a sensible value ('0' or '' unless the 
    # test demands a longer delay).
>>>>>>> 7aaef95c

    # https://bugzilla.redhat.com/show_bug.cgi?id=951309
    def test_power_commands_are_not_run_twice(self):
        # We will make the dummy power script sleep for this long:
        power_sleep = 4
        # To reproduce this bug, we need to queue up three commands for the 
        # same system (so they are run in sequence by beaker-provision), where 
        # the commands take enough time that the second one will still be 
        # running on the next iteration of the polling loop. The third command 
        # will be run twice.
        assert power_sleep < get_conf().get('SLEEP_TIME')
        assert 2 * power_sleep > get_conf().get('SLEEP_TIME')
        with session.begin():
            system = data_setup.create_system(lab_controller=self.get_lc())
            system.power.power_type = PowerType.lazy_create(name=u'dummy')
            system.power.power_id = power_sleep # make power script sleep
            system.action_power(action=u'off', service=u'testdata')
            system.action_power(action=u'off', service=u'testdata')
            system.action_power(action=u'off', service=u'testdata')
        wait_for_commands_completed(system, timeout=5 * power_sleep)
        with session.begin():
            session.expire_all()
            self.assertEquals(system.command_queue[0].status, CommandStatus.completed)
            self.assertEquals(system.command_queue[1].status, CommandStatus.completed)
            self.assertEquals(system.command_queue[2].status, CommandStatus.completed)
            # The bug manifests as two "Completed" records for the power 
            # command which ran twice
            self.assertEquals(system.dyn_activity
                    .filter_by(field_name=u'Power', new_value=u'Completed')
                    .count(), 3)

    def test_blank_power_passwords(self):
        if daemons_running_externally():
            raise SkipTest('cannot examine logs of remote beaker-provision')
        provision_process, = [p for p in processes if p.name == 'beaker-provision']
        try:
            provision_process.start_output_capture()
            with session.begin():
                system = data_setup.create_system(lab_controller=self.get_lc())
                system.power.address = None
                system.power.power_type = PowerType.lazy_create(name=u'dummy')
                system.power.power_id = u'' # make power script not sleep
                system.power.power_passwd = None
                system.action_power(action=u'off', service=u'testdata')
            wait_for_commands_completed(system, timeout=2 * get_conf().get('SLEEP_TIME'))
        finally:
            provision_output = provision_process.finish_output_capture()
        # The None type is passed in from the db. Later in the code it is converted
        # to the empty string, as it should be.
        self.assertIn("'passwd': None", provision_output, provision_output)

    # https://bugzilla.redhat.com/show_bug.cgi?id=986108
    def test_power_passwords_are_not_logged(self):
        if daemons_running_externally():
            raise SkipTest('cannot examine logs of remote beaker-provision')
        provision_process, = [p for p in processes if p.name == 'beaker-provision']
        try:
            provision_process.start_output_capture()
            with session.begin():
                system = data_setup.create_system(lab_controller=self.get_lc())
                system.power.power_type = PowerType.lazy_create(name=u'dummy')
                system.power.power_id = u'' # make power script not sleep
                system.power.power_passwd = u'dontleakmebro'
                system.action_power(action=u'off', service=u'testdata')
            wait_for_commands_completed(system, timeout=2 * get_conf().get('SLEEP_TIME'))
        finally:
            provision_output = provision_process.finish_output_capture()
        self.assert_('Handling command' in provision_output, provision_output)
        self.assert_('Launching power script' in provision_output, provision_output)
        self.assert_(system.power.power_passwd not in provision_output, provision_output)<|MERGE_RESOLUTION|>--- conflicted
+++ resolved
@@ -19,7 +19,11 @@
 
 class PowerTest(LabControllerTestCase):
 
-<<<<<<< HEAD
+    # BEWARE IF USING 'dummy' POWER TYPE:
+    # The 'dummy' power script sleeps for $power_id seconds, therefore tests 
+    # must ensure they set power_id to a sensible value ('0' or '' unless the 
+    # test demands a longer delay).
+
     def test_power_quiescent_period(self):
         # Test that we do in fact wait for the quiescent period to pass
         # before running a command
@@ -37,7 +41,7 @@
                 system = data_setup.create_system(lab_controller=self.get_lc())
                 system.power.power_type = PowerType.lazy_create(name=u'dummy')
                 system.power.power_quiescent_period = quiescent_period
-                system.power.power_id = 4
+                system.power.power_id = u'' # make power script not sleep
                 system.power.delay_until = None
                 system.action_power(action=u'off', service=u'testdata')
             wait_for_commands_completed(system, timeout=timeout)
@@ -67,7 +71,7 @@
                 system = data_setup.create_system(lab_controller=self.get_lc())
                 system.power.power_type = PowerType.lazy_create(name=u'dummy')
                 system.power.power_quiescent_period = 1
-                system.power.power_id = 4
+                system.power.power_id = u'' # make power script not sleep
                 system.power.delay_until = None
                 system.action_power(action=u'off', service=u'testdata')
             wait_for_commands_completed(system, timeout=10)
@@ -86,12 +90,6 @@
         finally:
             provision_output = provision_process.finish_output_capture()
         self.assertNotIn('Entering queiscent period', provision_output)
-=======
-    # BEWARE IF USING 'dummy' POWER TYPE:
-    # The 'dummy' power script sleeps for $power_id seconds, therefore tests 
-    # must ensure they set power_id to a sensible value ('0' or '' unless the 
-    # test demands a longer delay).
->>>>>>> 7aaef95c
 
     # https://bugzilla.redhat.com/show_bug.cgi?id=951309
     def test_power_commands_are_not_run_twice(self):
