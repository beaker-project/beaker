--- conflicted
+++ resolved
@@ -357,24 +357,17 @@
             recipe.watchdog = Watchdog(system=recipe.system)
             recipe.waiting()
 
-<<<<<<< HEAD
-def mark_job_active(job):
-=======
 def mark_job_running(job, user=None):
     mark_job_waiting(job, user=user)
->>>>>>> 2aad6e4d
     for recipe in job.all_recipes:
         for rt in recipe.tasks:
             rt.start()
 
-<<<<<<< HEAD
-=======
 def mark_job_queued(job):
     for recipe in job.all_recipes:
         recipe.process()
         recipe.queue()
 
->>>>>>> 2aad6e4d
 def playback_task_results(task, xmltask):
     # Start task
     task.start()
