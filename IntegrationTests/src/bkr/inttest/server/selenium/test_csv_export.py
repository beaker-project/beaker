--- conflicted
+++ resolved
@@ -127,12 +127,7 @@
     def test_export_systems_obeys_secrecy(self):
         with session.begin():
             unprivileged_user = data_setup.create_user(password=u'asdf')
-<<<<<<< HEAD
-            secret_system = data_setup.create_system(private=True)
-=======
-            secret_system = data_setup.create_system(shared=False)
-            secret_system.private = True
->>>>>>> b705b1e2
+            secret_system = data_setup.create_system(shared=False, private=True)
         login(self.browser, user=unprivileged_user.user_name, password=u'asdf')
         csv_request = self.get_csv('system')
         self.assert_(not any(row['fqdn'] == secret_system.fqdn
