--- conflicted
+++ resolved
@@ -35,7 +35,6 @@
     def test_export_install_options(self):
         with session.begin():
             system = data_setup.create_system(arch=u'i386')
-<<<<<<< HEAD
             distro_tree = data_setup.create_distro_tree(arch=u'i386')
             system.provisions[distro_tree.arch] = Provision(
                     arch=distro_tree.arch, ks_meta=u'some_ks_meta_var=1',
@@ -50,22 +49,6 @@
                 .provision_families[distro_tree.distro.osversion.osmajor]\
                 .provision_family_updates[distro_tree.distro.osversion] = \
                     ProvisionFamilyUpdate(osversion=distro_tree.distro.osversion,
-=======
-            distro = data_setup.create_distro(arch=u'i386')
-            system.provisions[distro.arch] = Provision(
-                    arch=distro.arch, ks_meta=u'some_ks_meta_var=1',
-                    kernel_options=u'some_kernel_option=1',
-                    kernel_options_post=u'some_kernel_option=2')
-            system.provisions[distro.arch]\
-                .provision_families[distro.osversion.osmajor] = \
-                    ProvisionFamily(osmajor=distro.osversion.osmajor,
-                        ks_meta=u'some_ks_meta_var=2', kernel_options=u'some_kernel_option=3',
-                        kernel_options_post=u'some_kernel_option=4')
-            system.provisions[distro.arch]\
-                .provision_families[distro.osversion.osmajor]\
-                .provision_family_updates[distro.osversion] = \
-                    ProvisionFamilyUpdate(osversion=distro.osversion,
->>>>>>> b09a4365
                         ks_meta=u'some_ks_meta_var=3', kernel_options=u'some_kernel_option=5',
                         kernel_options_post=u'some_kernel_option=6')
 
@@ -94,7 +77,6 @@
     def test_export_install_options_with_null_options(self):
         with session.begin():
             system = data_setup.create_system(arch=u'i386')
-<<<<<<< HEAD
             distro_tree = data_setup.create_distro_tree(arch=u'i386')
             system.provisions[distro_tree.arch] = Provision(
                     arch=distro_tree.arch, ks_meta=u'some_ks_meta_var=3',
@@ -108,21 +90,6 @@
                 .provision_families[distro_tree.distro.osversion.osmajor]\
                 .provision_family_updates[distro_tree.distro.osversion] = \
                     ProvisionFamilyUpdate(osversion=distro_tree.distro.osversion,
-=======
-            distro = data_setup.create_distro(arch=u'i386')
-            system.provisions[distro.arch] = Provision(
-                    arch=distro.arch, ks_meta=u'some_ks_meta_var=3',
-                    kernel_options=None, kernel_options_post=None)
-            system.provisions[distro.arch]\
-                .provision_families[distro.osversion.osmajor] = \
-                    ProvisionFamily(osmajor=distro.osversion.osmajor,
-                        ks_meta=None, kernel_options=u'some_kernel_option=7',
-                        kernel_options_post=None)
-            system.provisions[distro.arch]\
-                .provision_families[distro.osversion.osmajor]\
-                .provision_family_updates[distro.osversion] = \
-                    ProvisionFamilyUpdate(osversion=distro.osversion,
->>>>>>> b09a4365
                         ks_meta=None, kernel_options=None,
                         kernel_options_post=u'some_kernel_option=8')
 
@@ -170,9 +137,9 @@
     def test_export_exclude_options(self):
         with session.begin():
             system = data_setup.create_system(arch=u'i386')
-            distro = data_setup.create_distro(arch=u'i386')
+            distro_tree = data_setup.create_distro_tree(arch=u'i386')
             system.excluded_osmajor.append(
-                ExcludeOSMajor(osmajor=distro.osversion.osmajor, arch=distro.arch))
+                ExcludeOSMajor(osmajor=distro_tree.distro.osversion.osmajor, arch=distro_tree.arch))
         login(self.browser)
         csv_request = self.get_csv('exclude')
         csv_rows = [row for row in csv.DictReader(csv_request) if row['fqdn'] == system.fqdn]
