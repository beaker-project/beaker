--- conflicted
+++ resolved
@@ -15,51 +15,8 @@
         self.browser = self.get_browser()
         login(self.browser)
 
-<<<<<<< HEAD
-    def tearDown(self):
-        self.browser.quit()
-
     def test_add_system(self):
         fqdn = u'test-system-1'
-=======
-    # the default values are the same as that presented by the Web UI
-    def add_system(self, fqdn='', lender='', serial='', status='Automated',
-                   lab_controller='None', type='Laptop',
-                   vendor='', model='', location='', mac=''):
-        b = self.browser
-        b.find_element_by_name('fqdn').send_keys(fqdn)
-        b.find_element_by_name('lender').send_keys(lender)
-        Select(b.find_element_by_name('status')).select_by_visible_text(status)
-        if status == 'Broken':
-            b.find_element_by_name('status_reason').send_keys(self.condition_report)
-        Select(b.find_element_by_name('lab_controller_id'))\
-            .select_by_visible_text(lab_controller)
-        Select(b.find_element_by_name('type')).select_by_visible_text(type)
-        b.find_element_by_name('serial').send_keys(serial)
-        b.find_element_by_name('vendor').send_keys(vendor)
-        b.find_element_by_name('model').send_keys(model)
-        b.find_element_by_name('location').send_keys(location)
-        b.find_element_by_name('mac_address').send_keys(mac)
-        b.find_element_by_name('form').submit()
-
-    def assert_system_view_text(self, field, val):
-        text = self.browser.find_element_by_xpath('//div[@class="controls" and '
-                'preceding-sibling::label/@for="form_%s"]/span' % field).text
-        self.assertEqual(text.strip(), val)
-
-    def test_case_1(self):
-        system_details = dict(fqdn = 'test-system-1',
-                              lender = 'lender',
-                              serial = '44444444444',
-                              status = 'Automated', 
-                              lab_controller = 'lab-devel.rhts.eng.bos.redhat.com',
-                              type = 'Machine',
-                              vendor = 'Intel',
-                              model = 'model',
-                              location = 'brisbane',
-                              mac = '33333333')
-
->>>>>>> a1865c88
         b = self.browser
         b.get(get_server_base())
         b.find_element_by_link_text('Add').click()
