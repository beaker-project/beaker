
# This program is free software; you can redistribute it and/or modify
# it under the terms of the GNU General Public License as published by
# the Free Software Foundation; either version 2 of the License, or
# (at your option) any later version.

from turbogears.database import session
from selenium.common.exceptions import NoSuchElementException
from bkr.server.model import Key
from bkr.inttest import get_server_base
from bkr.inttest.server.selenium import WebDriverTestCase
from bkr.inttest.server.webdriver_utils import login
from bkr.server.tests import data_setup
from bkr.server.model import Key


class KeyTypesTest(WebDriverTestCase):

    def setUp(self):
        self.browser = self.get_browser()

    # https://bugzilla.redhat.com/show_bug.cgi?id=1012404
    def test_add_key_type(self):
        new_key_name = u'AARDVARK'
        b = self.browser
        login(b)
        b.get(get_server_base() + 'keytypes/')
        b.find_element_by_link_text('Add').click()
        b.find_element_by_xpath('//h1[text()="New Key Type"]')
        b.find_element_by_name('key_name').send_keys(new_key_name)
        b.find_element_by_id('keytypes').submit()
        b.find_element_by_xpath('//table/tbody/tr/td[1]'
                '[normalize-space(string(.))="%s"]' % new_key_name)

    # https://bugzilla.redhat.com/show_bug.cgi?id=970921
    def test_add_numeric_key_type(self):
        new_key_name = data_setup.unique_name(u'FROB%s')
        b = self.browser
        login(b)
        b.get(get_server_base() + 'keytypes/')
        b.find_element_by_link_text('Add').click()
        b.find_element_by_xpath('//h1[text()="New Key Type"]')
        b.find_element_by_name('key_name').send_keys(new_key_name)
        b.find_element_by_name('numeric').click()
        b.find_element_by_id('keytypes').submit()
        b.find_element_by_link_text('F').click()
        b.find_element_by_xpath('//table/tbody/tr/td[1]'
                '[normalize-space(string(.))="%s"]' % new_key_name)

        with session.begin():
            keytype = Key.query.filter_by(key_name=new_key_name).first()
            self.assertEqual(keytype.numeric, True)

    # https://bugzilla.redhat.com/show_bug.cgi?id=647563
    def test_uncheck_numeric_keytype(self):
        with session.begin():
            key = Key(data_setup.unique_name(u'FOOBAR%s'), numeric=1)
            session.add(key)

        b = self.browser
        login(b)
        b.get(get_server_base() + 'keytypes/')
        b.find_element_by_link_text('F').click()
        b.find_element_by_link_text(key.key_name).click()
        b.find_element_by_name('numeric').click()
        b.find_element_by_id('keytypes').submit()

        with session.begin():
            session.refresh(key)
            self.assertEqual(key.numeric, False)

    # https://bugzilla.redhat.com/show_bug.cgi?id=979270
    def test_no_error_with_duplicate_key_type(self):
        with session.begin():
            key = Key.query.first()

        b = self.browser
        login(b)
        b.get(get_server_base() + 'keytypes/')
        b.find_element_by_link_text('Add').click()
        b.find_element_by_name('key_name').send_keys(key.key_name)
        b.find_element_by_id('keytypes').submit()
        self.assertEqual('Key Type exists: %s' % key.key_name,
                         b.find_element_by_xpath('//div[contains(@class, "alert flash")]').text)

    # https://bugzilla.redhat.com/show_bug.cgi?id=1215034
    def test_anonymous(self):
        b = self.browser
        b.get(get_server_base() + 'keytypes/')
        b.find_element_by_xpath('//div[@class="container-fluid"]//table[@id="widget"][not(tbody/tr/td/a)]')
        b.find_element_by_xpath('//div[@class="container-fluid" and not(//a[text()="Add"])]')
<<<<<<< HEAD
        b.get(get_server_base() + 'keytypes/save')
=======
        b.get(get_server_base() + 'powertypes/save')
>>>>>>> e18232b6
        self.assertEquals(b.find_element_by_css_selector('#message').text,
                'Please log in.')
        b.get(get_server_base() + 'keytypes/new')
        self.assertEquals(b.find_element_by_css_selector('#message').text,
                'Please log in.')
        b.get(get_server_base() + 'keytypes/edit')
        self.assertEquals(b.find_element_by_css_selector('#message').text,
                'Please log in.')
        b.get(get_server_base() + 'keytypes/remove')
        self.assertEquals(b.find_element_by_css_selector('#message').text,
                'Please log in.')<|MERGE_RESOLUTION|>--- conflicted
+++ resolved
@@ -89,11 +89,7 @@
         b.get(get_server_base() + 'keytypes/')
         b.find_element_by_xpath('//div[@class="container-fluid"]//table[@id="widget"][not(tbody/tr/td/a)]')
         b.find_element_by_xpath('//div[@class="container-fluid" and not(//a[text()="Add"])]')
-<<<<<<< HEAD
         b.get(get_server_base() + 'keytypes/save')
-=======
-        b.get(get_server_base() + 'powertypes/save')
->>>>>>> e18232b6
         self.assertEquals(b.find_element_by_css_selector('#message').text,
                 'Please log in.')
         b.get(get_server_base() + 'keytypes/new')
