
# This program is free software; you can redistribute it and/or modify
# it under the terms of the GNU General Public License as published by
# the Free Software Foundation; either version 2 of the License, or
# (at your option) any later version.

from selenium.webdriver.support.ui import Select
from bkr.server.model import SystemStatus, SystemPermission
from bkr.inttest.server.selenium import WebDriverTestCase
from bkr.inttest.server.webdriver_utils import login, logout, \
        search_for_system, check_system_search_results
from turbogears.database import session
from bkr.inttest import data_setup, get_server_base

class SystemAvailabilityTest(WebDriverTestCase):

    def setUp(self):
        self.browser = self.get_browser()
        with session.begin():
            self.lc = data_setup.create_labcontroller()
            self.distro_tree = data_setup.create_distro_tree(
                    lab_controllers=[self.lc])

<<<<<<< HEAD
    def tearDown(self):
        self.browser.quit()
=======
    def test_anonymous(self):
        with session.begin():
            owner = data_setup.create_user(password=u'testing')
            system = data_setup.create_system(status=SystemStatus.manual,
                    owner=owner, lab_controller=self.lc)
        b = self.browser
        self.check_cannot_provision(system, MSG_ANONYMOUS)
>>>>>>> a1865c88

    def test_own_system(self):
        with session.begin():
            owner = data_setup.create_user(password=u'testing')
            system = data_setup.create_system(status=SystemStatus.automated,
                    owner=owner, lab_controller=self.lc)
        b = self.browser
        login(b, user=owner.user_name, password='testing')
        self.check_system_is_available(system)

    def test_own_manual_system(self):
        with session.begin():
            owner = data_setup.create_user(password=u'testing')
            system = data_setup.create_system(status=SystemStatus.manual,
                    owner=owner, lab_controller=self.lc)
        b = self.browser
        login(b, user=owner.user_name, password='testing')
        self.check_take(system)

    def test_non_shared_system(self):
        with session.begin():
            user = data_setup.create_user(password=u'testing')
            system = data_setup.create_system(status=SystemStatus.automated,
                    lab_controller=self.lc, shared=False)
        b = self.browser
        login(b, user=user.user_name, password='testing')
        self.check_system_is_not_available(system)
        # same thing, as admin
        logout(b)
        login(b)
        self.check_system_is_not_available(system)

    def test_system_in_use_by_another_user(self):
        with session.begin():
            system = data_setup.create_system(status=SystemStatus.automated,
                    shared=True, lab_controller=self.lc)
            job = data_setup.create_job()
            data_setup.mark_job_running(job, system=system)
        b = self.browser
        login(b)
        self.check_system_is_available(system)
        self.check_system_is_not_free(system)

    def test_system_in_use_by_another_group_member(self):
        with session.begin():
            user = data_setup.create_user(password=u'testing')
            group = data_setup.create_group()
            system = data_setup.create_system(status=SystemStatus.automated,
                    shared=False, lab_controller=self.lc)
            data_setup.add_user_to_group(user, group)
            system.custom_access_policy.add_rule(
                    permission=SystemPermission.reserve, group=group)
            user2 = data_setup.create_user()
            data_setup.add_user_to_group(user2, group)
            job = data_setup.create_job(owner=user2)
            data_setup.mark_job_running(job, system=system)
        b = self.browser
        login(b, user=user.user_name, password=u'testing')
        self.check_system_is_available(system)
        self.check_system_is_not_free(system)

    def test_shared_system(self):
        with session.begin():
            system = data_setup.create_system(status=SystemStatus.automated,
                    shared=True, lab_controller=self.lc)
            user = data_setup.create_user(password=u'testing')
        b = self.browser
        login(b, user=user.user_name, password='testing')
        self.check_system_is_available(system)
        self.check_system_is_free(system)
        self.check_cannot_take(system)

    def test_shared_manual_system(self):
        with session.begin():
            system = data_setup.create_system(status=SystemStatus.manual,
                    shared=True, lab_controller=self.lc)
            user = data_setup.create_user(password=u'testing')
        b = self.browser
        login(b, user=user.user_name, password='testing')
        self.check_take(system)

    def test_system_restricted_to_group(self):
        with session.begin():
            system = data_setup.create_system(status=SystemStatus.automated,
                    shared=False, lab_controller=self.lc)
            user = data_setup.create_user(password=u'testing')
            group = data_setup.create_group()
            # user is not in group
            system.custom_access_policy.add_rule(
                    permission=SystemPermission.reserve, group=group)
        b = self.browser
        login(b, user=user.user_name, password='testing')
        self.check_system_is_not_available(system)
        self.check_cannot_take(system)
        # same thing, as admin
        logout(b)
        login(b)
        self.check_system_is_not_available(system)

    def test_manual_system_restricted_to_group(self):
        with session.begin():
            system = data_setup.create_system(status=SystemStatus.manual,
                    shared=False, lab_controller=self.lc)
            user = data_setup.create_user(password=u'testing')
            group = data_setup.create_group()
            # user is not in group
            system.custom_access_policy.add_rule(
                    permission=SystemPermission.reserve, group=group)
        b = self.browser
        login(b, user=user.user_name, password='testing')
        self.check_cannot_take(system)

    def test_system_restricted_to_different_group(self):
        with session.begin():
            system = data_setup.create_system(status=SystemStatus.automated,
                    shared=False, lab_controller=self.lc)
            wrong_group = data_setup.create_group()
            user = data_setup.create_user(password=u'testing')
            # user is not in the same group as system
            data_setup.add_user_to_group(user, wrong_group)
            group = data_setup.create_group()
            system.custom_access_policy.add_rule(
                    permission=SystemPermission.reserve, group=group)
        b = self.browser
        login(b, user=user.user_name, password='testing')
        self.check_system_is_not_available(system)
        self.check_cannot_take(system)

    def test_system_restricted_to_users_group(self):
        with session.begin():
            system = data_setup.create_system(status=SystemStatus.automated,
                    shared=False, lab_controller=self.lc)
            user = data_setup.create_user(password=u'testing')
            group = data_setup.create_group()
            data_setup.add_user_to_group(user, group)
            system.custom_access_policy.add_rule(
                    permission=SystemPermission.reserve, group=group)
        b = self.browser
        login(b, user=user.user_name, password='testing')
        self.check_system_is_available(system)
        self.check_cannot_take(system)

    def test_manual_system_restricted_to_users_group(self):
        with session.begin():
            system = data_setup.create_system(status=SystemStatus.manual,
                    shared=False, lab_controller=self.lc)
            user = data_setup.create_user(password=u'testing')
            group = data_setup.create_group()
            data_setup.add_user_to_group(user, group)
            system.custom_access_policy.add_rule(
                    permission=SystemPermission.reserve, group=group)
        b = self.browser
        login(b, user=user.user_name, password='testing')
        self.check_take(system)

    def test_automated_system_loaned_to_self(self):
        with session.begin():
            system = data_setup.create_system(status=SystemStatus.automated,
                    shared=True, lab_controller=self.lc)
            user = data_setup.create_user(password=u'testing')
        b = self.browser
        login(b, user=user.user_name, password='testing')
        self.check_cannot_take(system)
        with session.begin():
            system.loaned = user
        self.check_take(system)

    def test_automated_system_loaned_to_another_user(self):
        with session.begin():
            system = data_setup.create_system(status=SystemStatus.automated,
                    shared=True, lab_controller=self.lc)
            system.loaned = data_setup.create_user()
            user = data_setup.create_user(password=u'testing')
        b = self.browser
        login(b, user=user.user_name, password='testing')
        self.check_system_is_available(system)
        self.check_system_is_not_free(system)
        self.check_cannot_take(system)

    def test_manual_system_loaned_to_another_user(self):
        with session.begin():
            system = data_setup.create_system(status=SystemStatus.manual,
                    shared=True, lab_controller=self.lc)
            system.loaned = data_setup.create_user()
            user = data_setup.create_user(password=u'testing')
        b = self.browser
        login(b, user=user.user_name, password='testing')
        self.check_system_is_available(system)
        self.check_system_is_not_free(system)
        self.check_cannot_take(system)

    # https://bugzilla.redhat.com/show_bug.cgi?id=920018
    def test_lc_disabled(self):
        with session.begin():
            system = data_setup.create_system(status=SystemStatus.manual,
                    shared=True, lab_controller=self.lc)
            self.lc.disabled = True
        b = self.browser
        login(b)
        self.check_system_is_available(system)
        self.check_system_is_not_free(system)

    def check_system_is_available(self, system):
        """
        Checks that the system can be found by searching on the Available page, 
        indicating that the logged-in user has access to reserve it.
        """
        b = self.browser
        b.get(get_server_base() + 'available')
        search_for_system(b, system)
        check_system_search_results(b, present=[system])

    def check_system_is_not_available(self, system):
        b = self.browser
        b.get(get_server_base() + 'available')
        search_for_system(b, system)
        check_system_search_results(b, absent=[system])

    def check_system_is_free(self, system):
        """
        Checks that the system can be found by searching on the Free page, 
        indicating that the logged-in user has access to reserve it and it is 
        currently not in use.
        """
        b = self.browser
        b.get(get_server_base() + 'free')
        search_for_system(b, system)
        check_system_search_results(b, present=[system])

    def check_system_is_not_free(self, system):
        b = self.browser
        b.get(get_server_base() + 'free')
        search_for_system(b, system)
        check_system_search_results(b, absent=[system])

    def go_to_system_view(self, system):
        self.browser.get(get_server_base() + 'view/%s' % system.fqdn)

    def check_take(self, system):
        self.go_to_system_view(system)
        b = self.browser
        b.find_element_by_link_text('Take').click()
        b.find_element_by_xpath('//span[@class="label" and text()="Reserved"]')

    def check_cannot_take(self, system):
        self.go_to_system_view(system)
        b = self.browser
        # "Take" link should be absent
        b.find_element_by_xpath('//div[contains(@class, "system-quick-info")'
                ' and not(.//a/text()="Take")]')<|MERGE_RESOLUTION|>--- conflicted
+++ resolved
@@ -21,19 +21,6 @@
             self.distro_tree = data_setup.create_distro_tree(
                     lab_controllers=[self.lc])
 
-<<<<<<< HEAD
-    def tearDown(self):
-        self.browser.quit()
-=======
-    def test_anonymous(self):
-        with session.begin():
-            owner = data_setup.create_user(password=u'testing')
-            system = data_setup.create_system(status=SystemStatus.manual,
-                    owner=owner, lab_controller=self.lc)
-        b = self.browser
-        self.check_cannot_provision(system, MSG_ANONYMOUS)
->>>>>>> a1865c88
-
     def test_own_system(self):
         with session.begin():
             owner = data_setup.create_user(password=u'testing')
