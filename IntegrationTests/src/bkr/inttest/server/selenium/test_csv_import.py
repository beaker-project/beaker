# vim: set fileencoding=utf-8 :

# This program is free software; you can redistribute it and/or modify
# it under the terms of the GNU General Public License as published by
# the Free Software Foundation; either version 2 of the License, or
# (at your option) any later version.

from decimal import Decimal
from tempfile import NamedTemporaryFile

import pkg_resources
from turbogears.database import session

from bkr.inttest import data_setup, get_server_base
from bkr.inttest.assertions import assert_has_key_with_value
from bkr.inttest.server.selenium import WebDriverTestCase
from bkr.inttest.server.webdriver_utils import login, is_text_present
from bkr.server.model import Arch, System, OSMajor, SystemPermission, \
    SystemStatus


class CSVImportTest(WebDriverTestCase):

    def setUp(self):
        with session.begin():
            self.system = data_setup.create_system(
                lab_controller=data_setup.create_labcontroller())
            self.browser = self.get_browser()

    def import_csv(self, contents):
        b = self.browser
        b.get(get_server_base() + 'csv/csv_import')
        csv_file = NamedTemporaryFile(prefix=self.__module__)
        csv_file.write(contents)
        csv_file.flush()
        b.find_element_by_name('csv_file').send_keys(csv_file.name)
        b.find_element_by_name('csv_file').submit()

    def test_system(self):
        login(self.browser)
        orig_date_modified = self.system.date_modified
        self.import_csv((u'csv_type,fqdn,location,arch\n'
                         u'system,%s,Under my desk,ia64' % self.system.fqdn)
                        .encode('utf8'))
        self.failUnless(is_text_present(self.browser, "No Errors"))
        with session.begin():
            session.refresh(self.system)
            self.assertEquals(self.system.location, u'Under my desk')
            self.assert_(Arch.by_name(u'ia64') in self.system.arch)
            self.assert_(self.system.date_modified > orig_date_modified)

        # attempting to import a system with no FQDN should fail
        self.import_csv((u'csv_type,fqdn,location,arch\n'
                         u'system,'',Under my desk,ia64').encode('utf8'))
        self.assertEquals(self.browser.find_element_by_xpath(
            '//table[@id="csv-import-log"]//td').text,
                          "Error importing line 2: "
                          "System must have an associated FQDN")

        # attempting to import a system with an invalid FQDN should fail
        self.import_csv((u'csv_type,fqdn,location,arch\n'
                         u'system,invalid--fqdn,Under my desk,ia64').encode('utf8'))
        self.assertEquals(self.browser.find_element_by_xpath(
            '//table[@id="csv-import-log"]//td').text,
                          "Error importing line 2: "
                          "Invalid FQDN for system: invalid--fqdn")

    # https://bugzilla.redhat.com/show_bug.cgi?id=987157
    def test_system_rename(self):
        login(self.browser)
        # attempt to rename existing system to an invalid FQDN should keep
        # the system unmodified

        with session.begin():
            session.refresh(self.system)
        orig_date_modified = self.system.date_modified
        self.import_csv((u'csv_type,id,fqdn,location,arch\n'
                         u'system,%s,new--fqdn.name,%s,%s' % (self.system.id,
                                                              self.system.location,
                                                              self.system.arch[0])).encode('utf8'))
        with session.begin():
            session.refresh(self.system)
        self.assertEquals(self.system.date_modified, orig_date_modified)
        self.assertEquals(self.browser.find_element_by_xpath(
            '//table[@id="csv-import-log"]//td').text,
                          "Error importing line 2: "
                          "Invalid FQDN for system: new--fqdn.name")

        # attempt to rename a non-existent system should fail
        orig_date_modified = self.system.date_modified
        non_existent_system_id = -1
        self.import_csv((u'csv_type,id,fqdn,location,arch\n'
                         u'system,%s,new--fqdn.name,%s,%s' % (non_existent_system_id,
                                                              self.system.location,
                                                              self.system.arch[0])).encode('utf8'))
        with session.begin():
            session.refresh(self.system)
        self.assertEquals(self.system.date_modified, orig_date_modified)
        self.assertEquals(self.browser.find_element_by_xpath(
            '//table[@id="csv-import-log"]//td').text,
                          "Error importing line 2: "
                          "Non-existent system id")

        # successfully rename existing system
        orig_date_modified = self.system.date_modified
        self.import_csv((u'csv_type,id,fqdn,location,arch\n'
                         u'system,%s,new.fqdn.name,Under my desk,ia64' % self.system.id).encode(
            'utf8'))
        with session.begin():
            session.refresh(self.system)

        self.assertGreater(self.system.date_modified, orig_date_modified)
        self.assertEquals(self.system.fqdn, 'new.fqdn.name')

    def test_grants_view_permission_to_everybody_by_default(self):
        fqdn = data_setup.unique_name(u'test-csv-import%s.example.invalid')
        b = self.browser
        login(b)
        self.import_csv((u'csv_type,fqdn\n'
                         u'system,%s' % fqdn).encode('utf8'))
        self.assertEquals(self.browser.find_element_by_xpath(
            '//table[@id="csv-import-log"]//td').text,
                          'No Errors')
        with session.begin():
            system = System.query.filter(System.fqdn == fqdn).one()
            self.assertTrue(system.custom_access_policy.grants_everybody(
                SystemPermission.view))

    def test_system_secret_field(self):
        login(self.browser)
        self.import_csv((u'csv_type,fqdn,secret\n'
                         u'system,%s,True' % self.system.fqdn)
                        .encode('utf8'))
        self.assertEquals(self.browser.find_element_by_xpath(
            '//table[@id="csv-import-log"]//td').text,
                          'No Errors')
        with session.begin():
            session.refresh(self.system.custom_access_policy)
            self.assertFalse(self.system.custom_access_policy.grants_everybody(
                SystemPermission.view))
        self.import_csv((u'csv_type,fqdn,secret\n'
                         u'system,%s,False' % self.system.fqdn)
                        .encode('utf8'))
        self.assertEquals(self.browser.find_element_by_xpath(
            '//table[@id="csv-import-log"]//td').text,
                          'No Errors')
        with session.begin():
            session.refresh(self.system.custom_access_policy)
            self.assertTrue(self.system.custom_access_policy.grants_everybody(
                SystemPermission.view))

    def test_keyvalue(self):
        login(self.browser)
        orig_date_modified = self.system.date_modified
        self.import_csv((u'csv_type,fqdn,key,key_value,deleted\n'
                         u'keyvalue,%s,COMMENT,UTF 8 –,False' % self.system.fqdn)
                        .encode('utf8'))
        self.failUnless(is_text_present(self.browser, "No Errors"))
        with session.begin():
            session.refresh(self.system)
            assert_has_key_with_value(self.system, 'COMMENT', u'UTF 8 –')
            self.assert_(self.system.date_modified > orig_date_modified)

    # https://bugzilla.redhat.com/show_bug.cgi?id=1058549
    def test_keyvalue_non_existent_system_valid(self):
        login(self.browser)
        fqdn = data_setup.unique_name(u'system%s.idonot.exist')
        self.import_csv((u'csv_type,fqdn,key,key_value,deleted\n'
                         u'keyvalue,%s,COMMENT,acomment,False' % fqdn)
                        .encode('utf8'))

        self.assertEquals(self.browser.find_element_by_xpath(
            '//table[@id="csv-import-log"]//td').text,
                          "No Errors")

        with session.begin():
            system = System.query.filter(System.fqdn == fqdn).one()
            assert_has_key_with_value(system, 'COMMENT', u'acomment')

    # https://bugzilla.redhat.com/show_bug.cgi?id=1058549
    def test_keyvalue_non_existent_system_valid_invalid(self):
        login(self.browser)
        fqdn = data_setup.unique_name(u'system%s.idonot.exist')
        self.import_csv((u'csv_type,fqdn,key,key_value,deleted\n'
                         u'keyvalue,%s,COMMENT,acomment,False\n'
                         u'keyvalue,%s,COMMENT,acomment,False' % (fqdn, '--' + fqdn))
                        .encode('utf8'))

        self.assertEquals(self.browser.find_element_by_xpath(
            '//table[@id="csv-import-log"]//td').text,
                          "Error importing line 3: "
                          "Invalid FQDN for system: --%s" % fqdn)

        with session.begin():
            system = System.query.filter(System.fqdn == fqdn).one()
            assert_has_key_with_value(system, 'COMMENT', u'acomment')

    # https://bugzilla.redhat.com/show_bug.cgi?id=1058549
    def test_labinfo_non_existent_system(self):
        login(self.browser)
        fqdn = data_setup.unique_name(u'system%s.idonot.exist')
        self.import_csv((u'csv_type,fqdn,orig_cost,curr_cost,dimensions,weight,wattage,cooling\n'
                         u'labinfo,%s,10000,10000,3000,4000.0,5001.0,6000.0' % fqdn)
                        .encode('utf8'))
        with session.begin():
            system = System.query.filter(System.fqdn == fqdn).one()
            self.assertEqual(system.labinfo.orig_cost, Decimal('10000'))
            self.assertEqual(system.labinfo.curr_cost, Decimal('10000'))
            self.assertEqual(system.labinfo.dimensions, u'3000')
            self.assertEqual(system.labinfo.weight, 4000.0)
            self.assertEqual(system.labinfo.wattage, 5001.0)
            self.assertEqual(system.labinfo.cooling, 6000.0)

    # https://bugzilla.redhat.com/show_bug.cgi?id=1058549
    def test_power_non_existent_system(self):
        login(self.browser)
<<<<<<< HEAD
        fqdn = data_setup.unique_name('system%s.idonot.exist')
        self.import_csv(
            (u'csv_type,fqdn,power_address,power_user,power_password,power_id,power_type\n'
             u'power,%s,qemu+tcp://%s,admin,admin,%s,virsh' % ((fqdn,) * 3))
            .encode('utf8'))
=======
        fqdn = data_setup.unique_name(u'system%s.idonot.exist')
        self.import_csv((u'csv_type,fqdn,power_address,power_user,power_password,power_id,power_type\n'
                         u'power,%s,qemu+tcp://%s,admin,admin,%s,virsh' % ((fqdn, )*3))
                        .encode('utf8'))
>>>>>>> fd7a243e
        with session.begin():
            system = System.query.filter(System.fqdn == fqdn).one()
            self.assertEqual(system.power.power_id, fqdn)
            self.assertEqual(system.power.power_user, 'admin')
            self.assertEqual(system.power.power_address, 'qemu+tcp://' + fqdn)

    # https://bugzilla.redhat.com/show_bug.cgi?id=1058549
    def test_excluded_family_non_existent_system(self):
        login(self.browser)
        fqdn = data_setup.unique_name(u'system%s.idonot.exist')
        with session.begin():
            osmajor = OSMajor.lazy_create(osmajor=u'MyEnterpriseLinux')
        self.import_csv((u'csv_type,fqdn,arch,family,update,excluded\n'
                         u'exclude,%s,x86_64,MyEnterpriseLinux,,True' %
                         fqdn)
                        .encode('utf8'))

        with session.begin():
            system = System.query.filter(System.fqdn == fqdn).one()
            self.assertEquals(system.excluded_osmajor[0].osmajor_id,
                              osmajor.id)

    # https://bugzilla.redhat.com/show_bug.cgi?id=1058549
    def test_install_options_non_existent_system(self):
        login(self.browser)
        fqdn = data_setup.unique_name(u'system%s.idonot.exist')
        with session.begin():
            distro_tree = data_setup.create_distro_tree(osmajor=u'MyEnterpriseLinux',
                                                        arch=u'x86_64')
        self.import_csv(
            (u'csv_type,fqdn,arch,family,update,ks_meta,kernel_options,kernel_options_post\n'
             u'install,%s,x86_64,MyEnterpriseLinux,,mode=cmdline,,console=ttyS0' %
             fqdn)
            .encode('utf8'))

        with session.begin():
            system = System.query.filter(System.fqdn == fqdn).one()
            arch = Arch.by_name(u'x86_64')
            osmajor = OSMajor.by_name(u'MyEnterpriseLinux')
            p = system.provisions[arch].provision_families[osmajor]
            self.assertEquals(p.ks_meta, u'mode=cmdline')
            self.assertEquals(p.kernel_options_post, u'console=ttyS0')

    # https://bugzilla.redhat.com/show_bug.cgi?id=787519
    def test_no_quotes(self):
        with session.begin():
            data_setup.create_labcontroller(fqdn=u'imhoff.bkr')
        b = self.browser
        login(b)
        b.get(get_server_base() + 'csv/csv_import')
        b.find_element_by_name('csv_file').send_keys(
            pkg_resources.resource_filename(self.__module__, 'bz787519.csv'))
        b.find_element_by_name('csv_file').submit()
        self.failUnless(is_text_present(self.browser, "No Errors"))

    # https://bugzilla.redhat.com/show_bug.cgi?id=802842
    def test_doubled_quotes(self):
        with session.begin():
            system = data_setup.create_system(fqdn=u'mymainframe.funtimes.invalid', arch=u's390x')
            OSMajor.lazy_create(osmajor=u'RedHatEnterpriseLinux7')
        b = self.browser
        login(b)
        b.get(get_server_base() + 'csv/csv_import')
        b.find_element_by_name('csv_file').send_keys(
            pkg_resources.resource_filename(self.__module__, 'bz802842.csv'))
        b.find_element_by_name('csv_file').submit()
        self.failUnless(is_text_present(self.browser, "No Errors"))
        with session.begin():
            session.refresh(system)
            self.assertEquals(system.provisions[Arch.by_name(u's390x')] \
                              .provision_families[OSMajor.by_name(u'RedHatEnterpriseLinux7')] \
                              .kernel_options,
                              'rd.znet="qeth,0.0.8000,0.0.8001,0.0.8002,layer2=1,portname=lol,portno=0" '
                              'ip=1.2.3.4::1.2.3.4:255.255.248.0::eth0:none MTU=1500 nameserver=1.2.3.4 '
                              'DASD=20A1,21A1,22A1,23A1 MACADDR=02:DE:AD:BE:EF:16 '
                              '!LAYER2 !DNS !PORTNO !IPADDR !GATEWAY !HOSTNAME !NETMASK ')

    def test_missing_field(self):
        login(self.browser)
        orig_date_modified = self.system.date_modified
        self.import_csv((u'csv_type,fqdn,location,arch\n'
                         u'system,%s,Under my desk' % self.system.fqdn)
                        .encode('utf8'))
        self.assert_(is_text_present(self.browser, 'Missing fields on line 2: arch'))

    def test_extraneous_field(self):
        login(self.browser)
        orig_date_modified = self.system.date_modified
        self.import_csv((u'csv_type,fqdn,location,arch\n'
                         u'system,%s,Under my desk,ppc64,what is this field doing here' % self.system.fqdn)
                        .encode('utf8'))
        self.assert_(is_text_present(self.browser, 'Too many fields on line 2 (expecting 4)'))

    # https://bugzilla.redhat.com/show_bug.cgi?id=972411
    def test_malformed(self):
        login(self.browser)
        self.import_csv('gar\x00bage')
        self.assertEquals(self.browser.find_element_by_xpath(
            '//table[@id="csv-import-log"]//td').text,
                          'Error parsing CSV file: line contains NULL byte')

    # https://bugzilla.redhat.com/show_bug.cgi?id=1085047
    def test_rolls_back_on_error(self):
        # The bug was that a row contained invalid data, which meant it was
        # being discarded, but changes to system_status_duration were
        # nevertheless being committed.
        # To reproduce, we upload a CSV which changes 'status' successfully
        # (thereby causing a row to be added to system_status_duration) but
        # then errors out on 'secret' which does not accept empty string.
        with session.begin():
            self.assertEquals(len(self.system.status_durations), 1)
            self.assertEquals(self.system.status_durations[0].status,
                              SystemStatus.automated)
            self.assertEquals(self.system.status_durations[0].finish_time, None)
        login(self.browser)
        self.import_csv((u'csv_type,id,status,secret\n'
                         u'system,%s,Manual,\n' % self.system.id).encode('utf8'))
        import_log = self.browser.find_element_by_xpath(
            '//table[@id="csv-import-log"]//td').text
        self.assertIn('Invalid secret None', import_log)
        with session.begin():
            session.expire_all()
            self.assertEquals(self.system.status, SystemStatus.automated)
            self.assertEquals(len(self.system.status_durations), 1)
            self.assertEquals(self.system.status_durations[0].finish_time, None)

    # https://bugzilla.redhat.com/show_bug.cgi?id=1085238
    def test_error_on_empty_csv(self):
        login(self.browser)
        self.import_csv((u'csv_type,fqdn,location,arch\n').encode('utf8'))
        import_log = self.browser.find_element_by_xpath(
            '//table[@id="csv-import-log"]//td').text
        self.assertIn('Empty CSV file supplied', import_log)

    def test_system_unicode(self):
        login(self.browser)
        self.import_csv((u'csv_type,fqdn,location,arch\n'
                         u'system,%s,在我的办公桌,ia64' % self.system.fqdn) \
                        .encode('utf8'))
        self.failUnless(is_text_present(self.browser, "No Errors"))
        with session.begin():
            session.refresh(self.system)
            self.assertEquals(self.system.location, u'在我的办公桌')

    def test_system_pools_import(self):
        with session.begin():
            system = data_setup.create_system()
            pool1 = data_setup.create_system_pool()
            pool2 = data_setup.create_system_pool()

        login(self.browser)
        self.import_csv((u'csv_type,fqdn,pool,deleted\n'
                         u'system_pool,%s,%s,False\n'
                         u'system_pool,%s,%s,False' % (system.fqdn, pool1.name,
                                                       system.fqdn, pool2.name)) \
                        .encode('utf8'))
        self.failUnless(is_text_present(self.browser, 'No Errors'))
        with session.begin():
            session.refresh(system)
            self.assertEquals([pool1.name, pool2.name],
                              [pool.name for pool in system.pools])
        # test deletion
        self.import_csv((u'csv_type,fqdn,pool,deleted\n'
                         u'system_pool,%s,%s,True' % (system.fqdn, pool2.name)) \
                        .encode('utf8'))
        self.failUnless(is_text_present(self.browser, 'No Errors'))
        with session.begin():
            session.refresh(system)
            self.assertNotIn(pool2.name, [pool.name for pool in system.pools])

        # Attempting to add a system to a Non existent pool should throw an error
        self.import_csv((u'csv_type,fqdn,pool,deleted\n'
                         u'system_pool,%s,poolpool,True' % system.fqdn) \
                        .encode('utf8'))
        self.assertTrue(is_text_present(self.browser, 'poolpool: pool does not exist'))<|MERGE_RESOLUTION|>--- conflicted
+++ resolved
@@ -214,18 +214,11 @@
     # https://bugzilla.redhat.com/show_bug.cgi?id=1058549
     def test_power_non_existent_system(self):
         login(self.browser)
-<<<<<<< HEAD
         fqdn = data_setup.unique_name('system%s.idonot.exist')
         self.import_csv(
             (u'csv_type,fqdn,power_address,power_user,power_password,power_id,power_type\n'
              u'power,%s,qemu+tcp://%s,admin,admin,%s,virsh' % ((fqdn,) * 3))
             .encode('utf8'))
-=======
-        fqdn = data_setup.unique_name(u'system%s.idonot.exist')
-        self.import_csv((u'csv_type,fqdn,power_address,power_user,power_password,power_id,power_type\n'
-                         u'power,%s,qemu+tcp://%s,admin,admin,%s,virsh' % ((fqdn, )*3))
-                        .encode('utf8'))
->>>>>>> fd7a243e
         with session.begin():
             system = System.query.filter(System.fqdn == fqdn).one()
             self.assertEqual(system.power.power_id, fqdn)
