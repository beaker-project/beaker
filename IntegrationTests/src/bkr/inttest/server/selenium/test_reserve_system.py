--- conflicted
+++ resolved
@@ -9,11 +9,7 @@
         search_for_system, check_system_search_results
 from bkr.inttest import data_setup, get_server_base, with_transaction
 from bkr.server.model import Arch, ExcludeOSMajor, SystemType, \
-<<<<<<< HEAD
         LabControllerDistroTree, SystemPermission, TaskBase
-=======
-        LabControllerDistroTree, SystemPermission, Job
->>>>>>> d0014163
 from selenium.webdriver.support.ui import Select
 import unittest, time, re, os
 from turbogears.database import session
@@ -139,25 +135,15 @@
         b.find_element_by_xpath('//td[normalize-space(string(.))="%s Server i386"]'
                 % self.distro.name)
 
-<<<<<<< HEAD
     def test_reserve_time(self):
         login(self.browser)
         b = self.browser
         b.get(get_server_base() + 'reserveworkflow/')
-=======
-    # https://bugzilla.redhat.com/show_bug.cgi?id=1122659
-    def test_only_reserves_machines(self):
-        login(self.browser)
-        b = self.browser
-        b.get(get_server_base() + 'reserveworkflow')
-        Select(b.find_element_by_name('tag')).select_by_visible_text('None selected')
->>>>>>> d0014163
         Select(b.find_element_by_name('osmajor'))\
             .select_by_visible_text(self.distro.osversion.osmajor.osmajor)
         Select(b.find_element_by_name('distro')).select_by_visible_text(self.distro.name)
         Select(b.find_element_by_name('distro_tree_id'))\
             .select_by_visible_text('%s Server i386' % self.distro.name)
-<<<<<<< HEAD
         b.find_element_by_name('reserve_days').clear()
         b.find_element_by_name('reserve_days').send_keys('4')
         b.find_element_by_xpath('//button[normalize-space(text())="Submit job"]').click()
@@ -169,21 +155,26 @@
             self.assertEquals(reserve_task.task.name, '/distribution/reservesys')
             self.assertEquals(reserve_task.params[0].name, 'RESERVETIME')
             self.assertEquals(reserve_task.params[0].value, '345600') # 4 days in seconds
-=======
-        b.find_element_by_xpath('//button[normalize-space(text())="Auto pick system"]').click()
-        b.find_element_by_xpath('//button[normalize-space(text())="Queue Job"]').click()
-        flash_text = b.find_element_by_css_selector('.flash').text
-        self.assertIn('Success', flash_text)
-        job_id = re.match('Success! job id: (\d+)', flash_text).group(1)
-        with session.begin():
-            job = Job.by_id(job_id)
+
+    # https://bugzilla.redhat.com/show_bug.cgi?id=1122659
+    def test_only_reserves_machines(self):
+        login(self.browser)
+        b = self.browser
+        b.get(get_server_base() + 'reserveworkflow')
+        Select(b.find_element_by_name('tag')).select_by_visible_text('None selected')
+        Select(b.find_element_by_name('osmajor'))\
+            .select_by_visible_text(self.distro.osversion.osmajor.osmajor)
+        Select(b.find_element_by_name('distro')).select_by_visible_text(self.distro.name)
+        Select(b.find_element_by_name('distro_tree_id'))\
+            .select_by_visible_text('%s Server i386' % self.distro.name)
+        b.find_element_by_xpath('//button[normalize-space(text())="Submit job"]').click()
+        # should end up on the job page
+        job_id = b.find_element_by_xpath('//td[preceding-sibling::th/text()="Job ID"]/a').text
+        with session.begin():
+            job = TaskBase.get_by_t_id(job_id)
             recipe = job.recipesets[0].recipes[0]
             self.assertEquals(recipe.host_requires,
                     u'<hostRequires><system_type value="Machine"/></hostRequires>')
-
-def go_to_reserve_systems(browser, distro_tree):
-    browser.get(get_server_base() + 'reserve_system?distro_tree_id=%s' % distro_tree.id)
->>>>>>> d0014163
 
 def go_to_reserve_systems(browser, distro_tree=None):
     b = browser
