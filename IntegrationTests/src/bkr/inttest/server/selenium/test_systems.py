--- conflicted
+++ resolved
@@ -21,11 +21,7 @@
 from bkr.inttest.assertions import assert_sorted
 from bkr.server import dynamic_virt
 from bkr.server.model import Cpu, Key, Key_Value_String, System, \
-<<<<<<< HEAD
-        SystemStatus, SystemPermission, Job
-=======
-    SystemStatus, SystemPermission, Disk
->>>>>>> e18232b6
+        SystemStatus, SystemPermission, Job, Disk
 from bkr.inttest.server.webdriver_utils import check_system_search_results, login
 from bkr.inttest.server.requests_utils import patch_json
 
@@ -385,7 +381,6 @@
             self.policy.add_rule(group=self.privileged_group,
                                  permission=SystemPermission.edit_system)
 
-<<<<<<< HEAD
     def test_get_system(self):
         response = requests.get(get_server_base() + '/systems/%s/' % self.system.fqdn,
                 headers={'Accept': 'application/json'})
@@ -407,7 +402,7 @@
         self.assertEquals(in_progress_scan['recipe_id'], recipe.id)
         self.assertEquals(in_progress_scan['status'], u'Running')
         self.assertEquals(in_progress_scan['job_id'], recipe.recipeset.job.t_id)
-=======
+
     # https://bugzilla.redhat.com/show_bug.cgi?id=1206033
     def test_system_details_includes_disks(self):
         with session.begin():
@@ -427,7 +422,6 @@
 
         self.assertIn('disks', response.json())
         self.assertEqual(expected, response.json()['disks'])
->>>>>>> e18232b6
 
     def test_set_active_policy_from_pool(self):
         with session.begin():
