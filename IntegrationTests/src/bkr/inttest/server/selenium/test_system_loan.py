
# This program is free software; you can redistribute it and/or modify
# it under the terms of the GNU General Public License as published by
# the Free Software Foundation; either version 2 of the License, or
# (at your option) any later version.

import unittest
from selenium.webdriver.support.ui import WebDriverWait
from bkr.server.model import SystemActivity, System, SystemPermission
from bkr.inttest.server.selenium import WebDriverTestCase
from bkr.inttest.server.webdriver_utils import login, logout
from bkr.inttest import data_setup, with_transaction, get_server_base
from turbogears.database import session

class SystemLoanTest(WebDriverTestCase):

    @with_transaction
    def setUp(self):
        self.browser = self.get_browser()
        self.owner = data_setup.create_user(password=u'password')
        self.system = data_setup.create_system(owner=self.owner, shared=False)

    def tearDown(self):
        self.browser.quit()

    def go_to_loan_page(self):
        b = self.browser
        b.get(get_server_base() + 'view/%s' % self.system.fqdn)
        b.find_element_by_xpath('//ul[contains(@class, "system-nav")]'
                '//a[text()="Loan"]').click()

    def change_loan(self, loanee, comment=None):
        b = self.browser
        tab = b.find_element_by_id('loan')
        tab.find_element_by_xpath('.//button[text()="Lend"]').click()
        modal = b.find_element_by_class_name('modal')
        modal.find_element_by_name('recipient').send_keys(loanee)
        if comment:
            modal.find_element_by_name('comment').send_keys(comment)
        modal.find_element_by_tag_name('form').submit()

    def borrow(self):
        b = self.browser
        tab = b.find_element_by_id('loan')
        tab.find_element_by_xpath('.//button[text()="Borrow"]').click()

    def return_loan(self):
        b = self.browser
        tab = b.find_element_by_id('loan')
        tab.find_element_by_xpath('.//button[text()="Return Loan"]').click()

    def verify_loan_update(self, user):
        b = self.browser
        tab = b.find_element_by_id('loan')
        if user:
            tab.find_element_by_xpath('.//p[contains(text(), '
                    '"The system is currently loaned to")]')
            tab.find_element_by_xpath('.//a[text()="%s"]' % user)
        else:
            tab.find_element_by_xpath('.//p[text()="The system is not currently loaned."]')

    def verify_loan_error(self, error):
        b = self.browser
        modal = b.find_element_by_class_name('modal')
        self.assertIn(error, 
                modal.find_element_by_class_name('alert-error').text)

    def test_return_loan(self):
        with session.begin():
            user = data_setup.create_user(password='password')
        # Login as admin, loan to average Joe,
        b = self.browser
        login(b)
        self.go_to_loan_page()
        self.change_loan(user.user_name)
        logout(b)

        # Login as average Joe, and click 'Return Loan'
        login(b, user.user_name, 'password')
        self.go_to_loan_page()
        self.return_loan()
        self.verify_loan_update('')
        logout(b)

        # Login as admin, loan to self and add comment
        login(b)
        comment = u'As I pee, sir, I see Pisa!'
        self.go_to_loan_page()
        self.change_loan(u'admin', comment)
        self.verify_loan_update(u'admin')
        sys = self.system
        # Test going from '' -> comment in SystemActivity
        sys_activity_comment = sys.dyn_activity.filter(SystemActivity.field_name == \
            u'Loan Comment').first()
        self.assertEqual(sys_activity_comment.old_value, u'')
        self.assertEqual(sys_activity_comment.new_value, comment)
        # Let's return the loan
        self.return_loan()
        self.verify_loan_update('')
        # Test going from 'admin' -> '' in SystemActivity
        sys = System.by_fqdn(self.system.fqdn, user)
        sys_activity_name = sys.dyn_activity.filter(SystemActivity.field_name == \
            u'Loaned To').first()
        self.assertEqual(sys_activity_name.old_value, u'admin')
        self.assertEqual(sys_activity_name.new_value, u'')
        # Test going from comment -> '' in SystemActivity
        sys_activity_comment2 = sys.dyn_activity.filter(SystemActivity.field_name == \
            u'Loan Comment').first()
        self.assertEqual(sys_activity_comment2.old_value, comment)
        self.assertEqual(sys_activity_comment2.new_value, u'')

    def test_ajax_loan_change_is_persisted(self):
        with session.begin():
            user = data_setup.create_user()
        b = self.browser
        login(b)
        self.go_to_loan_page()
        self.change_loan(user.user_name)
        self.verify_loan_update(user.user_name)
        # Reload page
        self.go_to_loan_page()
        self.verify_loan_update(user.user_name)
        # Test going from '' -> user in SystemActivity
        sys = self.system
        sys_activity = sys.dyn_activity.filter(SystemActivity.field_name ==
            u'Loaned To').first()
        self.assertEqual(sys_activity.old_value, u'')
        self.assertEqual(sys_activity.new_value, user.user_name)

    def test_can_add_comments_with_loanee(self):
        with session.begin():
            user = data_setup.create_user()
        b = self.browser
        login(b)
        self.go_to_loan_page()
        comment = 'Murder for a jar of red rum'
        self.change_loan(user.user_name, comment)
        self.verify_loan_update(user.user_name)
        # Reload page
        self.go_to_loan_page()
        tab = b.find_element_by_id('loan')
        loan_comment = tab.find_element_by_class_name('system-loan-comment').text
        self.assertEqual(comment, loan_comment)


    def test_can_lend_when_system_has_user(self):
        with session.begin():
            user = data_setup.create_user()
            self.system.user = user
        b = self.browser
        login(b)
        self.go_to_loan_page()
        self.change_loan(user.user_name)
        self.verify_loan_update(user.user_name)

    def test_owner_can_borrow(self):
        p_word='password'
        with session.begin():
            user = data_setup.create_user(password=p_word)
            self.system.owner = user
        b = self.browser
        login(b, user=user.user_name, password=p_word)
        self.go_to_loan_page()
        self.change_loan(user.user_name)
        self.verify_loan_update(user.user_name)

    def test_can_not_change_loan_when_system_has_loanee_and_not_admin(self):
        p_word = 'password'
        with session.begin():
            user = data_setup.create_user(password=p_word)
            self.system.user = user
            self.system.loaned = user
        b = self.browser
        login(b, user=user.user_name, password=p_word)
        self.go_to_loan_page()
        tab = b.find_element_by_id('loan')
        tab.find_element_by_xpath('.//button[text()="Return Loan"]')
        self.assertNotIn('Borrow', tab.text)
        self.assertNotIn('Lend', tab.text)

    def test_can_change_loan_when_system_has_loanee(self):
        with session.begin():
            user = data_setup.create_user()
            user2 = data_setup.create_user()
            self.system.user = user
            self.system.loaned = user
        b = self.browser
        login(b)
        self.go_to_loan_page()
        self.change_loan(user2.user_name)
        self.verify_loan_update(user2.user_name)

        with session.begin():
            session.refresh(self.system)
            reserved_activity = self.system.activity[-1]
            self.assertEqual(reserved_activity.action, 'Changed')
            self.assertEqual(reserved_activity.field_name, 'Loaned To')
            self.assertEqual(reserved_activity.old_value, user.user_name)
            self.assertEqual(reserved_activity.new_value, user2.user_name)
            self.assertEqual(reserved_activity.service, 'HTTP')

    def test_user_with_perms_can_borrow(self):
        with session.begin():
            user = data_setup.create_user(password='password')
            self.system.custom_access_policy.add_rule(
                    permission=SystemPermission.loan_self, user=user)
        b = self.browser
        login(b, user=user.user_name, password='password')
        self.go_to_loan_page()
        self.borrow()
        self.verify_loan_update(user.user_name)

    def test_user_with_borrow_perms_cannot_lend(self):
        with session.begin():
            user = data_setup.create_user(password='password')
            self.system.custom_access_policy.add_rule(
                    permission=SystemPermission.loan_self, user=user)
            loanee_name = data_setup.create_user().user_name
        b = self.browser
        login(b, user=user.user_name, password='password')
        self.go_to_loan_page()
        tab = b.find_element_by_id('loan')
        tab.find_element_by_xpath('.//button[text()="Borrow"]')
        self.assertNotIn('Lend', tab.text)

    def test_cannot_lend_to_invalid_user(self):
        with session.begin():
            user = data_setup.create_user(password='password')
            self.system.custom_access_policy.add_rule(
                    permission=SystemPermission.loan_any, user=user)
        b = self.browser
        login(b, user=user.user_name, password='password')
        self.go_to_loan_page()
        loanee_name = "this_is_not_a_valid_user_name_for_any_test"
        self.change_loan(loanee_name)
        error = "user name %s is invalid" % loanee_name
<<<<<<< HEAD
        self.verify_loan_error(error)
=======
        self.verify_loan_error(400, error)

    # https://bugzilla.redhat.com/show_bug.cgi?id=1121748
    def test_cannot_lend_to_ldap_user_with_extra_whitespace(self):
        b = self.browser
        login(b, user=self.owner.user_name, password='password')
        self.go_to_loan_page()
        # jgillard is defined in ldap-data.ldif
        self.change_loan(u' jgillard')
        error = 'user name jgillard is invalid'
        self.verify_loan_error(400, error)
>>>>>>> d0014163
<|MERGE_RESOLUTION|>--- conflicted
+++ resolved
@@ -234,10 +234,7 @@
         loanee_name = "this_is_not_a_valid_user_name_for_any_test"
         self.change_loan(loanee_name)
         error = "user name %s is invalid" % loanee_name
-<<<<<<< HEAD
         self.verify_loan_error(error)
-=======
-        self.verify_loan_error(400, error)
 
     # https://bugzilla.redhat.com/show_bug.cgi?id=1121748
     def test_cannot_lend_to_ldap_user_with_extra_whitespace(self):
@@ -247,5 +244,4 @@
         # jgillard is defined in ldap-data.ldif
         self.change_loan(u' jgillard')
         error = 'user name jgillard is invalid'
-        self.verify_loan_error(400, error)
->>>>>>> d0014163
+        self.verify_loan_error(error)