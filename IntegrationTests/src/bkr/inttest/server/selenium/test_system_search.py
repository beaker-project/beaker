--- conflicted
+++ resolved
@@ -475,12 +475,7 @@
 
     def test_secret_system_not_visible(self):
         with session.begin():
-<<<<<<< HEAD
-            secret_system = data_setup.create_system(private=True)
-=======
-            secret_system = data_setup.create_system(shared=False)
-            secret_system.private = True
->>>>>>> b705b1e2
+            secret_system = data_setup.create_system(shared=False, private=True)
         b = self.browser
         login(b, user=self.user.user_name, password=u'password')
         b.get(get_server_base())
@@ -491,12 +486,7 @@
     # https://bugzilla.redhat.com/show_bug.cgi?id=582008
     def test_secret_system_visible_when_loaned(self):
         with session.begin():
-<<<<<<< HEAD
-            secret_system = data_setup.create_system(private=True)
-=======
-            secret_system = data_setup.create_system(shared=False)
-            secret_system.private = True
->>>>>>> b705b1e2
+            secret_system = data_setup.create_system(shared=False, private=True)
             secret_system.loaned = self.user
         b = self.browser
         login(b, user=self.user.user_name, password=u'password')
@@ -505,14 +495,10 @@
         b.find_element_by_xpath('//table[@id="widget"]'
                 '//tr/td[1][./a/text()="%s"]' % secret_system.fqdn)
 
-    # https://bugzilla.redhat.com/show_bug.cgi?id=1066586
-    # XXX this test is temporary, for 0.15.x series only
-    # (in 0.16 the access policy controls visibility instead)
-    def test_secret_system_visible_to_users_who_can_reserve(self):
-        with session.begin():
-            secret_system = data_setup.create_system(shared=False)
-            secret_system.private = True
-            secret_system.custom_access_policy.add_rule(SystemPermission.reserve,
+    def test_secret_system_visible_to_users_with_view_permission(self):
+        with session.begin():
+            secret_system = data_setup.create_system(shared=False, private=True)
+            secret_system.custom_access_policy.add_rule(SystemPermission.view,
                     user=self.user)
         b = self.browser
         login(b, user=self.user.user_name, password=u'password')
