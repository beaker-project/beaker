import unittest, datetime, os, errno, shutil
<<<<<<< HEAD
from bkr.server.model import LogRecipe, TaskBase
=======
from bkr.server.model import LogRecipe, TaskBase, Job
>>>>>>> b09a4365
from bkr.inttest import data_setup, with_transaction
from bkr.server.tools import log_delete
from turbogears.database import session

class LogDelete(unittest.TestCase):

    @with_transaction
    def setUp(self):
        self.password=u'p'
        self.user = data_setup.create_user(password=self.password)
        self.job_to_delete = data_setup.create_completed_job() #default tag, scratch
        self.job_to_delete.owner = self.user

    def check_dir_not_there(self, dir):
        if os.path.exists(dir):
            raise AssertionError('%s should have been deleted' % dir)

    def make_dir(self, dir):
        try:
            os.makedirs(dir)
        except OSError, e:
            if e.errno == errno.EEXIST:
                pass
            else:
                raise

    def _assert_logs_not_in_db(self, job):
        for rs in job.recipesets:
            for r in rs.recipes:
                self.assert_(r.logs == [])
                for rt in r.tasks:
                    self.assert_(rt.logs == [])
                    for rtr in rt.results:
                        self.assert_(rtr.logs == [])

    def test_log_not_delete(self):
        # Job that is not within it's expiry time
        with session.begin():
            job_not_delete = data_setup.create_completed_job(
                    start_time=datetime.datetime.utcnow() - datetime.timedelta(days=60),
                    finish_time=datetime.datetime.utcnow() - datetime.timedelta(days=29))
        job_not_delete.recipesets[0].recipes[0].logs.append(LogRecipe(filename=u'test.log'))
        r_not_delete = job_not_delete.recipesets[0].recipes[0]
        dir_not_delete = os.path.join(r_not_delete.logspath ,r_not_delete.filepath)
        self.make_dir(dir_not_delete)
        ft = open(os.path.join(dir_not_delete,'test.log'), 'w')
        ft.close()
<<<<<<< HEAD

=======
        session.flush()
>>>>>>> b09a4365
        log_delete.log_delete()
        self.assertRaises(AssertionError, self._assert_logs_not_in_db, self.job_to_delete)
        try:
            self.check_dir_not_there(dir_not_delete)
            raise Exception('%s was deleted when it shold not have been' % dir_not_delete)
        except AssertionError:
            pass

    def test_log_delete_expired(self):
        with session.begin():
            job_to_delete = data_setup.create_completed_job(
                    start_time=datetime.datetime.utcnow() - datetime.timedelta(days=60),
                    finish_time=datetime.datetime.utcnow() - datetime.timedelta(days=31))
<<<<<<< HEAD

            self.job_to_delete.owner = self.user

            job_to_delete.recipesets[0].recipes[0].logs.append(LogRecipe(filename=u'test.log'))

=======
            self.job_to_delete.owner = self.user
            job_to_delete.recipesets[0].recipes[0].logs.append(LogRecipe(filename=u'test.log'))
>>>>>>> b09a4365
            r_delete = job_to_delete.recipesets[0].recipes[0]
            dir_delete = os.path.join(r_delete.logspath ,r_delete.filepath)

        self.make_dir(dir_delete)
        fd = open(os.path.join(dir_delete,'test.log'), 'w')
        fd.close()
        log_delete.log_delete()
        self._assert_logs_not_in_db(Job.by_id(job_to_delete.id))
        self.check_dir_not_there(dir_delete)

    def test_log_delete_to_delete(self):
        with session.begin():
            job_to_delete = self.job_to_delete
            job_to_delete.to_delete = datetime.datetime.utcnow()
            job_to_delete.recipesets[0].recipes[0].logs.append(LogRecipe(filename=u'test.log'))

        r_ = job_to_delete.recipesets[0].recipes[0]
        dir = os.path.join(r_.logspath ,r_.filepath)
        self.make_dir(dir)
        f = open(os.path.join(dir,'test.log'), 'w')
        f.close()
        log_delete.log_delete()
        self._assert_logs_not_in_db(Job.by_id(job_to_delete.id))
        self.check_dir_not_there(dir)
<|MERGE_RESOLUTION|>--- conflicted
+++ resolved
@@ -1,9 +1,5 @@
 import unittest, datetime, os, errno, shutil
-<<<<<<< HEAD
-from bkr.server.model import LogRecipe, TaskBase
-=======
 from bkr.server.model import LogRecipe, TaskBase, Job
->>>>>>> b09a4365
 from bkr.inttest import data_setup, with_transaction
 from bkr.server.tools import log_delete
 from turbogears.database import session
@@ -51,11 +47,7 @@
         self.make_dir(dir_not_delete)
         ft = open(os.path.join(dir_not_delete,'test.log'), 'w')
         ft.close()
-<<<<<<< HEAD
-
-=======
         session.flush()
->>>>>>> b09a4365
         log_delete.log_delete()
         self.assertRaises(AssertionError, self._assert_logs_not_in_db, self.job_to_delete)
         try:
@@ -69,16 +61,8 @@
             job_to_delete = data_setup.create_completed_job(
                     start_time=datetime.datetime.utcnow() - datetime.timedelta(days=60),
                     finish_time=datetime.datetime.utcnow() - datetime.timedelta(days=31))
-<<<<<<< HEAD
-
-            self.job_to_delete.owner = self.user
-
-            job_to_delete.recipesets[0].recipes[0].logs.append(LogRecipe(filename=u'test.log'))
-
-=======
             self.job_to_delete.owner = self.user
             job_to_delete.recipesets[0].recipes[0].logs.append(LogRecipe(filename=u'test.log'))
->>>>>>> b09a4365
             r_delete = job_to_delete.recipesets[0].recipes[0]
             dir_delete = os.path.join(r_delete.logspath ,r_delete.filepath)
 
