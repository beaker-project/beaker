
# This program is free software; you can redistribute it and/or modify
# it under the terms of the GNU General Public License as published by
# the Free Software Foundation; either version 2 of the License, or
# (at your option) any later version.

import re
import unittest2 as unittest
import pipes
import xmltramp
import crypt
from bkr.server import dynamic_virt
from bkr.server.model import session, DistroTreeRepo, LabControllerDistroTree, \
        CommandActivity, Provision, SSHPubKey, ProvisionFamily, OSMajor, Arch, \
        Key, Key_Value_String, OSMajorInstallOptions
from bkr.server.kickstart import template_env, generate_kickstart
from bkr.server.jobs import Jobs
from bkr.server.jobxml import XmlJob
from bkr.inttest import data_setup, get_server_base, with_transaction, \
        DummyVirtManager
from bkr.inttest.kickstart_helpers import create_rhel62, create_rhel62_server_x86_64, \
    create_x86_64_automated, create_lab_controller, compare_expected, \
    jinja_choice_loader, create_user

class KickstartTest(unittest.TestCase):

    maxDiff = None

    @classmethod
    def setUpClass(cls):
        cls.orig_template_loader = template_env.loader
        template_env.loader = jinja_choice_loader(cls.orig_template_loader)
        cls.orig_VirtManager = dynamic_virt.VirtManager
        dynamic_virt.VirtManager = DummyVirtManager
        with session.begin():
            cls.lab_controller = create_lab_controller()
            cls.system = create_x86_64_automated(cls.lab_controller)
            cls.system_s390x = data_setup.create_system(arch=u's390x',
                fqdn=u'test02.test-kickstart.invalid', status=u'Automated',
                lab_controller=cls.lab_controller)
            # set postreboot ksmeta for RHEL7
            s390x = Arch.by_name(u's390x')
            rhel7 = OSMajor.lazy_create(osmajor=u'RedHatEnterpriseLinux7')
            cls.system_s390x.provisions[s390x] = Provision(arch=s390x)
            cls.system_s390x.provisions[s390x].provision_families[rhel7] = \
                ProvisionFamily(osmajor=rhel7, ks_meta=u'postreboot')
            cls.system_armhfp = data_setup.create_system(arch=u'armhfp',
                fqdn=u'test03.test-kickstart.invalid', status=u'Automated',
                lab_controller=cls.lab_controller)

            cls.rhel39 = data_setup.create_distro(name=u'RHEL3-U9',
                osmajor=u'RedHatEnterpriseLinux3', osminor=u'9')
            cls.rhel39_as_x86_64 = data_setup.create_distro_tree(
                distro=cls.rhel39, variant=u'AS', arch=u'x86_64',
                lab_controllers=[cls.lab_controller],
                urls=[u'http://lab.test-kickstart.invalid/distros/RHEL-3/U9/AS/x86_64/tree/',
                      u'nfs://lab.test-kickstart.invalid:/distros/RHEL-3/U9/AS/x86_64/tree/'])
            cls.rhel39_as_x86_64.repos[:] = [
                DistroTreeRepo(repo_id=u'repo-AS-x86_64', repo_type=u'os',
                    path=u'../repo-AS-x86_64'),
                DistroTreeRepo(repo_id=u'repo-debug-AS-x86_64', repo_type=u'debug',
                    path=u'../repo-debug-AS-x86_64'),
                DistroTreeRepo(repo_id=u'repo-srpm-AS-x86_64', repo_type=u'source',
                    path=u'../repo-srpm-AS-x86_64'),
            ]

            cls.rhel49 = data_setup.create_distro(name=u'RHEL4-U9',
                osmajor=u'RedHatEnterpriseLinux4', osminor=u'9')
            cls.rhel49_as_x86_64 = data_setup.create_distro_tree(
                distro=cls.rhel49, variant=u'AS', arch=u'x86_64',
                lab_controllers=[cls.lab_controller],
                urls=[u'http://lab.test-kickstart.invalid/distros/RHEL-4/U9/AS/x86_64/tree/',
                      u'nfs://lab.test-kickstart.invalid:/distros/RHEL-4/U9/AS/x86_64/tree/'])
            cls.rhel49_as_x86_64.repos[:] = [
                DistroTreeRepo(repo_id=u'AS', repo_type=u'os',
                    path=u'../repo-AS-x86_64'),
            ]

            cls.rhel58server = data_setup.create_distro(name=u'RHEL5-Server-U8',
                osmajor=u'RedHatEnterpriseLinuxServer5', osminor=u'8')
            cls.rhel58server_x86_64 = data_setup.create_distro_tree(
                distro=cls.rhel58server, variant=u'', arch=u'x86_64',
                lab_controllers=[cls.lab_controller],
                urls=[u'http://lab.test-kickstart.invalid/distros/RHEL-5-Server/U8/x86_64/os/',
                      u'nfs://lab.test-kickstart.invalid:/distros/RHEL-5-Server/U8/x86_64/os/'])
            cls.rhel58server_x86_64.repos[:] = [
                DistroTreeRepo(repo_id=u'Cluster', repo_type=u'addon',
                    path=u'Cluster'),
                DistroTreeRepo(repo_id=u'ClusterStorage', repo_type=u'addon',
                    path=u'ClusterStorage'),
                DistroTreeRepo(repo_id=u'Server', repo_type=u'os',
                    path=u'Server'),
                DistroTreeRepo(repo_id=u'VT', repo_type=u'addon',
                    path=u'VT'),
                DistroTreeRepo(repo_id=u'debug', repo_type=u'debug',
                    path=u'../debug'),
            ]
            cls.rhel58server_ia64 = data_setup.create_distro_tree(
                distro=cls.rhel58server, variant=u'', arch=u'ia64',
                lab_controllers=[cls.lab_controller],
                urls=[u'http://lab.test-kickstart.invalid/distros/RHEL-5-Server/U8/ia64/os/',
                      u'nfs://lab.test-kickstart.invalid:/distros/RHEL-5-Server/U8/ia64/os/'])
            cls.rhel58server_ia64.repos[:] = [
                DistroTreeRepo(repo_id=u'Cluster', repo_type=u'addon',
                    path=u'Cluster'),
                DistroTreeRepo(repo_id=u'ClusterStorage', repo_type=u'addon',
                    path=u'ClusterStorage'),
                DistroTreeRepo(repo_id=u'Server', repo_type=u'os',
                    path=u'Server'),
                DistroTreeRepo(repo_id=u'VT', repo_type=u'addon',
                    path=u'VT'),
                DistroTreeRepo(repo_id=u'debug', repo_type=u'debug',
                    path=u'../debug'),
            ]

            cls.rhel62 = create_rhel62()
            cls.rhel62_server_x86_64 = create_rhel62_server_x86_64(cls.rhel62, cls.lab_controller)
            cls.rhel62_server_ppc64 = data_setup.create_distro_tree(
                distro=cls.rhel62, variant=u'Server', arch=u'ppc64',
                lab_controllers=[cls.lab_controller],
                urls=[u'http://lab.test-kickstart.invalid/distros/RHEL-6.2/Server/ppc64/os/',
                      u'nfs://lab.test-kickstart.invalid:/distros/RHEL-6.2/Server/ppc64/os/'])
            cls.rhel62_server_ppc64.repos[:] = [
                DistroTreeRepo(repo_id=u'Server', repo_type=u'os', path=u'Server'),
                DistroTreeRepo(repo_id=u'optional-ppc64-os', repo_type=u'addon',
                    path=u'../../optional/ppc64/os'),
                DistroTreeRepo(repo_id=u'debug', repo_type=u'debug',
                    path=u'../debug'),
                DistroTreeRepo(repo_id=u'optional-ppc64-debug', repo_type=u'debug',
                    path=u'../../optional/ppc64/debug'),
            ]
            cls.rhel62_server_s390x = data_setup.create_distro_tree(
                distro=cls.rhel62, variant=u'Server', arch=u's390x',
                lab_controllers=[cls.lab_controller],
                urls=[u'http://lab.test-kickstart.invalid/distros/RHEL-6.2/Server/s390x/os/',
                      u'nfs://lab.test-kickstart.invalid:/distros/RHEL-6.2/Server/s390x/os/'])
            cls.rhel62_server_s390x.repos[:] = [
                DistroTreeRepo(repo_id=u'Server', repo_type=u'os', path=u'Server'),
                DistroTreeRepo(repo_id=u'optional-s390x-os', repo_type=u'addon',
                    path=u'../../optional/s390x/os'),
                DistroTreeRepo(repo_id=u'debug', repo_type=u'debug',
                    path=u'../debug'),
                DistroTreeRepo(repo_id=u'optional-s390x-debug', repo_type=u'debug',
                    path=u'../../optional/s390x/debug'),
            ]

            cls.rhel70nightly = data_setup.create_distro(name=u'RHEL-7.0-20120314.0',
                osmajor=u'RedHatEnterpriseLinux7', osminor=u'0')
            cls.rhel70nightly_workstation_x86_64 = data_setup.create_distro_tree(
                distro=cls.rhel70nightly, variant=u'Workstation', arch=u'x86_64',
                lab_controllers=[cls.lab_controller],
                urls=[u'http://lab.test-kickstart.invalid/distros/RHEL-7.0-20120314.0/compose/Workstation/x86_64/os/',
                      u'nfs+iso://lab.test-kickstart.invalid/distros/RHEL-7.0-20120314.0/compose/Workstation/x86_64/iso/'])
            cls.rhel70nightly_workstation_x86_64.repos[:] = [
                DistroTreeRepo(repo_id=u'repos_debug_Workstation_optional',
                    repo_type=u'debug',
                    path=u'../../../Workstation-optional/x86_64/debuginfo'),
                DistroTreeRepo(repo_id=u'repos_debug_Workstation', repo_type=u'debug',
                    path=u'../debuginfo'),
                DistroTreeRepo(repo_id=u'repos_Workstation-optional', repo_type=u'addon',
                    path=u'../../../Workstation-optional/x86_64/os'),
                DistroTreeRepo(repo_id=u'repos_Workstation', repo_type=u'os', path=u'.'),
                DistroTreeRepo(repo_id=u'repos_addons_ScalableFileSystem',
                    repo_type=u'addon', path=u'addons/ScalableFileSystem'),
            ]
            cls.rhel70nightly_server_s390x = data_setup.create_distro_tree(
                distro=cls.rhel70nightly, variant=u'Server', arch=u's390x',
                lab_controllers=[cls.lab_controller],
                urls=[u'http://lab.test-kickstart.invalid/distros/RHEL-7.0-20120314.0/compose/Server/s390x/os/'])
            cls.rhel70nightly_server_s390x.repos[:] = [
                DistroTreeRepo(repo_id=u'repos_debug_Server_optional',
                    repo_type=u'debug',
                    path=u'../../../Server-optional/s390x/debuginfo'),
                DistroTreeRepo(repo_id=u'repos_debug_Server', repo_type=u'debug',
                    path=u'../debuginfo'),
                DistroTreeRepo(repo_id=u'repos_Server-optional', repo_type=u'addon',
                    path=u'../../../Server-optional/s390x/os'),
                DistroTreeRepo(repo_id=u'repos_Server', repo_type=u'os', path=u'.'),
            ]
            cls.rhel70nightly_server_ppc64 = data_setup.create_distro_tree(
                distro=cls.rhel70nightly, variant=u'Server', arch=u'ppc64',
                lab_controllers=[cls.lab_controller],
                urls=[u'http://lab.test-kickstart.invalid/distros/RHEL-7.0-20120314.0/compose/Server/ppc64/os/'])
            cls.rhel70nightly_server_ppc64.repos[:] = [
                DistroTreeRepo(repo_id=u'repos_debug_Server_optional',
                    repo_type=u'debug',
                    path=u'../../../Server-optional/ppc64/debuginfo'),
                DistroTreeRepo(repo_id=u'repos_debug_Server', repo_type=u'debug',
                    path=u'../debuginfo'),
                DistroTreeRepo(repo_id=u'repos_Server-optional', repo_type=u'addon',
                    path=u'../../../Server-optional/ppc64/os'),
                DistroTreeRepo(repo_id=u'repos_Server', repo_type=u'os', path=u'.'),
            ]

            cls.f17 = data_setup.create_distro(name=u'Fedora-17',
                osmajor=u'Fedora17', osminor=u'0')
            cls.f17_armhfp = data_setup.create_distro_tree(
                distro=cls.f17, variant=u'Fedora', arch=u'armhfp',
                lab_controllers=[cls.lab_controller],
                urls=[u'http://lab.test-kickstart.invalid/distros/F-17/GOLD/Fedora/armhfp/os/',
                      u'nfs://lab.test-kickstart.invalid:/distros/F-17/GOLD/Fedora/armhfp/os/'])
            cls.f17_armhfp.repos[:] = [
                DistroTreeRepo(repo_id=u'debug', repo_type=u'debug', path=u'../debug'),
            ]

            cls.f18 = data_setup.create_distro(name=u'Fedora-18',
                osmajor=u'Fedora18', osminor=u'0')
            cls.f18_x86_64 = data_setup.create_distro_tree(
                distro=cls.f18, variant=u'Fedora', arch=u'x86_64',
                lab_controllers=[cls.lab_controller],
                urls=[u'http://lab.test-kickstart.invalid/distros/F-18/GOLD/Fedora/x86_64/os/',
                      u'nfs://lab.test-kickstart.invalid:/distros/F-18/GOLD/Fedora/x86_64/os/'])
            cls.f18_x86_64.repos[:] = [
                DistroTreeRepo(repo_id=u'debug', repo_type=u'debug', path=u'../debug'),
            ]
            cls.f18_armhfp = data_setup.create_distro_tree(
                distro=cls.f18, variant=u'Fedora', arch=u'armhfp',
                lab_controllers=[cls.lab_controller],
                urls=[u'http://lab.test-kickstart.invalid/distros/F-18/GOLD/Fedora/armhfp/os/',
                      u'nfs://lab.test-kickstart.invalid:/distros/F-18/GOLD/Fedora/armhfp/os/'])
            cls.f18_armhfp.repos[:] = [
                DistroTreeRepo(repo_id=u'debug', repo_type=u'debug', path=u'../debug'),
            ]

            cls.frawhide = data_setup.create_distro(name=u'Fedora-rawhide',
                osmajor=u'Fedorarawhide', osminor=u'0')
            cls.frawhide_x86_64 = data_setup.create_distro_tree(
                distro=cls.frawhide, variant=u'Fedora', arch=u'x86_64',
                lab_controllers=[cls.lab_controller],
                urls=[u'http://lab.test-kickstart.invalid/distros/development/rawhide/x86_64/os/',
                      u'nfs://lab.test-kickstart.invalid/distros/development/rawhide/x86_64/os/'])
            cls.frawhide_x86_64.repos[:] = [
                DistroTreeRepo(repo_id=u'debug', repo_type=u'debug', path=u'../debug'),
            ]

            cls.atomic = data_setup.create_distro(name=u'Atomic-Host',
                osmajor=u'AtomicHost', osminor=u'0')
            cls.atomic_x86_64 = data_setup.create_distro_tree(
                distro=cls.atomic, variant=u'', arch=u'x86_64',
                lab_controllers=[cls.lab_controller],
                urls=[u'http://lab.test-kickstart.invalid/distros/atomic/images/PXE/'])

            atomic_osmajor = cls.atomic_x86_64.distro.osversion.osmajor
            OSMajorInstallOptions(osmajor=atomic_osmajor, arch=cls.atomic_x86_64.arch,
                ks_meta=u'has_rpmostree bootloader_type=extlinux')

        # This forces any subsequent access of the above ORM objects to retrieve
        # the data from the DB, thus ensuring that relationships are ordered correctly.
        # Correct ordering of relationships are needed to ensure that the kickstarts
        # are rendered as expected.
        session.expire_all()

    def setUp(self):
        session.begin()
        self.user = create_user()

    def tearDown(self):
        session.rollback()

    @classmethod
    def tearDownClass(cls):
        dynamic_virt.VirtManager = cls.orig_VirtManager
        template_env.loader = cls.orig_template_loader

    def provision_recipe(self, xml, system=None, virt=False):
        """
        Pass either system, or virt=True.
        """
        xmljob = XmlJob(xmltramp.parse(xml))
        job = Jobs().process_xmljob(xmljob, self.user)
        recipe = job.recipesets[0].recipes[0]
        session.flush()
        data_setup.mark_job_waiting(job, system=system,
                virt=virt, lab_controller=self.lab_controller)
        recipe.provision()
        for guest in recipe.guests:
            guest.provision()
        data_setup.mark_job_complete(job, only=True)
        return recipe

    def test_rhel3_defaults(self):
        recipe = self.provision_recipe('''
            <job>
                <whiteboard/>
                <recipeSet>
                    <recipe>
                        <distroRequires>
                            <distro_name op="=" value="RHEL3-U9" />
                            <distro_variant op="=" value="AS" />
                            <distro_arch op="=" value="x86_64" />
                        </distroRequires>
                        <hostRequires/>
                        <task name="/distribution/install" />
                        <task name="/distribution/reservesys" />
                    </recipe>
                </recipeSet>
            </job>
            ''', self.system)
        compare_expected('RedHatEnterpriseLinux3-scheduler-defaults', recipe.id,
                recipe.rendered_kickstart.kickstart)

    def test_rhel3_auth(self):
        recipe = self.provision_recipe('''
            <job>
                <whiteboard/>
                <recipeSet>
                    <recipe ks_meta="auth='--enableshadow --enablemd5'">
                        <distroRequires>
                            <distro_name op="=" value="RHEL3-U9" />
                            <distro_variant op="=" value="AS" />
                            <distro_arch op="=" value="x86_64" />
                        </distroRequires>
                        <hostRequires/>
                        <task name="/distribution/install" />
                        <task name="/distribution/reservesys" />
                    </recipe>
                </recipeSet>
            </job>
            ''', self.system)
        self.assertIn('\nauthconfig --enableshadow --enablemd5\n',
                      recipe.rendered_kickstart.kickstart)

    def test_rhel4_defaults(self):
        recipe = self.provision_recipe('''
            <job>
                <whiteboard/>
                <recipeSet>
                    <recipe>
                        <distroRequires>
                            <distro_name op="=" value="RHEL4-U9" />
                            <distro_variant op="=" value="AS" />
                            <distro_arch op="=" value="x86_64" />
                        </distroRequires>
                        <hostRequires/>
                        <task name="/distribution/install" />
                        <task name="/distribution/reservesys" />
                    </recipe>
                </recipeSet>
            </job>
            ''', self.system)
        compare_expected('RedHatEnterpriseLinux4-scheduler-defaults', recipe.id,
                recipe.rendered_kickstart.kickstart)

    def test_rhel4_auth(self):
        recipe = self.provision_recipe('''
            <job>
                <whiteboard/>
                <recipeSet>
                    <recipe ks_meta="auth='--enableshadow --enablemd5'">
                        <distroRequires>
                            <distro_name op="=" value="RHEL4-U9" />
                            <distro_variant op="=" value="AS" />
                            <distro_arch op="=" value="x86_64" />
                        </distroRequires>
                        <hostRequires/>
                        <task name="/distribution/install" />
                        <task name="/distribution/reservesys" />
                    </recipe>
                </recipeSet>
            </job>
            ''', self.system)
        self.assertIn('\nauthconfig --enableshadow --enablemd5\n',
                     recipe.rendered_kickstart.kickstart)

    def test_rhel5server_defaults(self):
        recipe = self.provision_recipe('''
            <job>
                <whiteboard/>
                <recipeSet>
                    <recipe>
                        <distroRequires>
                            <distro_name op="=" value="RHEL5-Server-U8" />
                            <distro_arch op="=" value="x86_64" />
                        </distroRequires>
                        <hostRequires/>
                        <task name="/distribution/install" />
                        <task name="/distribution/reservesys" />
                    </recipe>
                </recipeSet>
            </job>
            ''', self.system)
        compare_expected('RedHatEnterpriseLinuxServer5-scheduler-defaults', recipe.id,
                recipe.rendered_kickstart.kickstart)

    def test_rhel5server_auth(self):
        recipe = self.provision_recipe('''
            <job>
                <whiteboard/>
                <recipeSet>
                    <recipe ks_meta="auth='--useshadow --enablemd5'">
                        <distroRequires>
                            <distro_name op="=" value="RHEL5-Server-U8" />
                            <distro_arch op="=" value="x86_64" />
                        </distroRequires>
                        <hostRequires/>
                        <task name="/distribution/install" />
                        <task name="/distribution/reservesys" />
                    </recipe>
                </recipeSet>
            </job>
            ''', self.system)

        self.assertIn('\nauth --useshadow --enablemd5\n',
                      recipe.rendered_kickstart.kickstart)

    def test_rhel5server_repos(self):
        recipe = self.provision_recipe('''
            <job>
                <whiteboard/>
                <recipeSet>
                    <recipe>
                        <distroRequires>
                            <distro_name op="=" value="RHEL5-Server-U8" />
                            <distro_arch op="=" value="x86_64" />
                        </distroRequires>
                        <hostRequires/>
                        <repos>
                            <repo name="custom"
                            url="http://repos.fedorapeople.org/repos/beaker/server/RedHatEnterpriseLinuxServer5/"/>
                        </repos>
                        <task name="/distribution/install" />
                        <task name="/distribution/reservesys" />
                    </recipe>
                </recipeSet>
            </job>
            ''', self.system)

        self.assert_(r'''repo --name=custom --baseurl=http://repos.fedorapeople.org/repos/beaker/server/RedHatEnterpriseLinuxServer5/'''
                     in recipe.rendered_kickstart.kickstart.splitlines(),
                     recipe.rendered_kickstart.kickstart)

        for line in recipe.rendered_kickstart.kickstart.splitlines():
            if line.startswith('repo'):
                self.assert_(r'''--cost'''
                             not in line, 
                             line)

    def test_rhel6_defaults(self):
        recipe = self.provision_recipe('''
            <job>
                <whiteboard/>
                <recipeSet>
                    <recipe>
                        <distroRequires>
                            <distro_name op="=" value="RHEL-6.2" />
                            <distro_variant op="=" value="Server" />
                            <distro_arch op="=" value="x86_64" />
                        </distroRequires>
                        <hostRequires/>
                        <task name="/distribution/install" />
                        <task name="/distribution/reservesys" />
                    </recipe>
                </recipeSet>
            </job>
            ''', self.system)
        compare_expected('RedHatEnterpriseLinux6-scheduler-defaults', recipe.id,
                recipe.rendered_kickstart.kickstart)

    def test_rhel6_auth(self):
        recipe = self.provision_recipe('''
            <job>
                <whiteboard/>
                <recipeSet>
                    <recipe ks_meta="auth='--useshadow --enablemd5'">
                        <distroRequires>
                            <distro_name op="=" value="RHEL-6.2" />
                            <distro_variant op="=" value="Server" />
                            <distro_arch op="=" value="x86_64" />
                        </distroRequires>
                        <hostRequires/>
                        <task name="/distribution/install" />
                        <task name="/distribution/reservesys" />
                    </recipe>
                </recipeSet>
            </job>
            ''', self.system)
        self.assertIn('\nauth --useshadow --enablemd5\n',
                      recipe.rendered_kickstart.kickstart)

    def test_rhel6_http(self):
        recipe = self.provision_recipe('''
            <job>
                <whiteboard/>
                <recipeSet>
                    <recipe ks_meta="method=http">
                        <distroRequires>
                            <distro_name op="=" value="RHEL-6.2" />
                            <distro_variant op="=" value="Server" />
                            <distro_arch op="=" value="x86_64" />
                        </distroRequires>
                        <hostRequires/>
                        <task name="/distribution/install" />
                        <task name="/distribution/reservesys" />
                    </recipe>
                </recipeSet>
            </job>
            ''', self.system)

        self.assert_(r'''url --url=http://lab.test-kickstart.invalid/distros/RHEL-6.2/Server/x86_64/os/'''
                     in recipe.rendered_kickstart.kickstart.splitlines(),
                     recipe.rendered_kickstart.kickstart)

    def test_rhel6_ondisk(self):
        recipe = self.provision_recipe('''
            <job>
                <whiteboard/>
                <recipeSet>
                    <recipe ks_meta="ondisk=/dev/sda">
                        <distroRequires>
                            <distro_name op="=" value="RHEL-6.2" />
                            <distro_variant op="=" value="Server" />
                            <distro_arch op="=" value="x86_64" />
                        </distroRequires>
                        <hostRequires/>
                        <task name="/distribution/install" />
                        <task name="/distribution/reservesys" />
                    </recipe>
                </recipeSet>
            </job>
            ''', self.system)

        ondisk_lines = [r'''clearpart --drives /dev/sda --all --initlabel''',
                       r'''part /boot --size 200 --recommended --asprimary --ondisk=/dev/sda''',
                       r'''part / --size 1024 --grow --ondisk=/dev/sda''',
                       r'''part swap --recommended --ondisk=/dev/sda''']

        for line in ondisk_lines:
            self.assert_(line in recipe.rendered_kickstart.kickstart.splitlines(),
                         recipe.rendered_kickstart.kickstart)

    def test_rhel6_partitions(self):
        recipe = self.provision_recipe('''
            <job>
                <whiteboard/>
                <recipeSet>
                    <recipe>
                        <distroRequires>
                            <distro_name op="=" value="RHEL-6.2" />
                            <distro_variant op="=" value="Server" />
                            <distro_arch op="=" value="x86_64" />
                        </distroRequires>
                        <hostRequires/>
                        <partitions>
                            <partition fs="ext4" name="home" size="5" />
                        </partitions>
                        <task name="/distribution/install" />
                        <task name="/distribution/reservesys" />
                    </recipe>
                </recipeSet>
            </job>
            ''', self.system)

        part_lines = [r'''part /boot --size 200 --recommended --asprimary''',
                      r'''part / --size 1024 --grow''',
                      r'''part swap --recommended''',
                      r'''part /home --size=5120 --fstype ext4''']

        for line in part_lines:
            self.assert_(line in recipe.rendered_kickstart.kickstart.splitlines(),
                         recipe.rendered_kickstart.kickstart)

    def test_rhel6_repos(self):
        recipe = self.provision_recipe('''
            <job>
                <whiteboard/>
                <recipeSet>
                    <recipe>
                        <distroRequires>
                            <distro_name op="=" value="RHEL-6.2" />
                            <distro_variant op="=" value="Server" />
                            <distro_arch op="=" value="x86_64" />
                        </distroRequires>
                        <hostRequires/>
                        <repos>
                            <repo name="custom"
                            url="http://repos.fedorapeople.org/repos/beaker/server/RedHatEnterpriseLinux6/"/>
                        </repos>
                        <task name="/distribution/install" />
                        <task name="/distribution/reservesys" />
                    </recipe>
                </recipeSet>
            </job>
            ''', self.system)

        self.assert_(r'''repo --name=custom --cost=100 --baseurl=http://repos.fedorapeople.org/repos/beaker/server/RedHatEnterpriseLinux6/'''
                     in recipe.rendered_kickstart.kickstart.splitlines(),
                     recipe.rendered_kickstart.kickstart)


    def test_rhel6_s390x(self):
        recipe = self.provision_recipe('''
            <job>
                <whiteboard/>
                <recipeSet>
                    <recipe>
                        <distroRequires>
                            <distro_name op="=" value="RHEL-6.2" />
                            <distro_variant op="=" value="Server" />
                            <distro_arch op="=" value="s390x" />
                        </distroRequires>
                        <hostRequires/>
                        <task name="/distribution/install" />
                        <task name="/distribution/reservesys" />
                    </recipe>
                </recipeSet>
            </job>
            ''', self.system_s390x)

        self.assert_(r'''nfs --server lab.test-kickstart.invalid --dir /distros/RHEL-6.2/Server/s390x/os/'''
                     in recipe.rendered_kickstart.kickstart.splitlines(),
                     recipe.rendered_kickstart.kickstart)

        self.assert_(r'''xconfig''' not in recipe.rendered_kickstart.kickstart.splitlines(),
                     recipe.rendered_kickstart.kickstart)

        self.assert_(r'''vmcp ipl''' in recipe.rendered_kickstart.kickstart,
                     recipe.rendered_kickstart.kickstart)


    def test_rhel6_unsupported_hardware(self):

        system = data_setup.create_system(arch=u'x86_64', status=u'Automated',
                lab_controller=self.lab_controller)
        system.provisions[system.arch[0]] = Provision(arch=system.arch[0],
                ks_meta=u'unsupported_hardware')

        recipe = self.provision_recipe('''
            <job>
                <whiteboard/>
                <recipeSet>
                    <recipe>
                        <distroRequires>
                            <distro_name op="=" value="RHEL-6.2" />
                            <distro_variant op="=" value="Server" />
                            <distro_arch op="=" value="x86_64" />
                        </distroRequires>
                        <hostRequires/>
                        <task name="/distribution/install" />
                        <task name="/distribution/reservesys" />
                    </recipe>
                </recipeSet>
            </job>
            ''', system)

        self.assert_(r'''unsupported_hardware''' in recipe.rendered_kickstart.kickstart.splitlines(),
                     recipe.rendered_kickstart.kickstart)

    def test_rhel6_guest_console(self):
        recipe = self.provision_recipe('''
            <job>
                <whiteboard/>
                <recipeSet>
                    <recipe>
                        <guestrecipe guestargs="--ram=1024 vcpus=1">
                            <distroRequires>
                                <distro_name op="=" value="RHEL-6.2" />
                                <distro_arch op="=" value="x86_64" />
                            </distroRequires>
                            <hostRequires/>
                            <task name="/distribution/install" />
                            <task name="/distribution/reservesys" />
                        </guestrecipe>
                        <distroRequires>
                            <distro_name op="=" value="RHEL-6.2" />
                            <distro_arch op="=" value="x86_64" />
                        </distroRequires>
                        <hostRequires/>
                        <task name="/distribution/install" />
                        <task name="/distribution/reservesys" />
                    </recipe>
                </recipeSet>
            </job>''', self.system)
        guest = recipe.guests[0]
        ks = guest.rendered_kickstart.kickstart
        compare_expected('RedHatEnterpriseLinux6-scheduler-guest', guest.id,
                         ks)

    def test_rhel6_autopart_type_ignored(self):
        recipe = self.provision_recipe('''
            <job>
                <whiteboard/>
                <recipeSet>
                    <recipe ks_meta="autopart_type='xfs'">
                        <distroRequires>
                            <distro_name op="=" value="RHEL-6.2" />
                            <distro_variant op="=" value="Server" />
                            <distro_arch op="=" value="x86_64" />
                        </distroRequires>
                        <hostRequires/>
                        <task name="/distribution/install" />
                        <task name="/distribution/reservesys" />
                    </recipe>
                </recipeSet>
            </job>
            ''', self.system)
        self.assertNotIn('\nautopart --type xfs\n',
                         recipe.rendered_kickstart.kickstart)
        self.assertIn('\nautopart\n',
                      recipe.rendered_kickstart.kickstart)

    def test_rhel7_defaults(self):
        recipe = self.provision_recipe('''
            <job>
                <whiteboard/>
                <recipeSet>
                    <recipe>
                        <distroRequires>
                            <distro_name op="=" value="RHEL-7.0-20120314.0" />
                            <distro_variant op="=" value="Workstation" />
                            <distro_arch op="=" value="x86_64" />
                        </distroRequires>
                        <hostRequires/>
                        <task name="/distribution/install" />
                        <task name="/distribution/reservesys" />
                    </recipe>
                </recipeSet>
            </job>
            ''', self.system)
        compare_expected('RedHatEnterpriseLinux7-scheduler-defaults', recipe.id,
                recipe.rendered_kickstart.kickstart)

    def test_rhel7_nfs_iso(self):
        recipe = self.provision_recipe('''
            <job>
                <whiteboard/>
                <recipeSet>
                    <recipe ks_meta="method=nfs+iso">
                        <distroRequires>
                            <distro_name op="=" value="RHEL-7.0-20120314.0" />
                            <distro_variant op="=" value="Workstation" />
                            <distro_arch op="=" value="x86_64" />
                        </distroRequires>
                        <hostRequires/>
                        <task name="/distribution/install" />
                        <task name="/distribution/reservesys" />
                    </recipe>
                </recipeSet>
            </job>
            ''', self.system)
        self.assert_(r'''nfs --server lab.test-kickstart.invalid --dir /distros/RHEL-7.0-20120314.0/compose/Workstation/x86_64/iso/'''
                     in recipe.rendered_kickstart.kickstart.splitlines(),
                     recipe.rendered_kickstart.kickstart)

    def test_rhel7_auth(self):
        recipe = self.provision_recipe('''
            <job>
                <whiteboard/>
                <recipeSet>
                    <recipe ks_meta="auth='--useshadow --enablemd5'">
                        <distroRequires>
                            <distro_name op="=" value="RHEL-7.0-20120314.0" />
                            <distro_variant op="=" value="Workstation" />
                            <distro_arch op="=" value="x86_64" />
                        </distroRequires>
                        <hostRequires/>
                        <task name="/distribution/install" />
                        <task name="/distribution/reservesys" />
                    </recipe>
                </recipeSet>
            </job>
            ''', self.system)
        self.assertIn('\nauth --useshadow --enablemd5\n',
                      recipe.rendered_kickstart.kickstart)

    def test_rhel7_manual(self):
        system = data_setup.create_system(arch=u'x86_64', status=u'Automated',
                                          fqdn='test-manual-1.test-kickstart.invalid',
                                          lab_controller=self.lab_controller)
        system.provisions[system.arch[0]] = Provision(arch=system.arch[0],
                ks_meta=u'manual')

        recipe = self.provision_recipe('''
            <job>
                <whiteboard/>
                <recipeSet>
                    <recipe>
                        <distroRequires>
                            <distro_name op="=" value="RHEL-7.0-20120314.0" />
                            <distro_variant op="=" value="Workstation" />
                            <distro_arch op="=" value="x86_64" />
                        </distroRequires>
                        <hostRequires/>
                        <task name="/distribution/install" />
                        <task name="/distribution/reservesys" />
                    </recipe>
                </recipeSet>
            </job>
            ''', system)

        compare_expected('RedHatEnterpriseLinux7-scheduler-manual', recipe.id,
                         recipe.rendered_kickstart.kickstart)

    def test_rhel7_repos(self):
        recipe = self.provision_recipe('''
            <job>
                <whiteboard/>
                <recipeSet>
                    <recipe>
                        <distroRequires>
                            <distro_name op="=" value="RHEL-7.0-20120314.0" />
                            <distro_variant op="=" value="Workstation" />
                            <distro_arch op="=" value="x86_64" />
                        </distroRequires>
                        <hostRequires/>
                        <repos>
                            <repo name="custom"
                            url="http://repos.fedorapeople.org/repos/beaker/server/RedHatEnterpriseLinux7/"/>
                        </repos>
                        <task name="/distribution/install" />
                        <task name="/distribution/reservesys" />
                    </recipe>
                </recipeSet>
            </job>
            ''', self.system)

        self.assert_(r'''repo --name=custom --cost=100 --baseurl=http://repos.fedorapeople.org/repos/beaker/server/RedHatEnterpriseLinux7/'''
                     in recipe.rendered_kickstart.kickstart.splitlines(),
                     recipe.rendered_kickstart.kickstart)

    def test_rhel7_s390x(self):
        recipe = self.provision_recipe('''
            <job>
                <whiteboard/>
                <recipeSet>
                    <recipe>
                        <distroRequires>
                            <distro_name op="=" value="RHEL-7.0-20120314.0" />
                            <distro_variant op="=" value="Server" />
                            <distro_arch op="=" value="s390x" />
                        </distroRequires>
                        <hostRequires/>
                        <task name="/distribution/install" />
                        <task name="/distribution/reservesys" />
                    </recipe>
                </recipeSet>
            </job>
            ''', self.system_s390x)

        self.assert_(r'''url --url=http://lab.test-kickstart.invalid/distros/RHEL-7.0-20120314.0/compose/Server/s390x/os/'''
                     in recipe.rendered_kickstart.kickstart.splitlines(),
                     recipe.rendered_kickstart.kickstart)

        self.assert_(r'''xconfig''' not in recipe.rendered_kickstart.kickstart.splitlines(),
                     recipe.rendered_kickstart.kickstart)

        self.assert_(r'''vmcp ipl''' not in recipe.rendered_kickstart.kickstart,
                     recipe.rendered_kickstart.kickstart)

    def test_rhel7_autopart_type(self):
        recipe = self.provision_recipe('''
            <job>
                <whiteboard/>
                <recipeSet>
                    <recipe ks_meta="autopart_type='xfs'">
                        <distroRequires>
                            <distro_name op="=" value="RHEL-7.0-20120314.0" />
                            <distro_variant op="=" value="Workstation" />
                            <distro_arch op="=" value="x86_64" />
                        </distroRequires>
                        <hostRequires/>
                        <task name="/distribution/install" />
                        <task name="/distribution/reservesys" />
                    </recipe>
                </recipeSet>
            </job>
            ''', self.system)
        self.assertIn('\nautopart --type xfs\n',
                      recipe.rendered_kickstart.kickstart)

    def test_fedora18_defaults(self):
        recipe = self.provision_recipe('''
            <job>
                <whiteboard/>
                <recipeSet>
                    <recipe>
                        <distroRequires>
                            <distro_name op="=" value="Fedora-18" />
                            <distro_arch op="=" value="x86_64" />
                        </distroRequires>
                        <hostRequires/>
                        <task name="/distribution/install" />
                        <task name="/distribution/reservesys" />
                    </recipe>
                </recipeSet>
            </job>
            ''', self.system)
        compare_expected('Fedora18-scheduler-defaults', recipe.id,
                recipe.rendered_kickstart.kickstart)

    def test_fedora18_auth(self):
        recipe = self.provision_recipe('''
            <job>
                <whiteboard/>
                <recipeSet>
                    <recipe ks_meta="auth='--useshadow --enablemd5'">
                        <distroRequires>
                            <distro_name op="=" value="Fedora-18" />
                            <distro_arch op="=" value="x86_64" />
                        </distroRequires>
                        <hostRequires/>
                        <task name="/distribution/install" />
                        <task name="/distribution/reservesys" />
                    </recipe>
                </recipeSet>
            </job>
            ''', self.system)
        self.assertIn('\nauth --useshadow --enablemd5\n',
                     recipe.rendered_kickstart.kickstart)

    def test_fedora_repos(self):
        recipe = self.provision_recipe('''
            <job>
                <whiteboard/>
                <recipeSet>
                    <recipe>
                        <distroRequires>
                            <distro_name op="=" value="Fedora-18" />
                            <distro_arch op="=" value="x86_64" />
                        </distroRequires>
                        <hostRequires/>
                        <repos>
                            <repo name="custom"
                            url="http://repos.fedorapeople.org/repos/beaker/server/Fedora18/"/>
                        </repos>
                        <task name="/distribution/install" />
                        <task name="/distribution/reservesys" />
                    </recipe>
                </recipeSet>
            </job>
            ''', self.system)

        self.assert_(r'''repo --name=custom --cost=100 --baseurl=http://repos.fedorapeople.org/repos/beaker/server/Fedora18/'''
                     in recipe.rendered_kickstart.kickstart.splitlines(),
                     recipe.rendered_kickstart.kickstart)

    def test_fedora_rawhide_defaults(self):
        recipe = self.provision_recipe('''
            <job>
                <whiteboard/>
                <recipeSet>
                    <recipe>
                        <distroRequires>
                            <distro_name op="=" value="Fedora-rawhide" />
                            <distro_arch op="=" value="x86_64" />
                        </distroRequires>
                        <hostRequires/>
                        <task name="/distribution/install" />
                        <task name="/distribution/reservesys" />
                    </recipe>
                </recipeSet>
            </job>
            ''', self.system)
        compare_expected('Fedorarawhide-scheduler-defaults', recipe.id,
                         recipe.rendered_kickstart.kickstart)

    def test_fedora_rawhide_autopart_type(self):
        recipe = self.provision_recipe('''
            <job>
                <whiteboard/>
                <recipeSet>
                    <recipe ks_meta="autopart_type='xfs'">
                        <distroRequires>
                            <distro_name op="=" value="Fedora-rawhide" />
                            <distro_arch op="=" value="x86_64" />
                        </distroRequires>
                        <hostRequires/>
                        <task name="/distribution/install" />
                        <task name="/distribution/reservesys" />
                    </recipe>
                </recipeSet>
            </job>
            ''', self.system)
        self.assertIn('\nautopart --type xfs\n',
                      recipe.rendered_kickstart.kickstart)

    def test_job_group_clear_text_password(self):
        # set clear text password
        root_password = 'blappy7'
        group = data_setup.create_group(group_name='group1',
                                        root_password=root_password)
        self.user.groups.append(group)
        system = data_setup.create_system(arch=u'x86_64', status=u'Automated',
                lab_controller=self.lab_controller)
        session.commit()
        session.begin()

        recipe = self.provision_recipe('''
            <job group='group1'>
                <whiteboard/>
                <recipeSet>
                    <recipe>
                        <distroRequires>
                            <distro_name op="=" value="RHEL-6.2" />
                            <distro_variant op="=" value="Server" />
                            <distro_arch op="=" value="x86_64" />
                        </distroRequires>
                        <hostRequires/>
                        <task name="/distribution/install" />
                        <task name="/distribution/reservesys" />
                    </recipe>
                </recipeSet>
            </job>
            ''', system)

        for line in recipe.rendered_kickstart.kickstart.splitlines():
            if line.startswith('rootpw'):
                crypted_root_password = line.split()[2]
                self.assertEquals(crypt.crypt(root_password, crypted_root_password),
                                  crypted_root_password)
                break

    def test_group_job_crypted_password(self):
        # set crypted password
        crypted_root_password = crypt.crypt('blappy7', "$1$%s$")
        group = data_setup.create_group(group_name='group1',
                                        root_password=crypted_root_password)
        self.user.groups.append(group)
        system = data_setup.create_system(arch=u'x86_64', status=u'Automated',
                lab_controller=self.lab_controller)
        session.commit()
        session.begin()

        recipe = self.provision_recipe('''
            <job group='group1'>
                <whiteboard/>
                <recipeSet>
                    <recipe>
                        <distroRequires>
                            <distro_name op="=" value="RHEL-6.2" />
                            <distro_variant op="=" value="Server" />
                            <distro_arch op="=" value="x86_64" />
                        </distroRequires>
                        <hostRequires/>
                        <task name="/distribution/install" />
                        <task name="/distribution/reservesys" />
                    </recipe>
                </recipeSet>
            </job>
            ''', system)

        self.assert_(
            'rootpw --iscrypted %s' % crypted_root_password
            in recipe.rendered_kickstart.kickstart.splitlines(),
            recipe.rendered_kickstart.kickstart)

    def test_ignoredisk(self):
        system = data_setup.create_system(arch=u'x86_64', status=u'Automated',
                lab_controller=self.lab_controller)
        system.provisions[system.arch[0]] = Provision(arch=system.arch[0],
                ks_meta=u'ignoredisk=--only-use=sda')
        recipe = self.provision_recipe('''
            <job>
                <whiteboard/>
                <recipeSet>
                    <recipe>
                        <distroRequires>
                            <distro_name op="=" value="RHEL-6.2" />
                            <distro_variant op="=" value="Server" />
                            <distro_arch op="=" value="x86_64" />
                        </distroRequires>
                        <hostRequires/>
                        <task name="/distribution/install" />
                        <task name="/distribution/reservesys" />
                    </recipe>
                </recipeSet>
            </job>
            ''', system)
        self.assert_(
                r'''ignoredisk --only-use=sda'''
                in recipe.rendered_kickstart.kickstart.splitlines(),
                recipe.rendered_kickstart.kickstart)

    def test_skipx(self):
        system = data_setup.create_system(arch=u'x86_64', status=u'Automated',
                lab_controller=self.lab_controller)
        system.provisions[system.arch[0]] = Provision(arch=system.arch[0],
                ks_meta=u'skipx')
        recipe = self.provision_recipe('''
            <job>
                <whiteboard/>
                <recipeSet>
                    <recipe>
                        <distroRequires>
                            <distro_name op="=" value="RHEL-6.2" />
                            <distro_variant op="=" value="Server" />
                            <distro_arch op="=" value="x86_64" />
                        </distroRequires>
                        <hostRequires/>
                        <task name="/distribution/install" />
                        <task name="/distribution/reservesys" />
                    </recipe>
                </recipeSet>
            </job>
            ''', system)
        self.assert_(
                r'''skipx'''
                in recipe.rendered_kickstart.kickstart.splitlines(),
                recipe.rendered_kickstart.kickstart)

    def test_rhel6_manual(self):
        system = data_setup.create_system(arch=u'x86_64', status=u'Automated',
                                          fqdn='test-manual-1.test-kickstart.invalid',
                                          lab_controller=self.lab_controller)
        system.provisions[system.arch[0]] = Provision(arch=system.arch[0],
                ks_meta=u'manual')
        recipe = self.provision_recipe('''
            <job>
                <whiteboard/>
                <recipeSet>
                    <recipe>
                        <distroRequires>
                            <distro_name op="=" value="RHEL-6.2" />
                            <distro_variant op="=" value="Server" />
                            <distro_arch op="=" value="x86_64" />
                        </distroRequires>
                        <hostRequires/>
                        <task name="/distribution/install" />
                        <task name="/distribution/reservesys" />
                    </recipe>
                </recipeSet>
            </job>
            ''', system)

        compare_expected('RedHatEnterpriseLinux6-scheduler-manual', recipe.id,
                         recipe.rendered_kickstart.kickstart)

    def test_leavebootorder(self):
        system = data_setup.create_system(arch=u'ppc64', status=u'Automated',
                lab_controller=self.lab_controller)
        system.provisions[system.arch[0]] = Provision(arch=system.arch[0])
        recipe = self.provision_recipe('''
            <job>
                <whiteboard/>
                <recipeSet>
                    <recipe>
                        <distroRequires>
                            <distro_name op="=" value="RHEL-7.0-20120314.0" />
                            <distro_variant op="=" value="Server" />
                            <distro_arch op="=" value="ppc64" />
                        </distroRequires>
                        <hostRequires/>
                        <task name="/distribution/install" />
                        <task name="/distribution/reservesys" />
                    </recipe>
                </recipeSet>
            </job>
            ''', system)
        self.assert_(
                r'''bootloader --location=mbr --leavebootorder'''
                in recipe.rendered_kickstart.kickstart.splitlines(),
                recipe.rendered_kickstart.kickstart)
        # --leavebootorder is only in RHEL7+ and F18+
        recipe = self.provision_recipe('''
            <job>
                <whiteboard/>
                <recipeSet>
                    <recipe>
                        <distroRequires>
                            <distro_name op="=" value="RHEL-6.2" />
                            <distro_variant op="=" value="Server" />
                            <distro_arch op="=" value="ppc64" />
                        </distroRequires>
                        <hostRequires/>
                        <task name="/distribution/install" />
                    </recipe>
                </recipeSet>
            </job>
            ''', system)
        self.assertNotIn('--leavebootorder', recipe.rendered_kickstart.kickstart)

    def test_grubport(self):
        system = data_setup.create_system(arch=u'x86_64', status=u'Automated',
                lab_controller=self.lab_controller)
        system.provisions[system.arch[0]] = Provision(arch=system.arch[0],
                ks_meta=u'grubport=0x02f8')
        recipe = self.provision_recipe('''
            <job>
                <whiteboard/>
                <recipeSet>
                    <recipe>
                        <distroRequires>
                            <distro_name op="=" value="RHEL-6.2" />
                            <distro_variant op="=" value="Server" />
                            <distro_arch op="=" value="x86_64" />
                        </distroRequires>
                        <hostRequires/>
                        <task name="/distribution/install" />
                        <task name="/distribution/reservesys" />
                    </recipe>
                </recipeSet>
            </job>
            ''', system)
        self.assertIn('--port=0x02f8', recipe.rendered_kickstart.kickstart)

    def test_rhel5_devices(self):
        system = data_setup.create_system(arch=u'x86_64', status=u'Automated',
                lab_controller=self.lab_controller)
        system.provisions[system.arch[0]] = Provision(arch=system.arch[0],
                ks_meta=u'scsidevices=cciss')
        recipe = self.provision_recipe('''
            <job>
                <whiteboard/>
                <recipeSet>
                    <recipe>
                        <distroRequires>
                            <distro_name op="=" value="RHEL5-Server-U8" />
                            <distro_arch op="=" value="x86_64" />
                        </distroRequires>
                        <hostRequires/>
                        <task name="/distribution/install" />
                        <task name="/distribution/reservesys" />
                    </recipe>
                </recipeSet>
            </job>
            ''', system)
        self.assert_('device scsi cciss' in recipe.rendered_kickstart.kickstart.splitlines(),
                recipe.rendered_kickstart.kickstart)

    def test_rhel6_devices(self):
        system = data_setup.create_system(arch=u'x86_64', status=u'Automated',
                lab_controller=self.lab_controller)
        system.provisions[system.arch[0]] = Provision(arch=system.arch[0],
                ks_meta=u'scsidevices=cciss')
        recipe = self.provision_recipe('''
            <job>
                <whiteboard/>
                <recipeSet>
                    <recipe>
                        <distroRequires>
                            <distro_name op="=" value="RHEL-6.2" />
                            <distro_variant op="=" value="Server" />
                            <distro_arch op="=" value="x86_64" />
                        </distroRequires>
                        <hostRequires/>
                        <task name="/distribution/install" />
                        <task name="/distribution/reservesys" />
                    </recipe>
                </recipeSet>
            </job>
            ''', system)
        self.assert_('device cciss' in recipe.rendered_kickstart.kickstart.splitlines(),
                recipe.rendered_kickstart.kickstart)

    def test_kopts_post(self):
        system = data_setup.create_system(arch=u'x86_64', status=u'Automated',
                lab_controller=self.lab_controller)
        system.provisions[system.arch[0]] = Provision(arch=system.arch[0],
                kernel_options_post=u'console=ttyS0,9600n8 pci=nomsi')
        recipe = self.provision_recipe('''
            <job>
                <whiteboard/>
                <recipeSet>
                    <recipe>
                        <distroRequires>
                            <distro_name op="=" value="RHEL-6.2" />
                            <distro_variant op="=" value="Server" />
                            <distro_arch op="=" value="x86_64" />
                        </distroRequires>
                        <hostRequires/>
                        <task name="/distribution/install" />
                        <task name="/distribution/reservesys" />
                    </recipe>
                </recipeSet>
            </job>
            ''', system)
        self.assert_('bootloader --location=mbr --append="console=ttyS0,9600n8 pci=nomsi"'
                in recipe.rendered_kickstart.kickstart.splitlines(),
                recipe.rendered_kickstart.kickstart)

    def test_partitions_lvm(self):
        recipe = self.provision_recipe('''
            <job>
                <whiteboard/>
                <recipeSet>
                    <recipe>
                        <distroRequires>
                            <distro_name op="=" value="RHEL-6.2" />
                            <distro_variant op="=" value="Server" />
                            <distro_arch op="=" value="x86_64" />
                        </distroRequires>
                        <hostRequires/>
                        <partitions>
                            <partition type="lvm" fs="btrfs" name="butter" size="25" />
                        </partitions>
                        <task name="/distribution/install" />
                        <task name="/distribution/reservesys" />
                    </recipe>
                </recipeSet>
            </job>
            ''', self.system)
        self.assert_('''
part /boot --size 200 --recommended --asprimary
part / --size 1024 --grow
part swap --recommended
part pv.001 --size=25605
volgroup TestVolume001 pv.001
logvol /butter --name=butter --vgname=TestVolume001 --size=25600 --fstype btrfs
'''
                in recipe.rendered_kickstart.kickstart,
                recipe.rendered_kickstart.kickstart)

    def test_sshkeys_group(self):
        self.user.sshpubkeys.append(SSHPubKey(u'ssh-rsa', u'neveroddoreven', u'description'))
        user2 = data_setup.create_user()
        user2.sshpubkeys.append(SSHPubKey(u'ssh-rsa', u'murderforajarofredrum', u'description'))
        group = data_setup.create_group(group_name=data_setup.unique_name('group%s'))
        self.user.groups.append(group)
        user2.groups.append(group)
        system = data_setup.create_system(arch=u'x86_64', status=u'Automated',
                lab_controller=self.lab_controller)
        recipe = self.provision_recipe('''
            <job group="%s">
                <whiteboard/>
                <recipeSet>
                    <recipe>
                        <distroRequires>
                            <distro_name op="=" value="RHEL-6.2" />
                            <distro_variant op="=" value="Server" />
                            <distro_arch op="=" value="x86_64" />
                        </distroRequires>
                        <hostRequires/>
                        <task name="/distribution/install" />
                        <task name="/distribution/reservesys" />
                    </recipe>
                </recipeSet>
            </job>
            ''' % group.group_name, system)

        self.assert_('''
mkdir -p /root/.ssh
cat >>/root/.ssh/authorized_keys <<"__EOF__"
ssh-rsa neveroddoreven description
ssh-rsa murderforajarofredrum description
__EOF__
restorecon -R /root/.ssh
chmod go-w /root /root/.ssh /root/.ssh/authorized_keys
'''
                in recipe.rendered_kickstart.kickstart,
                recipe.rendered_kickstart.kickstart)

    def test_sshkeys(self):
        self.user.root_password = '$1$beaker$yMeLK4p1IVkFa80RyTkpE.'
        self.user.sshpubkeys.append(SSHPubKey(u'ssh-rsa', u'lolthisismykey', u'description'))
        system = data_setup.create_system(arch=u'x86_64', status=u'Automated',
                lab_controller=self.lab_controller)
        recipe = self.provision_recipe('''
            <job>
                <whiteboard/>
                <recipeSet>
                    <recipe>
                        <distroRequires>
                            <distro_name op="=" value="RHEL-6.2" />
                            <distro_variant op="=" value="Server" />
                            <distro_arch op="=" value="x86_64" />
                        </distroRequires>
                        <hostRequires/>
                        <task name="/distribution/install" />
                        <task name="/distribution/reservesys" />
                    </recipe>
                </recipeSet>
            </job>
            ''', system)
        self.assert_('''
mkdir -p /root/.ssh
cat >>/root/.ssh/authorized_keys <<"__EOF__"
ssh-rsa lolthisismykey description
__EOF__
restorecon -R /root/.ssh
chmod go-w /root /root/.ssh /root/.ssh/authorized_keys
'''
                in recipe.rendered_kickstart.kickstart,
                recipe.rendered_kickstart.kickstart)

    # https://bugzilla.redhat.com/show_bug.cgi?id=832226
    def test_sshkeys_s390x(self):
        self.user.sshpubkeys.append(SSHPubKey(u'ssh-rsa', u'AAAAhhh', u'help'))
        system = data_setup.create_system(arch=u's390x', status=u'Automated',
                lab_controller=self.lab_controller)
        recipe = self.provision_recipe('''
            <job>
                <whiteboard/>
                <recipeSet>
                    <recipe>
                        <distroRequires>
                            <distro_family op="=" value="RedHatEnterpriseLinux7" />
                            <distro_variant op="=" value="Server" />
                            <distro_arch op="=" value="s390x" />
                        </distroRequires>
                        <hostRequires/>
                        <task name="/distribution/install" />
                        <task name="/distribution/reservesys" />
                    </recipe>
                </recipeSet>
            </job>
            ''', system)
        # check the reboot snippet is after the ssh key
        self.assert_('Force a reboot'
                     in recipe.rendered_kickstart.kickstart.split('cat >>/root/.ssh/authorized_keys')[1],
                     recipe.rendered_kickstart.kickstart)

    def test_ksappends(self):
        recipe = self.provision_recipe('''
            <job>
                <whiteboard/>
                <recipeSet>
                    <recipe>
                        <distroRequires>
                            <distro_name op="=" value="RHEL-7.0-20120314.0" />
                            <distro_variant op="=" value="Workstation" />
                            <distro_arch op="=" value="x86_64" />
                        </distroRequires>
                        <hostRequires/>
                        <ks_appends>
                            <ks_append>
%post
echo Hello World
%end</ks_append>
                        </ks_appends>
                        <task name="/distribution/install" />
                        <task name="/distribution/reservesys" />
                    </recipe>
                </recipeSet>
            </job>
            ''', self.system)
        self.assert_('''
%post
echo Hello World
%end'''
                in recipe.rendered_kickstart.kickstart,
                recipe.rendered_kickstart.kickstart)

    def test_custom_kickstart_rhel6(self):
        recipe = self.provision_recipe('''
            <job>
                <whiteboard/>
                <recipeSet>
                    <recipe>
                        <distroRequires>
                            <distro_name op="=" value="RHEL-6.2" />
                            <distro_variant op="=" value="Server" />
                            <distro_arch op="=" value="x86_64" />
                        </distroRequires>
                        <hostRequires/>
                        <kickstart><![CDATA[
install
lang en_AU.UTF-8
timezone --utc Australia/Brisbane
rootpw --iscrypted $1$beaker$yMeLK4p1IVkFa80RyTkpE.
selinux --enforcing
firewall --service=ssh
bootloader --location=mbr

%packages 
mysillypackage
%end
                        ]]></kickstart>
                        <task name="/distribution/install" />
                        <task name="/distribution/reservesys" />
                    </recipe>
                </recipeSet>
            </job>
            ''', self.system)
        k = recipe.rendered_kickstart.kickstart
        self.assert_(k.startswith('nfs --server lab.test-kickstart.invalid '
                                  '--dir /distros/RHEL-6.2/Server/x86_64/os/'), k)
        self.assert_('''
install
lang en_AU.UTF-8
timezone --utc Australia/Brisbane
rootpw --iscrypted $1$beaker$yMeLK4p1IVkFa80RyTkpE.
selinux --enforcing
firewall --service=ssh
bootloader --location=mbr
'''
                in k, k)

        self.assertNotIn('''
cat >> /etc/profile.d/task-overrides-rhts.sh <<END
export RHTS_OPTION_COMPATIBLE=
export RHTS_OPTION_COMPAT_SERVICE=
END
%end''', k)

        klines = k.splitlines()
        self.assert_('mysillypackage' in klines, k)
        # should also contain the various Beaker bits
        self.assert_('%pre --log=/dev/console' in klines, k)
        self.assert_('# Check in with Beaker Server' in klines, k)
        self.assert_('%post --log=/dev/console' in klines, k)
        self.assert_('# Add Harness Repo' in klines, k)
        self.assert_('yum -y install beah rhts-test-env beakerlib' in klines, k)

    def test_custom_kickstart_rhel7(self):
        recipe = self.provision_recipe('''
            <job>
                <whiteboard/>
                <recipeSet>
                    <recipe>
                        <distroRequires>
                            <distro_name op="=" value="RHEL-7.0-20120314.0" />
                            <distro_variant op="=" value="Workstation" />
                            <distro_arch op="=" value="x86_64" />
                        </distroRequires>
                        <hostRequires/>
                        <kickstart><![CDATA[
install
lang en_AU.UTF-8
timezone --utc Australia/Brisbane
rootpw --iscrypted $1$beaker$yMeLK4p1IVkFa80RyTkpE.
selinux --enforcing
firewall --service=ssh
bootloader --location=mbr

%packages 
mysillypackage
%end
                        ]]></kickstart>
                        <task name="/distribution/install" />
                        <task name="/distribution/reservesys" />
                    </recipe>
                </recipeSet>
            </job>
            ''', self.system)
        k = recipe.rendered_kickstart.kickstart
        self.assert_(k.startswith('url --url=http://lab.test-kickstart.invalid'
                '/distros/RHEL-7.0-20120314.0/compose/Workstation/x86_64/os/\n'), k)
        self.assert_('''
install
lang en_AU.UTF-8
timezone --utc Australia/Brisbane
rootpw --iscrypted $1$beaker$yMeLK4p1IVkFa80RyTkpE.
selinux --enforcing
firewall --service=ssh
bootloader --location=mbr
'''
                in k, k)

        self.assertIn('''
cat >> /etc/profile.d/task-overrides-rhts.sh <<END
export RHTS_OPTION_COMPATIBLE=
export RHTS_OPTION_COMPAT_SERVICE=
END
%end''', k)

        klines = k.splitlines()
        self.assert_('mysillypackage' in klines, k)
        # should also contain the various Beaker bits
        self.assert_('%pre --log=/dev/console' in klines, k)
        self.assert_('# Check in with Beaker Server' in klines, k)
        self.assert_('%post --log=/dev/console' in klines, k)
        self.assert_('# Add Harness Repo' in klines, k)
        self.assert_('yum -y install beah rhts-test-env beakerlib' in klines, k)

    def test_custom_kickstart_fedora_rawhide(self):
        recipe = self.provision_recipe('''
            <job>
                <whiteboard/>
                <recipeSet>
                    <recipe>
                        <distroRequires>
                            <distro_name op="=" value="Fedora-rawhide" />
                            <distro_arch op="=" value="x86_64" />
                        </distroRequires>
                        <hostRequires/>
                        <kickstart><![CDATA[
install
lang en_AU.UTF-8
timezone --utc Australia/Brisbane
rootpw --iscrypted $1$beaker$yMeLK4p1IVkFa80RyTkpE.
selinux --enforcing
firewall --service=ssh
bootloader --location=mbr

%packages 
mysillypackage
%end
                        ]]></kickstart>
                        <task name="/distribution/install" />
                        <task name="/distribution/reservesys" />
                    </recipe>
                </recipeSet>
            </job>
            ''', self.system)
        k = recipe.rendered_kickstart.kickstart
        self.assert_(k.startswith('nfs --server lab.test-kickstart.invalid '
                                  '--dir /distros/development/rawhide/x86_64/os/'), k)
        self.assert_('''
install
lang en_AU.UTF-8
timezone --utc Australia/Brisbane
rootpw --iscrypted $1$beaker$yMeLK4p1IVkFa80RyTkpE.
selinux --enforcing
firewall --service=ssh
bootloader --location=mbr
'''
                in k, k)

        self.assertIn('''
cat >> /etc/profile.d/task-overrides-rhts.sh <<END
export RHTS_OPTION_COMPATIBLE=
export RHTS_OPTION_COMPAT_SERVICE=
END
%end''', k)

        klines = k.splitlines()
        self.assert_('mysillypackage' in klines, k)
        # should also contain the various Beaker bits
        self.assert_('%pre --log=/dev/console' in klines, k)
        self.assert_('# Check in with Beaker Server' in klines, k)
        self.assert_('%post --log=/dev/console' in klines, k)
        self.assert_('# Add Harness Repo' in klines, k)
        self.assert_('yum -y install beah rhts-test-env beakerlib' in klines, k)

    def test_custom_kickstart_fedora(self):
        recipe = self.provision_recipe('''
            <job>
                <whiteboard/>
                <recipeSet>
                    <recipe>
                        <distroRequires>
                            <distro_name op="=" value="Fedora-18" />
                            <distro_arch op="=" value="x86_64" />
                        </distroRequires>
                        <hostRequires/>
                        <kickstart><![CDATA[
install
lang en_AU.UTF-8
timezone --utc Australia/Brisbane
rootpw --iscrypted $1$beaker$yMeLK4p1IVkFa80RyTkpE.
selinux --enforcing
firewall --service=ssh
bootloader --location=mbr

%packages 
mysillypackage
%end
                        ]]></kickstart>
                        <task name="/distribution/install" />
                        <task name="/distribution/reservesys" />
                    </recipe>
                </recipeSet>
            </job>
            ''', self.system)
        k = recipe.rendered_kickstart.kickstart
        self.assert_(k.startswith('nfs --server lab.test-kickstart.invalid ' 
                                  '--dir /distros/F-18/GOLD/Fedora/x86_64/os/'), k)
        self.assert_('''
install
lang en_AU.UTF-8
timezone --utc Australia/Brisbane
rootpw --iscrypted $1$beaker$yMeLK4p1IVkFa80RyTkpE.
selinux --enforcing
firewall --service=ssh
bootloader --location=mbr
'''
                in k, k)

        self.assertIn('''
cat >> /etc/profile.d/task-overrides-rhts.sh <<END
export RHTS_OPTION_COMPATIBLE=
export RHTS_OPTION_COMPAT_SERVICE=
END
%end''', k)

        klines = k.splitlines()
        self.assert_('mysillypackage' in klines, k)
        # should also contain the various Beaker bits
        self.assert_('%pre --log=/dev/console' in klines, k)
        self.assert_('# Check in with Beaker Server' in klines, k)
        self.assert_('%post --log=/dev/console' in klines, k)
        self.assert_('# Add Harness Repo' in klines, k)
        self.assert_('yum -y install beah rhts-test-env beakerlib' in klines, k)


    # https://bugzilla.redhat.com/show_bug.cgi?id=801676
    def test_custom_kickstart_ssh_keys(self):
        self.user.sshpubkeys.append(SSHPubKey(u'ssh-rsa', u'lolthisismykey', u'description'))
        system = data_setup.create_system(arch=u'x86_64', status=u'Automated',
                lab_controller=self.lab_controller)
        recipe = self.provision_recipe('''
            <job>
                <whiteboard/>
                <recipeSet>
                    <recipe>
                        <distroRequires>
                            <distro_name op="=" value="RHEL-7.0-20120314.0" />
                            <distro_variant op="=" value="Workstation" />
                            <distro_arch op="=" value="x86_64" />
                        </distroRequires>
                        <hostRequires/>
                        <kickstart><![CDATA[
install
%packages
mysillypackage
%end
                        ]]></kickstart>
                        <task name="/distribution/install" />
                        <task name="/distribution/reservesys" />
                    </recipe>
                </recipeSet>
            </job>
            ''', system)
        k = recipe.rendered_kickstart.kickstart
        self.assert_('ssh-rsa lolthisismykey description' in k.splitlines(), k)

    def test_no_debug_repos(self):
        recipe = self.provision_recipe('''
            <job>
                <whiteboard/>
                <recipeSet>
                    <recipe ks_meta="no_debug_repos">
                        <distroRequires>
                            <distro_name op="=" value="RHEL-6.2" />
                            <distro_variant op="=" value="Server" />
                            <distro_arch op="=" value="x86_64" />
                        </distroRequires>
                        <hostRequires/>
                        <task name="/distribution/install" />
                        <task name="/distribution/reservesys" />
                    </recipe>
                </recipeSet>
            </job>
            ''', self.system)
        k = recipe.rendered_kickstart.kickstart
        self.assert_('repo --name=beaker-debug' not in k, k)
        self.assert_('repo --name=beaker-optional-x86_64-debug' not in k, k)
        self.assert_('/etc/yum.repos.d/beaker-debug.repo' not in k, k)
        self.assert_('/etc/yum.repos.d/beaker-optional-x86_64-debug.repo' not in k, k)

    # https://bugzilla.redhat.com/show_bug.cgi?id=874191
    def test_no_updates_repos_fedora(self):
        recipe = self.provision_recipe('''
            <job>
                <whiteboard/>
                <recipeSet>
                    <recipe ks_meta="no_updates_repos">
                        <distroRequires>
                            <distro_name op="=" value="Fedora-18" />
                            <distro_arch op="=" value="x86_64" />
                        </distroRequires>
                        <hostRequires/>
                        <task name="/distribution/install" />
                    </recipe>
                </recipeSet>
            </job>
            ''', self.system)
        k = recipe.rendered_kickstart.kickstart
        self.assert_('repo --name=fedora-updates' not in k, k)

    # https://bugzilla.redhat.com/show_bug.cgi?id=869758
    def test_repo_url_containing_yum_variable(self):
        # Anaconda can't substitute yum variables like $releasever, so to avoid
        # breakages we don't pass it any repo URLs containing $
        recipe = self.provision_recipe('''
            <job>
                <whiteboard/>
                <recipeSet>
                    <recipe>
                        <distroRequires>
                            <distro_name op="=" value="RHEL-6.2" />
                            <distro_variant op="=" value="Server" />
                            <distro_arch op="=" value="x86_64" />
                        </distroRequires>
                        <hostRequires/>
                        <repos>
                            <repo name="custom" url="http://example.com/$releasever/"/>
                        </repos>
                        <task name="/distribution/install" />
                    </recipe>
                </recipeSet>
            </job>
            ''', self.system)
        k = recipe.rendered_kickstart.kickstart
        self.assert_('repo --name=custom' not in k, k)
        self.assert_('# skipping custom' in k, k)

    def test_beaker_url(self):
        recipe = self.provision_recipe('''
            <job>
                <whiteboard/>
                <recipeSet>
                    <recipe>
                        <distroRequires>
                            <distro_name op="=" value="RHEL-6.2" />
                            <distro_variant op="=" value="Server" />
                            <distro_arch op="=" value="x86_64" />
                        </distroRequires>
                        <hostRequires/>
                        <task name="/distribution/install" />
                        <task name="/distribution/reservesys" />
                    </recipe>
                </recipeSet>
            </job>
            ''', self.system)
        k = recipe.rendered_kickstart.kickstart
        self.assert_('export BEAKER="%s"' % get_server_base() in k, k)

    # https://bugzilla.redhat.com/show_bug.cgi?id=691442
    def test_whiteboards(self):
        # This test checks that the job and recipe whiteboards are made
        # available in the test environments via the kickstart templates
        whiteboard = '''
            This
            Is
            A
            Multi-line
            Whiteboard
            Entry
            With "embedded double quotes"
            And 'embedded single quotes'
        '''
        recipe_xml = '''
            <job>
                <whiteboard>Job: %s</whiteboard>
                <recipeSet>
                    <recipe whiteboard="Recipe: %s">
                        <distroRequires>
                            <distro_name op="=" value="RHEL-6.2" />
                            <distro_variant op="=" value="Server" />
                            <distro_arch op="=" value="x86_64" />
                        </distroRequires>
                        <hostRequires/>
                        <task name="/distribution/install" />
                        <task name="/distribution/reservesys" />
                    </recipe>
                </recipeSet>
            </job>
            ''' % (whiteboard, whiteboard.replace('"', "&quot;"))
        # The XML processing normalises whitespace for the job level
        # whiteboard element, but only replaces the line breaks with
        # spaces for the recipe level whiteboard attribute
        # This test just checks for that currently expected behaviour
        # without passing too much judgment on its sanity...
        job_lines = (line.strip() for line in whiteboard.splitlines())
        job_entry = "Job: " + " ".join(line for line in job_lines if line)
        recipe_entry = ("Recipe: " +
                        " ".join(line for line in whiteboard.splitlines()))
        recipe = self.provision_recipe(recipe_xml, self.system)
        recipe_whiteboard = recipe.whiteboard
        self.assertEqual(recipe_whiteboard, recipe_entry)
        job_whiteboard = recipe.recipeset.job.whiteboard
        self.assertEqual(job_whiteboard, job_entry)
        recipe_quoted = pipes.quote(recipe_entry)
        job_quoted = pipes.quote(job_entry)
        ks = recipe.rendered_kickstart.kickstart
        self.assert_('export BEAKER_JOB_WHITEBOARD=%s'
                           % job_quoted in ks, ks)
        self.assert_('export BEAKER_RECIPE_WHITEBOARD=%s'
                           % recipe_quoted in ks, ks)
        self.assert_('setenv BEAKER_JOB_WHITEBOARD %s'
                           % job_quoted in ks, ks)
        self.assert_('setenv BEAKER_RECIPE_WHITEBOARD %s'
                           % recipe_quoted in ks, ks)

    def test_no_whiteboards(self):
        # This test checks that everything works as expected with no
        # recipe whiteboard defined and an empty job whiteboard
        recipe_xml = '''
            <job>
                <whiteboard/>
                <recipeSet>
                    <recipe>
                        <distroRequires>
                            <distro_name op="=" value="RHEL-6.2" />
                            <distro_variant op="=" value="Server" />
                            <distro_arch op="=" value="x86_64" />
                        </distroRequires>
                        <hostRequires/>
                        <task name="/distribution/install" />
                        <task name="/distribution/reservesys" />
                    </recipe>
                </recipeSet>
            </job>
            '''
        recipe = self.provision_recipe(recipe_xml, self.system)
        self.assertEqual(recipe.whiteboard, None)
        self.assertEqual(recipe.recipeset.job.whiteboard, "")
        ks = recipe.rendered_kickstart.kickstart
        self.assert_("export BEAKER_JOB_WHITEBOARD=''" in ks, ks)
        self.assert_("export BEAKER_RECIPE_WHITEBOARD=''" in ks, ks)
        self.assert_("setenv BEAKER_JOB_WHITEBOARD ''" in ks, ks)
        self.assert_("setenv BEAKER_RECIPE_WHITEBOARD ''" in ks, ks)

    def test_no_recipe(self):
        # This test checks that everything works as expected with no
        # recipe defined at all (which can happen when systems are
        # switched to manual mode instead of automatic)
        tree = self.rhel62_server_x86_64
        ks = generate_kickstart(self.system.manual_provision_install_options(tree),
                                tree, self.system, self.user).kickstart
        compare_expected('RedHatEnterpriseLinux6-manual-defaults', None, ks)

    def test_no_system_or_recipe(self):
        # We need one or the other in order to find the lab controller
        tree = self.rhel62_server_x86_64
        self.assertRaises(ValueError, generate_kickstart,
                          self.system.manual_provision_install_options(tree),
                          tree, None, None)

    # https://bugzilla.redhat.com/show_bug.cgi?id=834147
    def test_ftp_no_http(self):
        ftp_lc = data_setup.create_labcontroller()
        system = data_setup.create_system(arch=u'x86_64', lab_controller=ftp_lc)
        self.rhel62_server_x86_64.lab_controller_assocs.append(
                LabControllerDistroTree(lab_controller=ftp_lc, url=u'ftp://something/'))
        session.flush()
        recipe = self.provision_recipe('''
            <job>
                <whiteboard/>
                <recipeSet>
                    <recipe>
                        <distroRequires>
                            <distro_name op="=" value="RHEL-6.2" />
                            <distro_variant op="=" value="Server" />
                            <distro_arch op="=" value="x86_64" />
                        </distroRequires>
                        <hostRequires/>
                        <task name="/distribution/install" />
                    </recipe>
                </recipeSet>
            </job>
            ''', system)
        k = recipe.rendered_kickstart.kickstart
        self.assert_('repo --name=beaker-Server --cost=100 --baseurl=ftp://something/Server' in k, k)
        self.assert_('name=beaker-Server\nbaseurl=ftp://something/Server' in k, k)

    # https://bugzilla.redhat.com/show_bug.cgi?id=838671
    def test_root_password(self):
        self.user.root_password = None
        recipe = self.provision_recipe('''
            <job>
                <whiteboard/>
                <recipeSet>
                    <recipe>
                        <distroRequires>
                            <distro_name op="=" value="RHEL-6.2" />
                            <distro_variant op="=" value="Server" />
                            <distro_arch op="=" value="x86_64" />
                        </distroRequires>
                        <hostRequires/>
                        <task name="/distribution/install" />
                        <task name="/distribution/reservesys" />
                    </recipe>
                </recipeSet>
            </job>
            ''', self.system)
        for line in recipe.rendered_kickstart.kickstart.split('\n'):
            match = re.match("rootpw --iscrypted (.*)", line)
            if match:
                self.assert_(crypt.crypt('beaker', match.group(1)) == match.group(1))
                break
        else:
           self.fail("Password missing from kickstart")

    # https://bugzilla.redhat.com/show_bug.cgi?id=743441
    def test_rootfstype(self):
        recipe = self.provision_recipe('''
            <job>
                <whiteboard/>
                <recipeSet>
                    <recipe ks_meta="rootfstype=btrfs">
                        <distroRequires>
                            <distro_name op="=" value="RHEL-6.2" />
                            <distro_variant op="=" value="Server" />
                            <distro_arch op="=" value="x86_64" />
                        </distroRequires>
                        <hostRequires/>
                        <task name="/distribution/install" />
                    </recipe>
                </recipeSet>
            </job>
            ''', self.system)
        self.assert_('''
part /boot --size 200 --recommended --asprimary
part / --size 1024 --grow --fstype btrfs
part swap --recommended

'''
                in recipe.rendered_kickstart.kickstart,
                recipe.rendered_kickstart.kickstart)

    # https://bugzilla.redhat.com/show_bug.cgi?id=865679
    def test_fstype(self):
        recipe = self.provision_recipe('''
            <job>
                <whiteboard/>
                <recipeSet>
                    <recipe ks_meta="fstype=ext4">
                        <distroRequires>
                            <distro_name op="=" value="RHEL-6.2" />
                            <distro_variant op="=" value="Server" />
                            <distro_arch op="=" value="x86_64" />
                        </distroRequires>
                        <hostRequires/>
                        <task name="/distribution/install" />
                    </recipe>
                </recipeSet>
            </job>
            ''', self.system)
        self.assert_('''
part /boot --size 200 --recommended --asprimary --fstype ext4
part / --size 1024 --grow --fstype ext4
part swap --recommended

'''
                in recipe.rendered_kickstart.kickstart,
                recipe.rendered_kickstart.kickstart)

    # https://bugzilla.redhat.com/show_bug.cgi?id=578812
    def test_static_networks(self):
        recipe = self.provision_recipe('''
            <job>
                <whiteboard/>
                <recipeSet>
                    <recipe ks_meta="static_networks=00:11:22:33:44:55,192.168.99.1/24;66:77:88:99:aa:bb,192.168.100.1/24">
                        <distroRequires>
                            <distro_name op="=" value="RHEL-6.2" />
                            <distro_variant op="=" value="Server" />
                            <distro_arch op="=" value="x86_64" />
                        </distroRequires>
                        <hostRequires/>
                        <task name="/distribution/install" />
                    </recipe>
                </recipeSet>
            </job>
            ''', self.system)
        k = recipe.rendered_kickstart.kickstart
        self.assert_('''
network --bootproto=dhcp
network --bootproto=static --device=00:11:22:33:44:55 --ip=192.168.99.1 --netmask=255.255.255.0
network --bootproto=static --device=66:77:88:99:aa:bb --ip=192.168.100.1 --netmask=255.255.255.0
''' in k, k)

    # https://bugzilla.redhat.com/show_bug.cgi?id=920470
    def test_dhcp_networks(self):
        recipe = self.provision_recipe('''
            <job>
                <whiteboard/>
                <recipeSet>
                    <recipe ks_meta="dhcp_networks=00:11:22:33:44:55;66:77:88:99:aa:bb">
                        <distroRequires>
                            <distro_name op="=" value="RHEL-6.2" />
                            <distro_variant op="=" value="Server" />
                            <distro_arch op="=" value="x86_64" />
                        </distroRequires>
                        <hostRequires/>
                        <task name="/distribution/install" />
                    </recipe>
                </recipeSet>
            </job>
            ''', self.system)
        k = recipe.rendered_kickstart.kickstart
        self.assert_('''
network --bootproto=dhcp
network --bootproto=dhcp --device=00:11:22:33:44:55
network --bootproto=dhcp --device=66:77:88:99:aa:bb
''' in k, k)

    def test_highbank(self):
        system = data_setup.create_system(arch=u'armhfp', status=u'Automated',
                lab_controller=self.lab_controller, kernel_type=u'highbank')
        session.flush()
        recipe = self.provision_recipe('''
            <job>
                <whiteboard/>
                <recipeSet>
                    <recipe>
                        <distroRequires>
                            <distro_name op="=" value="Fedora-18" />
                            <distro_arch op="=" value="armhfp" />
                        </distroRequires>
                        <hostRequires/>
                        <task name="/distribution/install" />
                    </recipe>
                </recipeSet>
            </job>
            ''', system)
        k = recipe.rendered_kickstart.kickstart
        self.assert_('# Install U-Boot boot.scr' in k.splitlines(), k)
        self.assert_('Highbank Fedora' in k, k)

    def test_mvebu(self):
        system = data_setup.create_system(arch=u'armhfp', status=u'Automated',
                lab_controller=self.lab_controller, kernel_type=u'mvebu')
        session.flush()
        recipe = self.provision_recipe('''
            <job>
                <whiteboard/>
                <recipeSet>
                    <recipe>
                        <distroRequires>
                            <distro_name op="=" value="Fedora-18" />
                            <distro_arch op="=" value="armhfp" />
                        </distroRequires>
                        <hostRequires/>
                        <task name="/distribution/install" />
                    </recipe>
                </recipeSet>
            </job>
            ''', system)
        k = recipe.rendered_kickstart.kickstart
        self.assert_('# Install U-Boot boot.scr' in k.splitlines(), k)
        self.assert_('Yosemite Fedora' in k, k)

    # https://bugzilla.redhat.com/show_bug.cgi?id=728410
    def test_per_system_packages(self):
        system = data_setup.create_system(fqdn=u'bz728410-system-with-packages',
                arch=u'x86_64', status=u'Automated',
                lab_controller=self.lab_controller)
        session.flush()
        recipe = self.provision_recipe('''
            <job>
                <whiteboard/>
                <recipeSet>
                    <recipe>
                        <distroRequires>
                            <distro_name op="=" value="RHEL-6.2" />
                            <distro_variant op="=" value="Server" />
                            <distro_arch op="=" value="x86_64" />
                        </distroRequires>
                        <hostRequires/>
                        <task name="/distribution/install" />
                    </recipe>
                </recipeSet>
            </job>
            ''', system)
        k = recipe.rendered_kickstart.kickstart
        self.assert_('special-weird-driver-package' in k.splitlines(), k)

    def test_packages_arent_duplicated(self):
        system = data_setup.create_system(fqdn=u'testForPackageDuplication',
                arch=u'x86_64', status=u'Automated',
                lab_controller=self.lab_controller)
        task1 = data_setup.create_task(requires=[u'requires1'])
        task2 = data_setup.create_task(requires=[u'requires1'])
        recipe = self.provision_recipe('''
            <job>
                <whiteboard/>
                <recipeSet>
                    <recipe>
                        <distroRequires>
                            <distro_name op="=" value="RHEL-6.2" />
                            <distro_variant op="=" value="Server" />
                            <distro_arch op="=" value="x86_64" />
                        </distroRequires>
                        <hostRequires/>
                        <task name="%s" />
                        <task name="%s" />
                    </recipe>
                </recipeSet>
            </job>
            ''' % (task1.name, task2.name), system)
        k = recipe.rendered_kickstart.kickstart
        kickstart_lines = k.splitlines()
        self.assert_(kickstart_lines.count('requires1') == 1)

    def test_packages_ksmeta_replaces_recipe_packages(self):
        # Users can pass a colon-separated list of packages in ksmeta and it 
        # will replace all the recipe packages (from <packages/> and task 
        # requirements).
        # This was never really intended behaviour (since it's not very 
        # useful), it was just a side-effect of how Beaker passed recipe 
        # packages to Cobbler through ksmeta. However to avoid breaking 
        # compatibility we need to continue supporting it.
        recipe = self.provision_recipe('''
            <job>
                <whiteboard/>
                <recipeSet>
                    <recipe ks_meta="packages=@core:httpd">
                        <distroRequires>
                            <distro_name op="=" value="RHEL-6.2" />
                            <distro_variant op="=" value="Server" />
                            <distro_arch op="=" value="x86_64" />
                        </distroRequires>
                        <hostRequires/>
                        <task name="/distribution/install" />
                    </recipe>
                </recipeSet>
            </job>
            ''')
        k = recipe.rendered_kickstart.kickstart
        self.assertIn('''\
%packages --ignoremissing
@core
httpd
# no snippet data for packages
%end
''', k)

    # https://bugzilla.redhat.com/show_bug.cgi?id=952635
    def test_task_requirements_with_colons_are_preserved(self):
        # Note that no package ever contains colons in its name, and a task 
        # cannot use arbitrary RPM virtual requirements (like 
        # perl(Archive::Tar) or similar), it has to depend on actual package 
        # names because Anaconda only accepts real package names in %packages. 
        # But, for completelness, we ensure colons are preserved as is in the 
        # kickstart.
        task = data_setup.create_task(requires=[u'some::weird::package'])
        recipe = self.provision_recipe('''
            <job>
                <whiteboard/>
                <recipeSet>
                    <recipe>
                        <distroRequires>
                            <distro_name op="=" value="RHEL-6.2" />
                            <distro_variant op="=" value="Server" />
                            <distro_arch op="=" value="x86_64" />
                        </distroRequires>
                        <hostRequires/>
                        <task name="%s" />
                    </recipe>
                </recipeSet>
            </job>
            ''' % task.name)
        k = recipe.rendered_kickstart.kickstart
        self.assertIn('%packages --ignoremissing\nsome::weird::package\n', k)

    # https://bugzilla.redhat.com/show_bug.cgi?id=865680
    def test_linkdelay(self):
        recipe = self.provision_recipe('''
            <job>
                <whiteboard/>
                <recipeSet>
                    <recipe ks_meta="linkdelay=20">
                        <distroRequires>
                            <distro_name op="=" value="RHEL-6.2" />
                            <distro_variant op="=" value="Server" />
                            <distro_arch op="=" value="x86_64" />
                        </distroRequires>
                        <hostRequires/>
                        <task name="/distribution/install" />
                    </recipe>
                </recipeSet>
            </job>
            ''', self.system)
        k = recipe.rendered_kickstart.kickstart
        self.assert_('''
for cfg in /etc/sysconfig/network-scripts/ifcfg-* ; do
    if [ "$(basename "$cfg")" != "ifcfg-lo" ] ; then
        echo "LINKDELAY=20" >>$cfg
    fi
done
'''
                in k, k)

    def test_harness_api(self):
        recipe = self.provision_recipe('''
            <job>
                <whiteboard/>
                <recipeSet>
                    <recipe ks_meta="harness=my-alternative-harness">
                        <distroRequires>
                            <distro_name op="=" value="RHEL-6.2" />
                            <distro_variant op="=" value="Server" />
                            <distro_arch op="=" value="x86_64" />
                        </distroRequires>
                        <hostRequires/>
                        <task name="/distribution/install" />
                    </recipe>
                </recipeSet>
            </job>
            ''', self.system)
        k = recipe.rendered_kickstart.kickstart
        self.assert_('beah' not in k, k)
        self.assert_('export BEAKER_LAB_CONTROLLER_URL="http://%s:8000/"'
                % self.lab_controller.fqdn in k, k)
        self.assert_('export BEAKER_LAB_CONTROLLER=%s' % self.lab_controller.fqdn in k, k)
        self.assert_('export BEAKER_RECIPE_ID=%s' % recipe.id in k, k)
        self.assert_('export BEAKER_HUB_URL="%s"' % get_server_base() in k, k)
        self.assert_('yum -y install my-alternative-harness' in k, k)

    def test_btrfs_volume(self):
        recipe = self.provision_recipe('''
            <job>
                <whiteboard/>
                <recipeSet>
                    <recipe>
                        <distroRequires>
                            <distro_name op="=" value="Fedora-18" />
                            <distro_arch op="=" value="x86_64" />
                        </distroRequires>
                        <hostRequires/>
                        <partitions>
                            <partition fs="btrfs" name="mnt/testarea1" size="10" type="part"/>
                            <partition fs="btrfs" name="mnt/testarea2" size="10" type="part"/>
                        </partitions>
                        <task name="/distribution/install" />
                        <task name="/distribution/reservesys" />
                    </recipe>
                </recipeSet>
            </job>
            ''', self.system)

        self.assertIn('''
part /boot --size 200 --recommended --asprimary
part / --size 1024 --grow
part swap --recommended
''',
                    recipe.rendered_kickstart.kickstart)

        self.assertIn('''
part btrfs.mnt_testarea1 --size=10240
btrfs /mnt/testarea1 --label=mnt_testarea1 btrfs.mnt_testarea1
''',
                     recipe.rendered_kickstart.kickstart)

        self.assertIn('''
part btrfs.mnt_testarea2 --size=10240
btrfs /mnt/testarea2 --label=mnt_testarea2 btrfs.mnt_testarea2
''',
                     recipe.rendered_kickstart.kickstart)

    # https://bugzilla.redhat.com/show_bug.cgi?id=1002261
    def test_btrfs_volume_rhel6(self):
        recipe = self.provision_recipe('''
            <job>
                <whiteboard/>
                <recipeSet>
                    <recipe>
                        <distroRequires>
                            <distro_name op="=" value="RHEL-6.2" />
                            <distro_variant op="=" value="Server" />
                            <distro_arch op="=" value="x86_64" />
                        </distroRequires>
                        <hostRequires/>
                        <partitions>
                            <partition fs="btrfs" name="mnt/testarea1" size="10" type="part"/>
                            <partition fs="btrfs" name="mnt/testarea2" size="10" type="part"/>
                        </partitions>
                        <task name="/distribution/install" />
                        <task name="/distribution/reservesys" />
                    </recipe>
                </recipeSet>
            </job>
            ''', self.system)

        self.assertIn('''
part /boot --size 200 --recommended --asprimary
part / --size 1024 --grow
part swap --recommended
''',
                    recipe.rendered_kickstart.kickstart)

        self.assertIn('''
part /mnt/testarea1 --size=10240 --fstype btrfs
''',
                     recipe.rendered_kickstart.kickstart)

        self.assertIn('''
part /mnt/testarea2 --size=10240 --fstype btrfs
''',
                     recipe.rendered_kickstart.kickstart)

    # https://bugzilla.redhat.com/show_bug.cgi?id=1088761
    def test_x86_efi_partition(self):
        efi_system = data_setup.create_system(arch=u'x86_64',
                status=u'Automated', lab_controller=self.lab_controller)
        efi_system.key_values_string.append(Key_Value_String(
                key=Key.by_name(u'NETBOOT_METHOD'), key_value=u'efigrub'))
        recipe = self.provision_recipe('''
            <job>
                <whiteboard/>
                <recipeSet>
                    <recipe>
                        <distroRequires>
                            <distro_name op="=" value="RHEL-6.2" />
                            <distro_variant op="=" value="Server" />
                            <distro_arch op="=" value="x86_64" />
                        </distroRequires>
                        <hostRequires/>
                        <partitions>
                            <partition fs="ext4" name="mnt" size="10" />
                        </partitions>
                        <task name="/distribution/install" />
                    </recipe>
                </recipeSet>
            </job>
            ''', efi_system)
        ks = recipe.rendered_kickstart.kickstart
        self.assertIn('\npart /boot/efi --fstype vfat --size 200 --recommended\n', ks)
        self.assertNotIn('\npart /boot ', ks)
        # also check when combined with ondisk
        recipe = self.provision_recipe('''
            <job>
                <whiteboard/>
                <recipeSet>
                    <recipe ks_meta="ondisk=vdb">
                        <distroRequires>
                            <distro_name op="=" value="RHEL-6.2" />
                            <distro_variant op="=" value="Server" />
                            <distro_arch op="=" value="x86_64" />
                        </distroRequires>
                        <hostRequires/>
                        <partitions>
                            <partition fs="ext4" name="mnt" size="10" />
                        </partitions>
                        <task name="/distribution/install" />
                    </recipe>
                </recipeSet>
            </job>
            ''', efi_system)
        ks = recipe.rendered_kickstart.kickstart
        self.assertIn('\npart /boot/efi --fstype vfat --size 200 '
                '--recommended --ondisk=vdb\n', ks)
        self.assertNotIn('\npart /boot ', ks)

    def test_anamon(self):
        # Test that we can override the anamon URL
        recipe_xml = '''
            <job>
                <whiteboard/>
                <recipeSet>
                    <recipe ks_meta="anamon=http://example.com/myanamon">
                        <distroRequires>
                            <distro_name op="=" value="RHEL-6.2" />
                            <distro_variant op="=" value="Server" />
                            <distro_arch op="=" value="x86_64" />
                        </distroRequires>
                        <hostRequires/>
                        <task name="/distribution/install" />
                        <task name="/distribution/reservesys" />
                    </recipe>
                </recipeSet>
            </job>
            '''
        recipe = self.provision_recipe(recipe_xml, self.system)
        ks = recipe.rendered_kickstart.kickstart
        self.assertIn('http://example.com/myanamon', ks)
        self.assertNotIn('http://lab.test-kickstart.invalid/beaker/anamon', ks)

    # https://bugzilla.redhat.com/show_bug.cgi?id=1029681
    def test_boot_order_manipulation_skipped_for_guest_recipes(self):
        recipe = self.provision_recipe('''
            <job>
                <whiteboard/>
                <recipeSet>
                    <recipe>
                        <guestrecipe guestargs="--ram=1024 vcpus=1">
                            <distroRequires>
                                <distro_name op="=" value="RHEL5-Server-U8" />
                                <distro_arch op="=" value="ia64" />
                            </distroRequires>
                            <hostRequires/>
                            <task name="/distribution/install" />
                        </guestrecipe>
                        <distroRequires>
                            <distro_name op="=" value="RHEL5-Server-U8" />
                            <distro_arch op="=" value="ia64" />
                        </distroRequires>
                        <hostRequires/>
                        <task name="/distribution/install" />
                    </recipe>
                </recipeSet>
            </job>''')
        guest = recipe.guests[0]
        ks = guest.rendered_kickstart.kickstart
        self.assertNotIn('efibootmgr', ks)

    # https://bugzilla.redhat.com/show_bug.cgi?id=1063090
    def test_forcing_beah_version(self):
        recipe = self.provision_recipe('''
            <job>
                <whiteboard/>
                <recipeSet>
                    <recipe ks_meta="beah_rpm=beah-0.6.48">
                        <distroRequires>
                            <distro_name op="=" value="RHEL-7.0-20120314.0" />
                            <distro_variant op="=" value="Workstation" />
                            <distro_arch op="=" value="x86_64" />
                        </distroRequires>
                        <hostRequires/>
                        <task name="/distribution/install" />
                    </recipe>
                </recipeSet>
            </job>''')
        ks = recipe.rendered_kickstart.kickstart
        self.assertIn('yum -y install beah-0.6.48 ', ks)

    # https://bugzilla.redhat.com/show_bug.cgi?id=1065811
    def test_disable_ipv6_beah(self):
        recipe = self.provision_recipe('''
            <job>
                <whiteboard/>
                <recipeSet>
                    <recipe ks_meta="beah_no_ipv6">
                        <distroRequires>
                            <distro_name op="=" value="RHEL5-Server-U8" />
                            <distro_arch op="=" value="ia64" />
                        </distroRequires>
                        <hostRequires/>
                        <task name="/distribution/install" />
                    </recipe>
                </recipeSet>
            </job>''')
        ks = recipe.rendered_kickstart.kickstart
        self.assertEquals(ks.count('IPV6_DISABLED=True\n'), 2)

    # https://bugzilla.redhat.com/show_bug.cgi?id=1099231
    def test_remote_post(self):
        recipe = self.provision_recipe('''
            <job>
                <whiteboard/>
                <recipeSet>
                    <recipe ks_meta="remote_post=http://path/to/myscript">
                        <distroRequires>
                            <distro_name op="=" value="RHEL5-Server-U8" />
                            <distro_arch op="=" value="x86_64" />
                        </distroRequires>
                        <hostRequires/>
                        <task name="/distribution/install" />
                    </recipe>
                </recipeSet>
            </job>
            ''')
        ks = recipe.rendered_kickstart.kickstart
        self.assertIn('fetch remote_script http://path/to/myscript '
                      '&& chmod +x remote_script && ./remote_script',
                      ks)

        # Manual provision
        self.system.provisions[self.system.arch[0]] = Provision(arch=self.system.arch[0],
                                                                ks_meta=u'remote_post=http://path/to/myscript')
        tree = self.rhel62_server_x86_64
        install_options = self.system.manual_provision_install_options(tree)
        ks = generate_kickstart(install_options, tree, self.system, self.user).kickstart
        self.assertIn("fetch remote_script http://path/to/myscript "
                      "&& chmod +x remote_script && ./remote_script", ks.splitlines())

    # https://bugzilla.redhat.com/show_bug.cgi?id=1123700
    def test_systemd(self):
        distro_tree = data_setup.create_distro_tree(osmajor=u'CustomRHEL7',
                variant=u'Server', arch=u'x86_64',
                lab_controllers=[self.lab_controller])
        osmajor = distro_tree.distro.osversion.osmajor
        osmajor.install_options_by_arch[None] = OSMajorInstallOptions(ks_meta=u'systemd=True')
        session.flush()
        recipe = self.provision_recipe('''
            <job>
                <whiteboard/>
                <recipeSet>
                    <recipe>
                        <distroRequires>
                            <distro_family op="=" value="CustomRHEL7" />
                            <distro_variant op="=" value="Server" />
                            <distro_arch op="=" value="x86_64" />
                        </distroRequires>
                        <hostRequires/>
                        <task name="/distribution/install" />
                    </recipe>
                </recipeSet>
            </job>
            ''')
        ks = recipe.rendered_kickstart.kickstart
        self.assertIn('export RHTS_OPTION_COMPATIBLE=\n', ks)

    # https://bugzilla.redhat.com/show_bug.cgi?id=1138533
    def test_guest_kickstarts_use_osmajor_default_install_options(self):
        recipe = self.provision_recipe('''
            <job>
                <whiteboard/>
                <recipeSet>
                    <recipe>
                        <guestrecipe>
                            <distroRequires>
                                <distro_name op="=" value="Fedora-18"/>
                                <distro_arch op="=" value="x86_64" />
                            </distroRequires>
                            <hostRequires/>
                            <task name="/distribution/install" />
                        </guestrecipe>
                        <distroRequires>
                            <distro_name op="=" value="RHEL-6.2" />
                        </distroRequires>
                        <hostRequires/>
                        <task name="/distribution/install" />
                    </recipe>
                </recipeSet>
            </job>''')
        guest = recipe.guests[0]
        ks = guest.rendered_kickstart.kickstart
        self.assertIn('export RHTS_OPTION_COMPATIBLE=\n', ks)

    # https://bugzilla.redhat.com/show_bug.cgi?id=1138533
    def test_dynamic_virt_kickstarts_use_osmajor_default_install_options(self):
        recipe = self.provision_recipe('''
            <job>
                <whiteboard/>
                <recipeSet>
                    <recipe>
                        <distroRequires>
                            <distro_name op="=" value="Fedora-18" />
                        </distroRequires>
                        <hostRequires/>
                        <task name="/distribution/install" />
                    </recipe>
                </recipeSet>
            </job>''', virt=True)
        ks = recipe.rendered_kickstart.kickstart
        self.assertIn('export RHTS_OPTION_COMPATIBLE=\n', ks)

    # https://bugzilla.redhat.com/show_bug.cgi?id=1139951
    def test_guest_kickstarts_use_osmajor_custom_install_options(self):
        osmajor = OSMajor.by_name(u'Fedora18')
        osmajor.install_options_by_arch[None] = OSMajorInstallOptions(
                ks_meta=u'!has_systemd')
        recipe = self.provision_recipe('''
            <job>
                <whiteboard/>
                <recipeSet>
                    <recipe>
                        <guestrecipe>
                            <distroRequires>
                                <distro_name op="=" value="Fedora-18"/>
                                <distro_arch op="=" value="x86_64" />
                            </distroRequires>
                            <hostRequires/>
                            <task name="/distribution/install" />
                        </guestrecipe>
                        <distroRequires>
                            <distro_name op="=" value="RHEL-6.2" />
                        </distroRequires>
                        <hostRequires/>
                        <task name="/distribution/install" />
                    </recipe>
                </recipeSet>
            </job>''')
        guest = recipe.guests[0]
        ks = guest.rendered_kickstart.kickstart
        self.assertNotIn('export RHTS_OPTION_COMPATIBLE=\n', ks)

    # https://bugzilla.redhat.com/show_bug.cgi?id=1139951
    def test_dynamic_virt_kickstarts_use_osmajor_custom_install_options(self):
        osmajor = OSMajor.by_name(u'Fedora18')
        osmajor.install_options_by_arch[None] = OSMajorInstallOptions(
                ks_meta=u'!has_systemd')
        recipe = self.provision_recipe('''
            <job>
                <whiteboard/>
                <recipeSet>
                    <recipe>
                        <distroRequires>
                            <distro_name op="=" value="Fedora-18" />
                        </distroRequires>
                        <hostRequires/>
                        <task name="/distribution/install" />
                    </recipe>
                </recipeSet>
            </job>''', virt=True)
        ks = recipe.rendered_kickstart.kickstart
        self.assertNotIn('export RHTS_OPTION_COMPATIBLE=\n', ks)

    #https://bugzilla.redhat.com/show_bug.cgi?id=1131388
    def test_contained_harness(self):
        # default
        recipe = self.provision_recipe('''
            <job>
                <whiteboard/>
                <recipeSet>
                    <recipe ks_meta="contained_harness selinux=--disabled">
                        <repos> <repo name="restraint" url="http://my/repo/"/> </repos>
                        <distroRequires>
                            <distro_name op="=" value="Fedora-18" />
                            <distro_arch op="=" value="x86_64" />
                        </distroRequires>
                        <hostRequires/>
                        <task name="/distribution/install" />
                    </recipe>
                </recipeSet>
            </job>
            ''', self.system)

        compare_expected('Fedora18-harness-contained', recipe.id,
                         recipe.rendered_kickstart.kickstart)

        # Specify a custom image URL, harness entrypoint
        recipe = self.provision_recipe('''
            <job>
                <whiteboard/>
                <recipeSet>
                    <recipe ks_meta="contained_harness contained_harness_entrypoint=/usr/bin/mybinary harness_docker_base_image=docker-registry.mysys.com/fedora:latest selinux=--disabled">
                        <distroRequires>
                            <distro_name op="=" value="Fedora-18" />
                            <distro_arch op="=" value="x86_64" />
                        </distroRequires>
                        <hostRequires/>
                        <task name="/distribution/install" />
                    </recipe>
                </recipeSet>
            </job>
            ''', self.system)
        compare_expected('Fedora18-harness-contained-custom', recipe.id,
                         recipe.rendered_kickstart.kickstart)

        # Fedora rawhide host docker package name
        recipe = self.provision_recipe('''
            <job>
                <whiteboard/>
                <recipeSet>
                    <recipe ks_meta="contained_harness selinux=--disabled">
                        <repos> <repo name="restraint" url="http://my/repo/"/> </repos>
                        <distroRequires>
                            <distro_name op="=" value="Fedora-rawhide" />
                            <distro_arch op="=" value="x86_64" />
                        </distroRequires>
                        <hostRequires/>
                        <task name="/distribution/install" />
                    </recipe>
                </recipeSet>
            </job>
            ''', self.system)
        self.assertNotIn('\ndocker-io\n',
                      recipe.rendered_kickstart.kickstart)
        self.assertIn('\ndocker\n',
                      recipe.rendered_kickstart.kickstart)

<<<<<<< HEAD
    def test_disable_readahead_collection(self):
        # RHEL6, readahead collection disabled by default
=======
        # different harness
>>>>>>> c3083d33
        recipe = self.provision_recipe('''
            <job>
                <whiteboard/>
                <recipeSet>
<<<<<<< HEAD
                    <recipe>
                        <distroRequires>
                            <distro_name op="=" value="RHEL-6.2" />
                            <distro_variant op="=" value="Server" />
                            <distro_arch op="=" value="x86_64" />
                        </distroRequires>
                        <hostRequires/>
                        <task name="/distribution/install" />
                    </recipe>
                </recipeSet>
            </job>''')
        ks = recipe.rendered_kickstart.kickstart
        self.assertIn('READAHEAD_COLLECT="no"', ks)

        # RHEL7, readahead collection disabled by default
        recipe = self.provision_recipe('''
            <job>
                <whiteboard/>
                <recipeSet>
                    <recipe>
                        <distroRequires>
                            <distro_name op="=" value="RHEL-7.0-20120314.0" />
                            <distro_variant op="=" value="Workstation" />
                            <distro_arch op="=" value="x86_64" />
                        </distroRequires>
                        <hostRequires/>
                        <task name="/distribution/install" />
                    </recipe>
                </recipeSet>
            </job>''')
        ks = recipe.rendered_kickstart.kickstart
        self.assertIn('disable systemd-readahead-collect', ks)

        # no_disable_readahead
        recipe = self.provision_recipe('''
            <job>
                <whiteboard/>
                <recipeSet>
                    <recipe ks_meta="no_disable_readahead">
                        <distroRequires>
                            <distro_name op="=" value="RHEL-7.0-20120314.0" />
                            <distro_variant op="=" value="Workstation" />
=======
                    <recipe ks_meta="contained_harness harness=beah selinux=--disabled">
                        <repos> <repo name="restraint" url="http://my/repo/"/> </repos>
                        <distroRequires>
                            <distro_name op="=" value="Fedora-18" />
>>>>>>> c3083d33
                            <distro_arch op="=" value="x86_64" />
                        </distroRequires>
                        <hostRequires/>
                        <task name="/distribution/install" />
                    </recipe>
                </recipeSet>
<<<<<<< HEAD
            </job>''')
        ks = recipe.rendered_kickstart.kickstart
        self.assertNotIn('disable systemd-readahead-collect', ks)
        self.assertNotIn('READAHEAD_COLLECT="no"', ks)
=======
            </job>
            ''', self.system)
        compare_expected('Fedora18-harness-contained-beah', recipe.id,
                         recipe.rendered_kickstart.kickstart)
>>>>>>> c3083d33

    def test_provision_rpmostree(self):
        recipe = self.provision_recipe('''
        <job>
            <whiteboard/>
            <recipeSet>
                <recipe ks_meta="ostree_repo_url=http://foo/bar/repo ostree_ref=my/remote/ref harness_docker_base_image=registry.hub.docker.com/fedora:20 selinux=--disabled">
                   <repos> <repo name="restraint" url="http://my/repo/"/> </repos>2728
                   <distroRequires>
                       <distro_name op="=" value="Atomic-Host" />
                       <distro_arch op="=" value="x86_64" />
                   </distroRequires>
                   <hostRequires/>
                  <task name="/distribution/install" />
                </recipe>
            </recipeSet>
        </job>
        ''', self.system)
        compare_expected('AtomicHost-defaults', recipe.id,
                    recipe.rendered_kickstart.kickstart)<|MERGE_RESOLUTION|>--- conflicted
+++ resolved
@@ -2713,17 +2713,32 @@
         self.assertIn('\ndocker\n',
                       recipe.rendered_kickstart.kickstart)
 
-<<<<<<< HEAD
+        # different harness
+        recipe = self.provision_recipe('''
+            <job>
+                <whiteboard/>
+                <recipeSet>
+                    <recipe ks_meta="contained_harness harness=beah selinux=--disabled">
+                        <repos> <repo name="restraint" url="http://my/repo/"/> </repos>
+                        <distroRequires>
+                            <distro_name op="=" value="Fedora-18" />
+                            <distro_arch op="=" value="x86_64" />
+                        </distroRequires>
+                        <hostRequires/>
+                        <task name="/distribution/install" />
+                    </recipe>
+                </recipeSet>
+            </job>
+            ''', self.system)
+        compare_expected('Fedora18-harness-contained-beah', recipe.id,
+                         recipe.rendered_kickstart.kickstart)
+
     def test_disable_readahead_collection(self):
         # RHEL6, readahead collection disabled by default
-=======
-        # different harness
->>>>>>> c3083d33
-        recipe = self.provision_recipe('''
-            <job>
-                <whiteboard/>
-                <recipeSet>
-<<<<<<< HEAD
+        recipe = self.provision_recipe('''
+            <job>
+                <whiteboard/>
+                <recipeSet>
                     <recipe>
                         <distroRequires>
                             <distro_name op="=" value="RHEL-6.2" />
@@ -2766,29 +2781,17 @@
                         <distroRequires>
                             <distro_name op="=" value="RHEL-7.0-20120314.0" />
                             <distro_variant op="=" value="Workstation" />
-=======
-                    <recipe ks_meta="contained_harness harness=beah selinux=--disabled">
-                        <repos> <repo name="restraint" url="http://my/repo/"/> </repos>
-                        <distroRequires>
-                            <distro_name op="=" value="Fedora-18" />
->>>>>>> c3083d33
-                            <distro_arch op="=" value="x86_64" />
-                        </distroRequires>
-                        <hostRequires/>
-                        <task name="/distribution/install" />
-                    </recipe>
-                </recipeSet>
-<<<<<<< HEAD
+                            <distro_arch op="=" value="x86_64" />
+                        </distroRequires>
+                        <hostRequires/>
+                        <task name="/distribution/install" />
+                    </recipe>
+                </recipeSet>
             </job>''')
         ks = recipe.rendered_kickstart.kickstart
         self.assertNotIn('disable systemd-readahead-collect', ks)
         self.assertNotIn('READAHEAD_COLLECT="no"', ks)
-=======
-            </job>
-            ''', self.system)
-        compare_expected('Fedora18-harness-contained-beah', recipe.id,
-                         recipe.rendered_kickstart.kickstart)
->>>>>>> c3083d33
+
 
     def test_provision_rpmostree(self):
         recipe = self.provision_recipe('''
