
# This program is free software; you can redistribute it and/or modify
# it under the terms of the GNU General Public License as published by
# the Free Software Foundation; either version 2 of the License, or
# (at your option) any later version.

import lxml.etree
import re
import unittest2 as unittest
import pipes
import crypt
from bkr.server import dynamic_virt
from bkr.server.model import session, DistroTreeRepo, LabControllerDistroTree, \
        CommandActivity, Provision, SSHPubKey, ProvisionFamily, OSMajor, Arch, \
        Key, Key_Value_String, OSMajorInstallOptions
from bkr.server.kickstart import template_env, generate_kickstart
from bkr.server.jobs import Jobs
from bkr.inttest import data_setup, get_server_base, with_transaction
from bkr.inttest.kickstart_helpers import create_rhel62, create_rhel62_server_x86_64, \
    create_x86_64_automated, create_lab_controller, compare_expected, \
    jinja_choice_loader, create_user

# Not inheriting from DatabaseTestCase here because we have class-level setup,
# so we don't want to expunge it from the session after each case
class KickstartTest(unittest.TestCase):

    maxDiff = None

    @classmethod
    def setUpClass(cls):
        cls.orig_template_loader = template_env.loader
        template_env.loader = jinja_choice_loader(cls.orig_template_loader)
        with session.begin():
            cls.lab_controller = create_lab_controller()
            cls.system = create_x86_64_automated(cls.lab_controller)
            cls.system_s390x = data_setup.create_system(arch=u's390x',
                fqdn=u'test02.test-kickstart.invalid', status=u'Automated',
                lab_controller=cls.lab_controller)
            # set postreboot ksmeta for RHEL7
            s390x = Arch.by_name(u's390x')
            rhel7 = OSMajor.lazy_create(osmajor=u'RedHatEnterpriseLinux7')
            cls.system_s390x.provisions[s390x] = Provision(arch=s390x)
            cls.system_s390x.provisions[s390x].provision_families[rhel7] = \
                ProvisionFamily(osmajor=rhel7, ks_meta=u'postreboot')
            cls.system_armhfp = data_setup.create_system(arch=u'armhfp',
                fqdn=u'test03.test-kickstart.invalid', status=u'Automated',
                lab_controller=cls.lab_controller)

            cls.rhel39 = data_setup.create_distro(name=u'RHEL3-U9',
                osmajor=u'RedHatEnterpriseLinux3', osminor=u'9')
            cls.rhel39_as_x86_64 = data_setup.create_distro_tree(
                distro=cls.rhel39, variant=u'AS', arch=u'x86_64',
                lab_controllers=[cls.lab_controller],
                urls=[u'http://lab.test-kickstart.invalid/distros/RHEL-3/U9/AS/x86_64/tree/',
                      u'nfs://lab.test-kickstart.invalid:/distros/RHEL-3/U9/AS/x86_64/tree/'])
            cls.rhel39_as_x86_64.repos[:] = [
                DistroTreeRepo(repo_id=u'repo-AS-x86_64', repo_type=u'os',
                    path=u'../repo-AS-x86_64'),
                DistroTreeRepo(repo_id=u'repo-debug-AS-x86_64', repo_type=u'debug',
                    path=u'../repo-debug-AS-x86_64'),
                DistroTreeRepo(repo_id=u'repo-srpm-AS-x86_64', repo_type=u'source',
                    path=u'../repo-srpm-AS-x86_64'),
            ]

            cls.rhel49 = data_setup.create_distro(name=u'RHEL4-U9',
                osmajor=u'RedHatEnterpriseLinux4', osminor=u'9')
            cls.rhel49_as_x86_64 = data_setup.create_distro_tree(
                distro=cls.rhel49, variant=u'AS', arch=u'x86_64',
                lab_controllers=[cls.lab_controller],
                urls=[u'http://lab.test-kickstart.invalid/distros/RHEL-4/U9/AS/x86_64/tree/',
                      u'nfs://lab.test-kickstart.invalid:/distros/RHEL-4/U9/AS/x86_64/tree/'])
            cls.rhel49_as_x86_64.repos[:] = [
                DistroTreeRepo(repo_id=u'AS', repo_type=u'os',
                    path=u'../repo-AS-x86_64'),
            ]

            cls.rhel58server = data_setup.create_distro(name=u'RHEL5-Server-U8',
                osmajor=u'RedHatEnterpriseLinuxServer5', osminor=u'8')
            cls.rhel58server_x86_64 = data_setup.create_distro_tree(
                distro=cls.rhel58server, variant=u'', arch=u'x86_64',
                lab_controllers=[cls.lab_controller],
                urls=[u'http://lab.test-kickstart.invalid/distros/RHEL-5-Server/U8/x86_64/os/',
                      u'nfs://lab.test-kickstart.invalid:/distros/RHEL-5-Server/U8/x86_64/os/'])
            cls.rhel58server_x86_64.repos[:] = [
                DistroTreeRepo(repo_id=u'Cluster', repo_type=u'addon',
                    path=u'Cluster'),
                DistroTreeRepo(repo_id=u'ClusterStorage', repo_type=u'addon',
                    path=u'ClusterStorage'),
                DistroTreeRepo(repo_id=u'Server', repo_type=u'os',
                    path=u'Server'),
                DistroTreeRepo(repo_id=u'VT', repo_type=u'addon',
                    path=u'VT'),
                DistroTreeRepo(repo_id=u'debug', repo_type=u'debug',
                    path=u'../debug'),
            ]
            cls.rhel58server_ia64 = data_setup.create_distro_tree(
                distro=cls.rhel58server, variant=u'', arch=u'ia64',
                lab_controllers=[cls.lab_controller],
                urls=[u'http://lab.test-kickstart.invalid/distros/RHEL-5-Server/U8/ia64/os/',
                      u'nfs://lab.test-kickstart.invalid:/distros/RHEL-5-Server/U8/ia64/os/'])
            cls.rhel58server_ia64.repos[:] = [
                DistroTreeRepo(repo_id=u'Cluster', repo_type=u'addon',
                    path=u'Cluster'),
                DistroTreeRepo(repo_id=u'ClusterStorage', repo_type=u'addon',
                    path=u'ClusterStorage'),
                DistroTreeRepo(repo_id=u'Server', repo_type=u'os',
                    path=u'Server'),
                DistroTreeRepo(repo_id=u'VT', repo_type=u'addon',
                    path=u'VT'),
                DistroTreeRepo(repo_id=u'debug', repo_type=u'debug',
                    path=u'../debug'),
            ]

            cls.rhel62 = create_rhel62()
            cls.rhel62_server_x86_64 = create_rhel62_server_x86_64(cls.rhel62, cls.lab_controller)
            cls.rhel62_server_ppc64 = data_setup.create_distro_tree(
                distro=cls.rhel62, variant=u'Server', arch=u'ppc64',
                lab_controllers=[cls.lab_controller],
                urls=[u'http://lab.test-kickstart.invalid/distros/RHEL-6.2/Server/ppc64/os/',
                      u'nfs://lab.test-kickstart.invalid:/distros/RHEL-6.2/Server/ppc64/os/'])
            cls.rhel62_server_ppc64.repos[:] = [
                DistroTreeRepo(repo_id=u'Server', repo_type=u'os', path=u'Server'),
                DistroTreeRepo(repo_id=u'optional-ppc64-os', repo_type=u'addon',
                    path=u'../../optional/ppc64/os'),
                DistroTreeRepo(repo_id=u'debug', repo_type=u'debug',
                    path=u'../debug'),
                DistroTreeRepo(repo_id=u'optional-ppc64-debug', repo_type=u'debug',
                    path=u'../../optional/ppc64/debug'),
            ]
            cls.rhel62_server_s390x = data_setup.create_distro_tree(
                distro=cls.rhel62, variant=u'Server', arch=u's390x',
                lab_controllers=[cls.lab_controller],
                urls=[u'http://lab.test-kickstart.invalid/distros/RHEL-6.2/Server/s390x/os/',
                      u'nfs://lab.test-kickstart.invalid:/distros/RHEL-6.2/Server/s390x/os/'])
            cls.rhel62_server_s390x.repos[:] = [
                DistroTreeRepo(repo_id=u'Server', repo_type=u'os', path=u'Server'),
                DistroTreeRepo(repo_id=u'optional-s390x-os', repo_type=u'addon',
                    path=u'../../optional/s390x/os'),
                DistroTreeRepo(repo_id=u'debug', repo_type=u'debug',
                    path=u'../debug'),
                DistroTreeRepo(repo_id=u'optional-s390x-debug', repo_type=u'debug',
                    path=u'../../optional/s390x/debug'),
            ]

            cls.rhel70nightly = data_setup.create_distro(name=u'RHEL-7.0-20120314.0',
                osmajor=u'RedHatEnterpriseLinux7', osminor=u'0')
            cls.rhel70nightly_workstation_x86_64 = data_setup.create_distro_tree(
                distro=cls.rhel70nightly, variant=u'Workstation', arch=u'x86_64',
                lab_controllers=[cls.lab_controller],
                urls=[u'http://lab.test-kickstart.invalid/distros/RHEL-7.0-20120314.0/compose/Workstation/x86_64/os/',
                      u'nfs+iso://lab.test-kickstart.invalid/distros/RHEL-7.0-20120314.0/compose/Workstation/x86_64/iso/'])
            cls.rhel70nightly_workstation_x86_64.repos[:] = [
                DistroTreeRepo(repo_id=u'repos_debug_Workstation_optional',
                    repo_type=u'debug',
                    path=u'../../../Workstation-optional/x86_64/debuginfo'),
                DistroTreeRepo(repo_id=u'repos_debug_Workstation', repo_type=u'debug',
                    path=u'../debuginfo'),
                DistroTreeRepo(repo_id=u'repos_Workstation-optional', repo_type=u'addon',
                    path=u'../../../Workstation-optional/x86_64/os'),
                DistroTreeRepo(repo_id=u'repos_Workstation', repo_type=u'os', path=u'.'),
                DistroTreeRepo(repo_id=u'repos_addons_ScalableFileSystem',
                    repo_type=u'addon', path=u'addons/ScalableFileSystem'),
            ]
            cls.rhel70nightly_server_s390x = data_setup.create_distro_tree(
                distro=cls.rhel70nightly, variant=u'Server', arch=u's390x',
                lab_controllers=[cls.lab_controller],
                urls=[u'http://lab.test-kickstart.invalid/distros/RHEL-7.0-20120314.0/compose/Server/s390x/os/'])
            cls.rhel70nightly_server_s390x.repos[:] = [
                DistroTreeRepo(repo_id=u'repos_debug_Server_optional',
                    repo_type=u'debug',
                    path=u'../../../Server-optional/s390x/debuginfo'),
                DistroTreeRepo(repo_id=u'repos_debug_Server', repo_type=u'debug',
                    path=u'../debuginfo'),
                DistroTreeRepo(repo_id=u'repos_Server-optional', repo_type=u'addon',
                    path=u'../../../Server-optional/s390x/os'),
                DistroTreeRepo(repo_id=u'repos_Server', repo_type=u'os', path=u'.'),
            ]
            cls.rhel70nightly_server_ppc64 = data_setup.create_distro_tree(
                distro=cls.rhel70nightly, variant=u'Server', arch=u'ppc64',
                lab_controllers=[cls.lab_controller],
                urls=[u'http://lab.test-kickstart.invalid/distros/RHEL-7.0-20120314.0/compose/Server/ppc64/os/'])
            cls.rhel70nightly_server_ppc64.repos[:] = [
                DistroTreeRepo(repo_id=u'repos_debug_Server_optional',
                    repo_type=u'debug',
                    path=u'../../../Server-optional/ppc64/debuginfo'),
                DistroTreeRepo(repo_id=u'repos_debug_Server', repo_type=u'debug',
                    path=u'../debuginfo'),
                DistroTreeRepo(repo_id=u'repos_Server-optional', repo_type=u'addon',
                    path=u'../../../Server-optional/ppc64/os'),
                DistroTreeRepo(repo_id=u'repos_Server', repo_type=u'os', path=u'.'),
            ]

            cls.centos7 = data_setup.create_distro(name=u'CentOS-7',
                osmajor=u'CentOS7', osminor=u'0')
            cls.centos7_x86_64 = data_setup.create_distro_tree(
                distro=cls.centos7, variant=u'', arch=u'x86_64',
                lab_controllers=[cls.lab_controller],
                urls=[u'http://lab.test-kickstart.invalid/distros/CentOS-7/os/x86_64/'])
            cls.centos7_x86_64.repos[:] = [
                DistroTreeRepo(repo_id=u'distro', repo_type=u'distro', path=u'.'),
            ]

            cls.f17 = data_setup.create_distro(name=u'Fedora-17',
                osmajor=u'Fedora17', osminor=u'0')
            cls.f17_armhfp = data_setup.create_distro_tree(
                distro=cls.f17, variant=u'Fedora', arch=u'armhfp',
                lab_controllers=[cls.lab_controller],
                urls=[u'http://lab.test-kickstart.invalid/distros/F-17/GOLD/Fedora/armhfp/os/',
                      u'nfs://lab.test-kickstart.invalid:/distros/F-17/GOLD/Fedora/armhfp/os/'])
            cls.f17_armhfp.repos[:] = [
                DistroTreeRepo(repo_id=u'debug', repo_type=u'debug', path=u'../debug'),
            ]

            cls.f18 = data_setup.create_distro(name=u'Fedora-18',
                osmajor=u'Fedora18', osminor=u'0')
            cls.f18_x86_64 = data_setup.create_distro_tree(
                distro=cls.f18, variant=u'Fedora', arch=u'x86_64',
                lab_controllers=[cls.lab_controller],
                urls=[u'http://lab.test-kickstart.invalid/distros/F-18/GOLD/Fedora/x86_64/os/',
                      u'nfs://lab.test-kickstart.invalid:/distros/F-18/GOLD/Fedora/x86_64/os/'])
            cls.f18_x86_64.repos[:] = [
                DistroTreeRepo(repo_id=u'debug', repo_type=u'debug', path=u'../debug'),
            ]
            cls.f18_armhfp = data_setup.create_distro_tree(
                distro=cls.f18, variant=u'Fedora', arch=u'armhfp',
                lab_controllers=[cls.lab_controller],
                urls=[u'http://lab.test-kickstart.invalid/distros/F-18/GOLD/Fedora/armhfp/os/',
                      u'nfs://lab.test-kickstart.invalid:/distros/F-18/GOLD/Fedora/armhfp/os/'])
            cls.f18_armhfp.repos[:] = [
                DistroTreeRepo(repo_id=u'debug', repo_type=u'debug', path=u'../debug'),
            ]

            cls.frawhide = data_setup.create_distro(name=u'Fedora-rawhide',
                osmajor=u'Fedorarawhide', osminor=u'0')
            cls.frawhide_x86_64 = data_setup.create_distro_tree(
                distro=cls.frawhide, variant=u'Fedora', arch=u'x86_64',
                lab_controllers=[cls.lab_controller],
                urls=[u'http://lab.test-kickstart.invalid/distros/development/rawhide/x86_64/os/',
                      u'nfs://lab.test-kickstart.invalid/distros/development/rawhide/x86_64/os/'])
            cls.frawhide_x86_64.repos[:] = [
                DistroTreeRepo(repo_id=u'debug', repo_type=u'debug', path=u'../debug'),
            ]
            cls.frawhide_ppc = data_setup.create_distro_tree(
                distro=cls.frawhide, variant=u'Fedora', arch=u'ppc',
                lab_controllers=[cls.lab_controller],
                urls=[u'http://lab.test-kickstart.invalid/distros/development/rawhide/ppc/os/',
                      u'nfs://lab.test-kickstart.invalid/distros/development/rawhide/ppc/os/'])
            cls.frawhide_ppc.repos[:] = [
                DistroTreeRepo(repo_id=u'debug', repo_type=u'debug', path=u'../debug'),
            ]
            cls.frawhide_ppc64 = data_setup.create_distro_tree(
                distro=cls.frawhide, variant=u'Fedora', arch=u'ppc64',
                lab_controllers=[cls.lab_controller],
                urls=[u'http://lab.test-kickstart.invalid/distros/development/rawhide/ppc64/os/',
                      u'nfs://lab.test-kickstart.invalid/distros/development/rawhide/ppc64/os/'])
            cls.frawhide_ppc64.repos[:] = [
                DistroTreeRepo(repo_id=u'debug', repo_type=u'debug', path=u'../debug'),
            ]
            cls.frawhide_ppc64le = data_setup.create_distro_tree(
                distro=cls.frawhide, variant=u'Fedora', arch=u'ppc64le',
                lab_controllers=[cls.lab_controller],
                urls=[u'http://lab.test-kickstart.invalid/distros/development/rawhide/ppc64le/os/',
                      u'nfs://lab.test-kickstart.invalid/distros/development/rawhide/ppc64le/os/'])
            cls.frawhide_ppc64le.repos[:] = [
                DistroTreeRepo(repo_id=u'debug', repo_type=u'debug', path=u'../debug'),
            ]

            cls.frawhide_aarch64 = data_setup.create_distro_tree(
                distro=cls.frawhide, variant=u'Fedora', arch=u'aarch64',
                lab_controllers=[cls.lab_controller],
                urls=[u'http://lab.test-kickstart.invalid/distros/development/rawhide/aarch64/os/',
                      u'nfs://lab.test-kickstart.invalid/distros/development/rawhide/aarch64/os/'])
            cls.frawhide_aarch64.repos[:] = [
                DistroTreeRepo(repo_id=u'debug', repo_type=u'debug', path=u'../debug'),
            ]

            cls.atomic = data_setup.create_distro(name=u'Atomic-Host',
                osmajor=u'AtomicHost', osminor=u'0')
            cls.atomic_x86_64 = data_setup.create_distro_tree(
                distro=cls.atomic, variant=u'', arch=u'x86_64',
                lab_controllers=[cls.lab_controller],
                urls=[u'http://lab.test-kickstart.invalid/distros/atomic/images/PXE/'])

            atomic_osmajor = cls.atomic_x86_64.distro.osversion.osmajor
            OSMajorInstallOptions(osmajor=atomic_osmajor, arch=cls.atomic_x86_64.arch,
                ks_meta=u'has_rpmostree bootloader_type=extlinux')

        # This forces any subsequent access of the above ORM objects to retrieve
        # the data from the DB, thus ensuring that relationships are ordered correctly.
        # Correct ordering of relationships are needed to ensure that the kickstarts
        # are rendered as expected.
        session.expire_all()

    def setUp(self):
        session.begin()
        self.user = create_user()

    def tearDown(self):
        session.rollback()

    @classmethod
    def tearDownClass(cls):
        session.close()
        template_env.loader = cls.orig_template_loader

    def provision_recipe(self, xml, system=None, virt=False):
        """
        Pass either system, or virt=True.
        """
        xmljob = lxml.etree.fromstring(xml)
        job = Jobs().process_xmljob(xmljob, self.user)
        recipe = job.recipesets[0].recipes[0]
        session.flush()
        data_setup.mark_job_complete(job, system=system,
                virt=virt, lab_controller=self.lab_controller)
        return recipe

    def test_rhel3_defaults(self):
        recipe = self.provision_recipe('''
            <job>
                <whiteboard/>
                <recipeSet>
                    <recipe>
                        <distroRequires>
                            <distro_name op="=" value="RHEL3-U9" />
                            <distro_variant op="=" value="AS" />
                            <distro_arch op="=" value="x86_64" />
                        </distroRequires>
                        <hostRequires/>
                        <task name="/distribution/install" />
                        <task name="/distribution/reservesys" />
                    </recipe>
                </recipeSet>
            </job>
            ''', self.system)
        compare_expected('RedHatEnterpriseLinux3-scheduler-defaults', recipe.id,
                recipe.installation.rendered_kickstart.kickstart)

    def test_rhel3_auth(self):
        recipe = self.provision_recipe('''
            <job>
                <whiteboard/>
                <recipeSet>
                    <recipe ks_meta="auth='--enableshadow --enablemd5'">
                        <distroRequires>
                            <distro_name op="=" value="RHEL3-U9" />
                            <distro_variant op="=" value="AS" />
                            <distro_arch op="=" value="x86_64" />
                        </distroRequires>
                        <hostRequires/>
                        <task name="/distribution/install" />
                        <task name="/distribution/reservesys" />
                    </recipe>
                </recipeSet>
            </job>
            ''', self.system)
        self.assertIn('\nauthconfig --enableshadow --enablemd5\n',
                      recipe.installation.rendered_kickstart.kickstart)

    def test_rhel4_defaults(self):
        recipe = self.provision_recipe('''
            <job>
                <whiteboard/>
                <recipeSet>
                    <recipe>
                        <distroRequires>
                            <distro_name op="=" value="RHEL4-U9" />
                            <distro_variant op="=" value="AS" />
                            <distro_arch op="=" value="x86_64" />
                        </distroRequires>
                        <hostRequires/>
                        <task name="/distribution/install" />
                        <task name="/distribution/reservesys" />
                    </recipe>
                </recipeSet>
            </job>
            ''', self.system)
        compare_expected('RedHatEnterpriseLinux4-scheduler-defaults', recipe.id,
                recipe.installation.rendered_kickstart.kickstart)

    def test_rhel4_auth(self):
        recipe = self.provision_recipe('''
            <job>
                <whiteboard/>
                <recipeSet>
                    <recipe ks_meta="auth='--enableshadow --enablemd5'">
                        <distroRequires>
                            <distro_name op="=" value="RHEL4-U9" />
                            <distro_variant op="=" value="AS" />
                            <distro_arch op="=" value="x86_64" />
                        </distroRequires>
                        <hostRequires/>
                        <task name="/distribution/install" />
                        <task name="/distribution/reservesys" />
                    </recipe>
                </recipeSet>
            </job>
            ''', self.system)
        self.assertIn('\nauthconfig --enableshadow --enablemd5\n',
                     recipe.installation.rendered_kickstart.kickstart)

    def test_rhel5server_defaults(self):
        recipe = self.provision_recipe('''
            <job>
                <whiteboard/>
                <recipeSet>
                    <recipe>
                        <distroRequires>
                            <distro_name op="=" value="RHEL5-Server-U8" />
                            <distro_arch op="=" value="x86_64" />
                        </distroRequires>
                        <hostRequires/>
                        <task name="/distribution/install" />
                        <task name="/distribution/reservesys" />
                    </recipe>
                </recipeSet>
            </job>
            ''', self.system)
        compare_expected('RedHatEnterpriseLinuxServer5-scheduler-defaults', recipe.id,
                recipe.installation.rendered_kickstart.kickstart)

    def test_rhel5server_auth(self):
        recipe = self.provision_recipe('''
            <job>
                <whiteboard/>
                <recipeSet>
                    <recipe ks_meta="auth='--useshadow --enablemd5'">
                        <distroRequires>
                            <distro_name op="=" value="RHEL5-Server-U8" />
                            <distro_arch op="=" value="x86_64" />
                        </distroRequires>
                        <hostRequires/>
                        <task name="/distribution/install" />
                        <task name="/distribution/reservesys" />
                    </recipe>
                </recipeSet>
            </job>
            ''', self.system)

        self.assertIn('\nauth --useshadow --enablemd5\n',
                      recipe.installation.rendered_kickstart.kickstart)

    def test_rhel5server_repos(self):
        recipe = self.provision_recipe('''
            <job>
                <whiteboard/>
                <recipeSet>
                    <recipe>
                        <distroRequires>
                            <distro_name op="=" value="RHEL5-Server-U8" />
                            <distro_arch op="=" value="x86_64" />
                        </distroRequires>
                        <hostRequires/>
                        <repos>
                            <repo name="custom"
                            url="http://repos.fedorapeople.org/repos/beaker/server/RedHatEnterpriseLinuxServer5/"/>
                        </repos>
                        <task name="/distribution/install" />
                        <task name="/distribution/reservesys" />
                    </recipe>
                </recipeSet>
            </job>
            ''', self.system)

        self.assert_(r'''repo --name=custom --baseurl=http://repos.fedorapeople.org/repos/beaker/server/RedHatEnterpriseLinuxServer5/'''
                     in recipe.installation.rendered_kickstart.kickstart.splitlines(),
                     recipe.installation.rendered_kickstart.kickstart)

        for line in recipe.installation.rendered_kickstart.kickstart.splitlines():
            if line.startswith('repo'):
                self.assert_(r'''--cost'''
                             not in line, 
                             line)

    def test_rhel6_defaults(self):
        recipe = self.provision_recipe('''
            <job>
                <whiteboard/>
                <recipeSet>
                    <recipe>
                        <distroRequires>
                            <distro_name op="=" value="RHEL-6.2" />
                            <distro_variant op="=" value="Server" />
                            <distro_arch op="=" value="x86_64" />
                        </distroRequires>
                        <hostRequires/>
                        <task name="/distribution/install" />
                        <task name="/distribution/reservesys" />
                    </recipe>
                </recipeSet>
            </job>
            ''', self.system)
        compare_expected('RedHatEnterpriseLinux6-scheduler-defaults', recipe.id,
                recipe.installation.rendered_kickstart.kickstart)

    def test_rhel6_auth(self):
        recipe = self.provision_recipe('''
            <job>
                <whiteboard/>
                <recipeSet>
                    <recipe ks_meta="auth='--useshadow --enablemd5'">
                        <distroRequires>
                            <distro_name op="=" value="RHEL-6.2" />
                            <distro_variant op="=" value="Server" />
                            <distro_arch op="=" value="x86_64" />
                        </distroRequires>
                        <hostRequires/>
                        <task name="/distribution/install" />
                        <task name="/distribution/reservesys" />
                    </recipe>
                </recipeSet>
            </job>
            ''', self.system)
        self.assertIn('\nauth --useshadow --enablemd5\n',
                      recipe.installation.rendered_kickstart.kickstart)

    def test_rhel6_http(self):
        recipe = self.provision_recipe('''
            <job>
                <whiteboard/>
                <recipeSet>
                    <recipe ks_meta="method=http">
                        <distroRequires>
                            <distro_name op="=" value="RHEL-6.2" />
                            <distro_variant op="=" value="Server" />
                            <distro_arch op="=" value="x86_64" />
                        </distroRequires>
                        <hostRequires/>
                        <task name="/distribution/install" />
                        <task name="/distribution/reservesys" />
                    </recipe>
                </recipeSet>
            </job>
            ''', self.system)

        self.assert_(r'''url --url=http://lab.test-kickstart.invalid/distros/RHEL-6.2/Server/x86_64/os/'''
                     in recipe.installation.rendered_kickstart.kickstart.splitlines(),
                     recipe.installation.rendered_kickstart.kickstart)

    def test_rhel6_ondisk(self):
        recipe = self.provision_recipe('''
            <job>
                <whiteboard/>
                <recipeSet>
                    <recipe ks_meta="ondisk=/dev/sda">
                        <distroRequires>
                            <distro_name op="=" value="RHEL-6.2" />
                            <distro_variant op="=" value="Server" />
                            <distro_arch op="=" value="x86_64" />
                        </distroRequires>
                        <hostRequires/>
                        <task name="/distribution/install" />
                        <task name="/distribution/reservesys" />
                    </recipe>
                </recipeSet>
            </job>
            ''', self.system)

        ondisk_lines = [r'''clearpart --drives /dev/sda --all --initlabel''',
                       r'''part /boot --size 250 --recommended --asprimary --ondisk=/dev/sda''',
                       r'''part / --size 1024 --grow --ondisk=/dev/sda''',
                       r'''part swap --recommended --ondisk=/dev/sda''']

        for line in ondisk_lines:
            self.assert_(line in recipe.installation.rendered_kickstart.kickstart.splitlines(),
                         recipe.installation.rendered_kickstart.kickstart)

    def test_rhel6_partitions(self):
        recipe = self.provision_recipe('''
            <job>
                <whiteboard/>
                <recipeSet>
                    <recipe>
                        <distroRequires>
                            <distro_name op="=" value="RHEL-6.2" />
                            <distro_variant op="=" value="Server" />
                            <distro_arch op="=" value="x86_64" />
                        </distroRequires>
                        <hostRequires/>
                        <partitions>
                            <partition fs="ext4" name="home" size="5" />
                        </partitions>
                        <task name="/distribution/install" />
                        <task name="/distribution/reservesys" />
                    </recipe>
                </recipeSet>
            </job>
            ''', self.system)

        part_lines = [r'''part /boot --size 250 --recommended --asprimary''',
                      r'''part / --size 1024 --grow''',
                      r'''part swap --recommended''',
                      r'''part /home --size=5120 --fstype ext4''']

        for line in part_lines:
            self.assert_(line in recipe.installation.rendered_kickstart.kickstart.splitlines(),
                         recipe.installation.rendered_kickstart.kickstart)

    def test_rhel6_repos(self):
        recipe = self.provision_recipe('''
            <job>
                <whiteboard/>
                <recipeSet>
                    <recipe>
                        <distroRequires>
                            <distro_name op="=" value="RHEL-6.2" />
                            <distro_variant op="=" value="Server" />
                            <distro_arch op="=" value="x86_64" />
                        </distroRequires>
                        <hostRequires/>
                        <repos>
                            <repo name="custom"
                            url="http://repos.fedorapeople.org/repos/beaker/server/RedHatEnterpriseLinux6/"/>
                        </repos>
                        <task name="/distribution/install" />
                        <task name="/distribution/reservesys" />
                    </recipe>
                </recipeSet>
            </job>
            ''', self.system)

        self.assert_(r'''repo --name=custom --cost=100 --baseurl=http://repos.fedorapeople.org/repos/beaker/server/RedHatEnterpriseLinux6/'''
                     in recipe.installation.rendered_kickstart.kickstart.splitlines(),
                     recipe.installation.rendered_kickstart.kickstart)


    def test_rhel6_s390x(self):
        recipe = self.provision_recipe('''
            <job>
                <whiteboard/>
                <recipeSet>
                    <recipe>
                        <distroRequires>
                            <distro_name op="=" value="RHEL-6.2" />
                            <distro_variant op="=" value="Server" />
                            <distro_arch op="=" value="s390x" />
                        </distroRequires>
                        <hostRequires/>
                        <task name="/distribution/install" />
                        <task name="/distribution/reservesys" />
                    </recipe>
                </recipeSet>
            </job>
            ''', self.system_s390x)

        self.assert_(r'''nfs --server lab.test-kickstart.invalid --dir /distros/RHEL-6.2/Server/s390x/os/'''
                     in recipe.installation.rendered_kickstart.kickstart.splitlines(),
                     recipe.installation.rendered_kickstart.kickstart)

        self.assert_(r'''xconfig''' not in recipe.installation.rendered_kickstart.kickstart.splitlines(),
                     recipe.installation.rendered_kickstart.kickstart)

        self.assert_(r'''vmcp ipl''' in recipe.installation.rendered_kickstart.kickstart,
                     recipe.installation.rendered_kickstart.kickstart)


    def test_rhel6_unsupported_hardware(self):

        system = data_setup.create_system(arch=u'x86_64', status=u'Automated',
                lab_controller=self.lab_controller)
        system.provisions[system.arch[0]] = Provision(arch=system.arch[0],
                ks_meta=u'unsupported_hardware')

        recipe = self.provision_recipe('''
            <job>
                <whiteboard/>
                <recipeSet>
                    <recipe>
                        <distroRequires>
                            <distro_name op="=" value="RHEL-6.2" />
                            <distro_variant op="=" value="Server" />
                            <distro_arch op="=" value="x86_64" />
                        </distroRequires>
                        <hostRequires/>
                        <task name="/distribution/install" />
                        <task name="/distribution/reservesys" />
                    </recipe>
                </recipeSet>
            </job>
            ''', system)

        self.assert_(r'''unsupported_hardware''' in recipe.installation.rendered_kickstart.kickstart.splitlines(),
                     recipe.installation.rendered_kickstart.kickstart)

    def test_rhel6_guest_console(self):
        recipe = self.provision_recipe('''
            <job>
                <whiteboard/>
                <recipeSet>
                    <recipe>
                        <guestrecipe guestargs="--ram=1024 vcpus=1">
                            <distroRequires>
                                <distro_name op="=" value="RHEL-6.2" />
                                <distro_arch op="=" value="x86_64" />
                            </distroRequires>
                            <hostRequires/>
                            <task name="/distribution/install" />
                            <task name="/distribution/reservesys" />
                        </guestrecipe>
                        <distroRequires>
                            <distro_name op="=" value="RHEL-6.2" />
                            <distro_arch op="=" value="x86_64" />
                        </distroRequires>
                        <hostRequires/>
                        <task name="/distribution/install" />
                        <task name="/distribution/reservesys" />
                    </recipe>
                </recipeSet>
            </job>''', self.system)
        guest = recipe.guests[0]
        ks = guest.installation.rendered_kickstart.kickstart
        compare_expected('RedHatEnterpriseLinux6-scheduler-guest', guest.id,
                         ks)

    def test_rhel6_autopart_type_ignored(self):
        recipe = self.provision_recipe('''
            <job>
                <whiteboard/>
                <recipeSet>
                    <recipe ks_meta="autopart_type='xfs'">
                        <distroRequires>
                            <distro_name op="=" value="RHEL-6.2" />
                            <distro_variant op="=" value="Server" />
                            <distro_arch op="=" value="x86_64" />
                        </distroRequires>
                        <hostRequires/>
                        <task name="/distribution/install" />
                        <task name="/distribution/reservesys" />
                    </recipe>
                </recipeSet>
            </job>
            ''', self.system)
        self.assertNotIn('\nautopart --type xfs\n',
                         recipe.installation.rendered_kickstart.kickstart)
        self.assertIn('\nautopart\n',
                      recipe.installation.rendered_kickstart.kickstart)

    def test_rhel7_defaults(self):
        recipe = self.provision_recipe('''
            <job>
                <whiteboard/>
                <recipeSet>
                    <recipe>
                        <distroRequires>
                            <distro_name op="=" value="RHEL-7.0-20120314.0" />
                            <distro_variant op="=" value="Workstation" />
                            <distro_arch op="=" value="x86_64" />
                        </distroRequires>
                        <hostRequires/>
                        <task name="/distribution/install" />
                        <task name="/distribution/reservesys" />
                    </recipe>
                </recipeSet>
            </job>
            ''', self.system)
        compare_expected('RedHatEnterpriseLinux7-scheduler-defaults', recipe.id,
                recipe.installation.rendered_kickstart.kickstart)

    def test_rhel7_nfs_iso(self):
        recipe = self.provision_recipe('''
            <job>
                <whiteboard/>
                <recipeSet>
                    <recipe ks_meta="method=nfs+iso">
                        <distroRequires>
                            <distro_name op="=" value="RHEL-7.0-20120314.0" />
                            <distro_variant op="=" value="Workstation" />
                            <distro_arch op="=" value="x86_64" />
                        </distroRequires>
                        <hostRequires/>
                        <task name="/distribution/install" />
                        <task name="/distribution/reservesys" />
                    </recipe>
                </recipeSet>
            </job>
            ''', self.system)
        self.assert_(r'''nfs --server lab.test-kickstart.invalid --dir /distros/RHEL-7.0-20120314.0/compose/Workstation/x86_64/iso/'''
                     in recipe.installation.rendered_kickstart.kickstart.splitlines(),
                     recipe.installation.rendered_kickstart.kickstart)

    def test_rhel7_auth(self):
        recipe = self.provision_recipe('''
            <job>
                <whiteboard/>
                <recipeSet>
                    <recipe ks_meta="auth='--useshadow --enablemd5'">
                        <distroRequires>
                            <distro_name op="=" value="RHEL-7.0-20120314.0" />
                            <distro_variant op="=" value="Workstation" />
                            <distro_arch op="=" value="x86_64" />
                        </distroRequires>
                        <hostRequires/>
                        <task name="/distribution/install" />
                        <task name="/distribution/reservesys" />
                    </recipe>
                </recipeSet>
            </job>
            ''', self.system)
        self.assertIn('\nauth --useshadow --enablemd5\n',
                      recipe.installation.rendered_kickstart.kickstart)

    def test_rhel7_manual(self):
        system = data_setup.create_system(arch=u'x86_64', status=u'Automated',
                                          fqdn='test-manual-1.test-kickstart.invalid',
                                          lab_controller=self.lab_controller)
        system.provisions[system.arch[0]] = Provision(arch=system.arch[0],
                ks_meta=u'manual')

        recipe = self.provision_recipe('''
            <job>
                <whiteboard/>
                <recipeSet>
                    <recipe>
                        <distroRequires>
                            <distro_name op="=" value="RHEL-7.0-20120314.0" />
                            <distro_variant op="=" value="Workstation" />
                            <distro_arch op="=" value="x86_64" />
                        </distroRequires>
                        <hostRequires/>
                        <task name="/distribution/install" />
                        <task name="/distribution/reservesys" />
                    </recipe>
                </recipeSet>
            </job>
            ''', system)

        compare_expected('RedHatEnterpriseLinux7-scheduler-manual', recipe.id,
                         recipe.installation.rendered_kickstart.kickstart)

    def test_rhel7_repos(self):
        recipe = self.provision_recipe('''
            <job>
                <whiteboard/>
                <recipeSet>
                    <recipe>
                        <distroRequires>
                            <distro_name op="=" value="RHEL-7.0-20120314.0" />
                            <distro_variant op="=" value="Workstation" />
                            <distro_arch op="=" value="x86_64" />
                        </distroRequires>
                        <hostRequires/>
                        <repos>
                            <repo name="custom"
                            url="http://repos.fedorapeople.org/repos/beaker/server/RedHatEnterpriseLinux7/"/>
                        </repos>
                        <task name="/distribution/install" />
                        <task name="/distribution/reservesys" />
                    </recipe>
                </recipeSet>
            </job>
            ''', self.system)

        self.assert_(r'''repo --name=custom --cost=100 --baseurl=http://repos.fedorapeople.org/repos/beaker/server/RedHatEnterpriseLinux7/'''
                     in recipe.installation.rendered_kickstart.kickstart.splitlines(),
                     recipe.installation.rendered_kickstart.kickstart)

    def test_rhel7_s390x(self):
        recipe = self.provision_recipe('''
            <job>
                <whiteboard/>
                <recipeSet>
                    <recipe>
                        <distroRequires>
                            <distro_name op="=" value="RHEL-7.0-20120314.0" />
                            <distro_variant op="=" value="Server" />
                            <distro_arch op="=" value="s390x" />
                        </distroRequires>
                        <hostRequires/>
                        <task name="/distribution/install" />
                        <task name="/distribution/reservesys" />
                    </recipe>
                </recipeSet>
            </job>
            ''', self.system_s390x)

        self.assert_(r'''url --url=http://lab.test-kickstart.invalid/distros/RHEL-7.0-20120314.0/compose/Server/s390x/os/'''
                     in recipe.installation.rendered_kickstart.kickstart.splitlines(),
                     recipe.installation.rendered_kickstart.kickstart)

        self.assert_(r'''xconfig''' not in recipe.installation.rendered_kickstart.kickstart.splitlines(),
                     recipe.installation.rendered_kickstart.kickstart)

        self.assert_(r'''vmcp ipl''' not in recipe.installation.rendered_kickstart.kickstart,
                     recipe.installation.rendered_kickstart.kickstart)

    def test_rhel7_autopart_type(self):
        recipe = self.provision_recipe('''
            <job>
                <whiteboard/>
                <recipeSet>
                    <recipe ks_meta="autopart_type='xfs'">
                        <distroRequires>
                            <distro_name op="=" value="RHEL-7.0-20120314.0" />
                            <distro_variant op="=" value="Workstation" />
                            <distro_arch op="=" value="x86_64" />
                        </distroRequires>
                        <hostRequires/>
                        <task name="/distribution/install" />
                        <task name="/distribution/reservesys" />
                    </recipe>
                </recipeSet>
            </job>
            ''', self.system)
        self.assertIn('\nautopart --type xfs\n',
                      recipe.installation.rendered_kickstart.kickstart)

    def test_fedora18_defaults(self):
        recipe = self.provision_recipe('''
            <job>
                <whiteboard/>
                <recipeSet>
                    <recipe>
                        <distroRequires>
                            <distro_name op="=" value="Fedora-18" />
                            <distro_arch op="=" value="x86_64" />
                        </distroRequires>
                        <hostRequires/>
                        <task name="/distribution/install" />
                        <task name="/distribution/reservesys" />
                    </recipe>
                </recipeSet>
            </job>
            ''', self.system)
        compare_expected('Fedora18-scheduler-defaults', recipe.id,
                recipe.installation.rendered_kickstart.kickstart)

    def test_fedora18_auth(self):
        recipe = self.provision_recipe('''
            <job>
                <whiteboard/>
                <recipeSet>
                    <recipe ks_meta="auth='--useshadow --enablemd5'">
                        <distroRequires>
                            <distro_name op="=" value="Fedora-18" />
                            <distro_arch op="=" value="x86_64" />
                        </distroRequires>
                        <hostRequires/>
                        <task name="/distribution/install" />
                        <task name="/distribution/reservesys" />
                    </recipe>
                </recipeSet>
            </job>
            ''', self.system)
        self.assertIn('\nauth --useshadow --enablemd5\n',
                     recipe.installation.rendered_kickstart.kickstart)

    def test_fedora_repos(self):
        recipe = self.provision_recipe('''
            <job>
                <whiteboard/>
                <recipeSet>
                    <recipe>
                        <distroRequires>
                            <distro_name op="=" value="Fedora-18" />
                            <distro_arch op="=" value="x86_64" />
                        </distroRequires>
                        <hostRequires/>
                        <repos>
                            <repo name="custom"
                            url="http://repos.fedorapeople.org/repos/beaker/server/Fedora18/"/>
                        </repos>
                        <task name="/distribution/install" />
                        <task name="/distribution/reservesys" />
                    </recipe>
                </recipeSet>
            </job>
            ''', self.system)

        self.assert_(r'''repo --name=custom --cost=100 --baseurl=http://repos.fedorapeople.org/repos/beaker/server/Fedora18/'''
                     in recipe.installation.rendered_kickstart.kickstart.splitlines(),
                     recipe.installation.rendered_kickstart.kickstart)

    def test_fedora_rawhide_defaults(self):
        recipe = self.provision_recipe('''
            <job>
                <whiteboard/>
                <recipeSet>
                    <recipe>
                        <distroRequires>
                            <distro_name op="=" value="Fedora-rawhide" />
                            <distro_arch op="=" value="x86_64" />
                        </distroRequires>
                        <hostRequires/>
                        <task name="/distribution/install" />
                        <task name="/distribution/reservesys" />
                    </recipe>
                </recipeSet>
            </job>
            ''', self.system)
        compare_expected('Fedorarawhide-scheduler-defaults', recipe.id,
                         recipe.installation.rendered_kickstart.kickstart)

    def test_fedora_rawhide_autopart_type(self):
        recipe = self.provision_recipe('''
            <job>
                <whiteboard/>
                <recipeSet>
                    <recipe ks_meta="autopart_type='xfs'">
                        <distroRequires>
                            <distro_name op="=" value="Fedora-rawhide" />
                            <distro_arch op="=" value="x86_64" />
                        </distroRequires>
                        <hostRequires/>
                        <task name="/distribution/install" />
                        <task name="/distribution/reservesys" />
                    </recipe>
                </recipeSet>
            </job>
            ''', self.system)
        self.assertIn('\nautopart --type xfs\n',
                      recipe.installation.rendered_kickstart.kickstart)

    def test_job_group_clear_text_password(self):
        # set clear text password
        root_password = 'blappy7'
        group = data_setup.create_group(group_name='group1',
                                        root_password=root_password)
        group.add_member(self.user)
        system = data_setup.create_system(arch=u'x86_64', status=u'Automated',
                lab_controller=self.lab_controller)
        session.commit()
        session.begin()

        recipe = self.provision_recipe('''
            <job group='group1'>
                <whiteboard/>
                <recipeSet>
                    <recipe>
                        <distroRequires>
                            <distro_name op="=" value="RHEL-6.2" />
                            <distro_variant op="=" value="Server" />
                            <distro_arch op="=" value="x86_64" />
                        </distroRequires>
                        <hostRequires/>
                        <task name="/distribution/install" />
                        <task name="/distribution/reservesys" />
                    </recipe>
                </recipeSet>
            </job>
            ''', system)

        for line in recipe.installation.rendered_kickstart.kickstart.splitlines():
            if line.startswith('rootpw'):
                crypted_root_password = line.split()[2]
                self.assertEquals(crypt.crypt(root_password, crypted_root_password),
                                  crypted_root_password)
                break

    def test_group_job_crypted_password(self):
        # set crypted password
        crypted_root_password = crypt.crypt('blappy7', "$1$%s$")
        group = data_setup.create_group(group_name='group1',
                                        root_password=crypted_root_password)
        group.add_member(self.user)
        system = data_setup.create_system(arch=u'x86_64', status=u'Automated',
                lab_controller=self.lab_controller)
        session.commit()
        session.begin()

        recipe = self.provision_recipe('''
            <job group='group1'>
                <whiteboard/>
                <recipeSet>
                    <recipe>
                        <distroRequires>
                            <distro_name op="=" value="RHEL-6.2" />
                            <distro_variant op="=" value="Server" />
                            <distro_arch op="=" value="x86_64" />
                        </distroRequires>
                        <hostRequires/>
                        <task name="/distribution/install" />
                        <task name="/distribution/reservesys" />
                    </recipe>
                </recipeSet>
            </job>
            ''', system)

        self.assert_(
            'rootpw --iscrypted %s' % crypted_root_password
            in recipe.installation.rendered_kickstart.kickstart.splitlines(),
            recipe.installation.rendered_kickstart.kickstart)

    def test_ignoredisk(self):
        system = data_setup.create_system(arch=u'x86_64', status=u'Automated',
                lab_controller=self.lab_controller)
        system.provisions[system.arch[0]] = Provision(arch=system.arch[0],
                ks_meta=u'ignoredisk=--only-use=sda')
        recipe = self.provision_recipe('''
            <job>
                <whiteboard/>
                <recipeSet>
                    <recipe>
                        <distroRequires>
                            <distro_name op="=" value="RHEL-6.2" />
                            <distro_variant op="=" value="Server" />
                            <distro_arch op="=" value="x86_64" />
                        </distroRequires>
                        <hostRequires/>
                        <task name="/distribution/install" />
                        <task name="/distribution/reservesys" />
                    </recipe>
                </recipeSet>
            </job>
            ''', system)
        self.assert_(
                r'''ignoredisk --only-use=sda'''
                in recipe.installation.rendered_kickstart.kickstart.splitlines(),
                recipe.installation.rendered_kickstart.kickstart)

    def test_skipx(self):
        system = data_setup.create_system(arch=u'x86_64', status=u'Automated',
                lab_controller=self.lab_controller)
        system.provisions[system.arch[0]] = Provision(arch=system.arch[0],
                ks_meta=u'skipx')
        recipe = self.provision_recipe('''
            <job>
                <whiteboard/>
                <recipeSet>
                    <recipe>
                        <distroRequires>
                            <distro_name op="=" value="RHEL-6.2" />
                            <distro_variant op="=" value="Server" />
                            <distro_arch op="=" value="x86_64" />
                        </distroRequires>
                        <hostRequires/>
                        <task name="/distribution/install" />
                        <task name="/distribution/reservesys" />
                    </recipe>
                </recipeSet>
            </job>
            ''', system)
        self.assert_(
                r'''skipx'''
                in recipe.installation.rendered_kickstart.kickstart.splitlines(),
                recipe.installation.rendered_kickstart.kickstart)

    def test_rhel6_manual(self):
        system = data_setup.create_system(arch=u'x86_64', status=u'Automated',
                                          fqdn='test-manual-1.test-kickstart.invalid',
                                          lab_controller=self.lab_controller)
        system.provisions[system.arch[0]] = Provision(arch=system.arch[0],
                ks_meta=u'manual')
        recipe = self.provision_recipe('''
            <job>
                <whiteboard/>
                <recipeSet>
                    <recipe>
                        <distroRequires>
                            <distro_name op="=" value="RHEL-6.2" />
                            <distro_variant op="=" value="Server" />
                            <distro_arch op="=" value="x86_64" />
                        </distroRequires>
                        <hostRequires/>
                        <task name="/distribution/install" />
                        <task name="/distribution/reservesys" />
                    </recipe>
                </recipeSet>
            </job>
            ''', system)

        compare_expected('RedHatEnterpriseLinux6-scheduler-manual', recipe.id,
                         recipe.installation.rendered_kickstart.kickstart)

    def test_leavebootorder(self):
        system = data_setup.create_system(arch=[u'ppc64', u'ppc64le'], status=u'Automated',
                lab_controller=self.lab_controller)
        # ppc64
        system.provisions[system.arch[0]] = Provision(arch=system.arch[0])
        recipe = self.provision_recipe('''
            <job>
                <whiteboard/>
                <recipeSet>
                    <recipe>
                        <distroRequires>
                            <distro_name op="=" value="RHEL-7.0-20120314.0" />
                            <distro_variant op="=" value="Server" />
                            <distro_arch op="=" value="ppc64" />
                        </distroRequires>
                        <hostRequires/>
                        <task name="/distribution/install" />
                        <task name="/distribution/reservesys" />
                    </recipe>
                </recipeSet>
            </job>
            ''', system)
        self.assert_(
                r'''bootloader --location=mbr --leavebootorder'''
                in recipe.installation.rendered_kickstart.kickstart.splitlines(),
                recipe.installation.rendered_kickstart.kickstart)

        # ppc64le
        system.provisions[system.arch[1]] = Provision(arch=system.arch[1])
        recipe = self.provision_recipe('''
            <job>
                <whiteboard/>
                <recipeSet>
                    <recipe>
                        <distroRequires>
                            <distro_name op="=" value="Fedora-rawhide" />
                            <distro_arch op="=" value="ppc64le" />
                        </distroRequires>
                        <hostRequires/>
                        <task name="/distribution/install" />
                        <task name="/distribution/reservesys" />
                    </recipe>
                </recipeSet>
            </job>
            ''', system)
        self.assert_(
                r'''bootloader --location=mbr --leavebootorder'''
                in recipe.installation.rendered_kickstart.kickstart.splitlines(),
                recipe.installation.rendered_kickstart.kickstart)

        # --leavebootorder is only in RHEL7+ and F18+
        recipe = self.provision_recipe('''
            <job>
                <whiteboard/>
                <recipeSet>
                    <recipe>
                        <distroRequires>
                            <distro_name op="=" value="RHEL-6.2" />
                            <distro_variant op="=" value="Server" />
                            <distro_arch op="=" value="ppc64" />
                        </distroRequires>
                        <hostRequires/>
                        <task name="/distribution/install" />
                    </recipe>
                </recipeSet>
            </job>
            ''', system)
        self.assertNotIn('--leavebootorder', recipe.installation.rendered_kickstart.kickstart)

    def test_grubport(self):
        system = data_setup.create_system(arch=u'x86_64', status=u'Automated',
                lab_controller=self.lab_controller)
        system.provisions[system.arch[0]] = Provision(arch=system.arch[0],
                ks_meta=u'grubport=0x02f8')
        recipe = self.provision_recipe('''
            <job>
                <whiteboard/>
                <recipeSet>
                    <recipe>
                        <distroRequires>
                            <distro_name op="=" value="RHEL-6.2" />
                            <distro_variant op="=" value="Server" />
                            <distro_arch op="=" value="x86_64" />
                        </distroRequires>
                        <hostRequires/>
                        <task name="/distribution/install" />
                        <task name="/distribution/reservesys" />
                    </recipe>
                </recipeSet>
            </job>
            ''', system)
        self.assertIn('--port=0x02f8', recipe.installation.rendered_kickstart.kickstart)

    def test_rhel5_devices(self):
        system = data_setup.create_system(arch=u'x86_64', status=u'Automated',
                lab_controller=self.lab_controller)
        system.provisions[system.arch[0]] = Provision(arch=system.arch[0],
                ks_meta=u'scsidevices=cciss')
        recipe = self.provision_recipe('''
            <job>
                <whiteboard/>
                <recipeSet>
                    <recipe>
                        <distroRequires>
                            <distro_name op="=" value="RHEL5-Server-U8" />
                            <distro_arch op="=" value="x86_64" />
                        </distroRequires>
                        <hostRequires/>
                        <task name="/distribution/install" />
                        <task name="/distribution/reservesys" />
                    </recipe>
                </recipeSet>
            </job>
            ''', system)
        self.assert_('device scsi cciss' in recipe.installation.rendered_kickstart.kickstart.splitlines(),
                recipe.installation.rendered_kickstart.kickstart)

    def test_rhel6_devices(self):
        system = data_setup.create_system(arch=u'x86_64', status=u'Automated',
                lab_controller=self.lab_controller)
        system.provisions[system.arch[0]] = Provision(arch=system.arch[0],
                ks_meta=u'scsidevices=cciss')
        recipe = self.provision_recipe('''
            <job>
                <whiteboard/>
                <recipeSet>
                    <recipe>
                        <distroRequires>
                            <distro_name op="=" value="RHEL-6.2" />
                            <distro_variant op="=" value="Server" />
                            <distro_arch op="=" value="x86_64" />
                        </distroRequires>
                        <hostRequires/>
                        <task name="/distribution/install" />
                        <task name="/distribution/reservesys" />
                    </recipe>
                </recipeSet>
            </job>
            ''', system)
        self.assert_('device cciss' in recipe.installation.rendered_kickstart.kickstart.splitlines(),
                recipe.installation.rendered_kickstart.kickstart)

    def test_kopts_post(self):
        system = data_setup.create_system(arch=u'x86_64', status=u'Automated',
                lab_controller=self.lab_controller)
        system.provisions[system.arch[0]] = Provision(arch=system.arch[0],
                kernel_options_post=u'console=ttyS0,9600n8 pci=nomsi')
        recipe = self.provision_recipe('''
            <job>
                <whiteboard/>
                <recipeSet>
                    <recipe>
                        <distroRequires>
                            <distro_name op="=" value="RHEL-6.2" />
                            <distro_variant op="=" value="Server" />
                            <distro_arch op="=" value="x86_64" />
                        </distroRequires>
                        <hostRequires/>
                        <task name="/distribution/install" />
                        <task name="/distribution/reservesys" />
                    </recipe>
                </recipeSet>
            </job>
            ''', system)
        self.assert_('bootloader --location=mbr --append="console=ttyS0,9600n8 pci=nomsi"'
                in recipe.installation.rendered_kickstart.kickstart.splitlines(),
                recipe.installation.rendered_kickstart.kickstart)

    def test_partitions_lvm(self):
        recipe = self.provision_recipe('''
            <job>
                <whiteboard/>
                <recipeSet>
                    <recipe>
                        <distroRequires>
                            <distro_name op="=" value="RHEL-6.2" />
                            <distro_variant op="=" value="Server" />
                            <distro_arch op="=" value="x86_64" />
                        </distroRequires>
                        <hostRequires/>
                        <partitions>
                            <partition type="lvm" fs="btrfs" name="butter" size="25" />
                        </partitions>
                        <task name="/distribution/install" />
                        <task name="/distribution/reservesys" />
                    </recipe>
                </recipeSet>
            </job>
            ''', self.system)
        self.assert_('''
part /boot --size 250 --recommended --asprimary
part / --size 1024 --grow
part swap --recommended
part pv.001 --size=25605
volgroup TestVolume001 pv.001
logvol /butter --name=butter --vgname=TestVolume001 --size=25600 --fstype btrfs
'''
                in recipe.installation.rendered_kickstart.kickstart,
                recipe.installation.rendered_kickstart.kickstart)

    def test_sshkeys_group(self):
        self.user.sshpubkeys.append(SSHPubKey(u'ssh-rsa', u'neveroddoreven', u'description'))
        user2 = data_setup.create_user()
        user2.sshpubkeys.append(SSHPubKey(u'ssh-rsa', u'murderforajarofredrum', u'description'))
        group = data_setup.create_group(group_name=data_setup.unique_name('group%s'))
        group.add_member(self.user)
        group.add_member(user2)
        system = data_setup.create_system(arch=u'x86_64', status=u'Automated',
                lab_controller=self.lab_controller)
        recipe = self.provision_recipe('''
            <job group="%s">
                <whiteboard/>
                <recipeSet>
                    <recipe>
                        <distroRequires>
                            <distro_name op="=" value="RHEL-6.2" />
                            <distro_variant op="=" value="Server" />
                            <distro_arch op="=" value="x86_64" />
                        </distroRequires>
                        <hostRequires/>
                        <task name="/distribution/install" />
                        <task name="/distribution/reservesys" />
                    </recipe>
                </recipeSet>
            </job>
            ''' % group.group_name, system)

        self.assert_('''
mkdir -p /root/.ssh
cat >>/root/.ssh/authorized_keys <<"__EOF__"
ssh-rsa neveroddoreven description
ssh-rsa murderforajarofredrum description
__EOF__
restorecon -R /root/.ssh
chmod go-w /root /root/.ssh /root/.ssh/authorized_keys
'''
                in recipe.installation.rendered_kickstart.kickstart,
                recipe.installation.rendered_kickstart.kickstart)

    def test_sshkeys(self):
        self.user.root_password = '$1$beaker$yMeLK4p1IVkFa80RyTkpE.'
        self.user.sshpubkeys.append(SSHPubKey(u'ssh-rsa', u'lolthisismykey', u'description'))
        system = data_setup.create_system(arch=u'x86_64', status=u'Automated',
                lab_controller=self.lab_controller)
        recipe = self.provision_recipe('''
            <job>
                <whiteboard/>
                <recipeSet>
                    <recipe>
                        <distroRequires>
                            <distro_name op="=" value="RHEL-6.2" />
                            <distro_variant op="=" value="Server" />
                            <distro_arch op="=" value="x86_64" />
                        </distroRequires>
                        <hostRequires/>
                        <task name="/distribution/install" />
                        <task name="/distribution/reservesys" />
                    </recipe>
                </recipeSet>
            </job>
            ''', system)
        self.assert_('''
mkdir -p /root/.ssh
cat >>/root/.ssh/authorized_keys <<"__EOF__"
ssh-rsa lolthisismykey description
__EOF__
restorecon -R /root/.ssh
chmod go-w /root /root/.ssh /root/.ssh/authorized_keys
'''
                in recipe.installation.rendered_kickstart.kickstart,
                recipe.installation.rendered_kickstart.kickstart)

    # https://bugzilla.redhat.com/show_bug.cgi?id=832226
    def test_sshkeys_s390x(self):
        self.user.sshpubkeys.append(SSHPubKey(u'ssh-rsa', u'AAAAhhh', u'help'))
        system = data_setup.create_system(arch=u's390x', status=u'Automated',
                lab_controller=self.lab_controller)
        recipe = self.provision_recipe('''
            <job>
                <whiteboard/>
                <recipeSet>
                    <recipe>
                        <distroRequires>
                            <distro_family op="=" value="RedHatEnterpriseLinux7" />
                            <distro_variant op="=" value="Server" />
                            <distro_arch op="=" value="s390x" />
                        </distroRequires>
                        <hostRequires/>
                        <task name="/distribution/install" />
                        <task name="/distribution/reservesys" />
                    </recipe>
                </recipeSet>
            </job>
            ''', system)
        # check the reboot snippet is after the ssh key
        self.assert_('Force a reboot'
                     in recipe.installation.rendered_kickstart.kickstart.split('cat >>/root/.ssh/authorized_keys')[1],
                     recipe.installation.rendered_kickstart.kickstart)

    def test_ksappends(self):
        recipe = self.provision_recipe('''
            <job>
                <whiteboard/>
                <recipeSet>
                    <recipe>
                        <distroRequires>
                            <distro_name op="=" value="RHEL-7.0-20120314.0" />
                            <distro_variant op="=" value="Workstation" />
                            <distro_arch op="=" value="x86_64" />
                        </distroRequires>
                        <hostRequires/>
                        <ks_appends>
                            <ks_append>
%post
echo Hello World
%end</ks_append>
                        </ks_appends>
                        <task name="/distribution/install" />
                        <task name="/distribution/reservesys" />
                    </recipe>
                </recipeSet>
            </job>
            ''', self.system)
        self.assert_('''
%post
echo Hello World
%end'''
                in recipe.installation.rendered_kickstart.kickstart,
                recipe.installation.rendered_kickstart.kickstart)

    def test_custom_kickstart_rhel6(self):
        recipe = self.provision_recipe('''
            <job>
                <whiteboard/>
                <recipeSet>
                    <recipe>
                        <distroRequires>
                            <distro_name op="=" value="RHEL-6.2" />
                            <distro_variant op="=" value="Server" />
                            <distro_arch op="=" value="x86_64" />
                        </distroRequires>
                        <hostRequires/>
                        <kickstart><![CDATA[
install
lang en_AU.UTF-8
timezone --utc Australia/Brisbane
rootpw --iscrypted $1$beaker$yMeLK4p1IVkFa80RyTkpE.
selinux --enforcing
firewall --service=ssh
bootloader --location=mbr

%packages 
mysillypackage
%end
                        ]]></kickstart>
                        <task name="/distribution/install" />
                        <task name="/distribution/reservesys" />
                    </recipe>
                </recipeSet>
            </job>
            ''', self.system)
        k = recipe.installation.rendered_kickstart.kickstart
        self.assert_(k.startswith('nfs --server lab.test-kickstart.invalid '
                                  '--dir /distros/RHEL-6.2/Server/x86_64/os/'), k)
        self.assert_('''
install
lang en_AU.UTF-8
timezone --utc Australia/Brisbane
rootpw --iscrypted $1$beaker$yMeLK4p1IVkFa80RyTkpE.
selinux --enforcing
firewall --service=ssh
bootloader --location=mbr
'''
                in k, k)

        self.assertNotIn('''
cat >> /etc/profile.d/task-overrides-rhts.sh <<END
export RHTS_OPTION_COMPATIBLE=
export RHTS_OPTION_COMPAT_SERVICE=
END
%end''', k)

        klines = k.splitlines()
        self.assert_('mysillypackage' in klines, k)
        # should also contain the various Beaker bits
        self.assert_('%pre --log=/dev/console' in klines, k)
        self.assert_('# Check in with Beaker Server' in klines, k)
        self.assert_('%post --log=/dev/console' in klines, k)
        self.assert_('# Add Harness Repo' in klines, k)
        self.assert_('yum -y install beah rhts-test-env beakerlib' in klines, k)

    def test_custom_kickstart_rhel7(self):
        recipe = self.provision_recipe('''
            <job>
                <whiteboard/>
                <recipeSet>
                    <recipe>
                        <distroRequires>
                            <distro_name op="=" value="RHEL-7.0-20120314.0" />
                            <distro_variant op="=" value="Workstation" />
                            <distro_arch op="=" value="x86_64" />
                        </distroRequires>
                        <hostRequires/>
                        <kickstart><![CDATA[
install
lang en_AU.UTF-8
timezone --utc Australia/Brisbane
rootpw --iscrypted $1$beaker$yMeLK4p1IVkFa80RyTkpE.
selinux --enforcing
firewall --service=ssh
bootloader --location=mbr

%packages 
mysillypackage
%end
                        ]]></kickstart>
                        <task name="/distribution/install" />
                        <task name="/distribution/reservesys" />
                    </recipe>
                </recipeSet>
            </job>
            ''', self.system)
        k = recipe.installation.rendered_kickstart.kickstart
        self.assert_(k.startswith('url --url=http://lab.test-kickstart.invalid'
                '/distros/RHEL-7.0-20120314.0/compose/Workstation/x86_64/os/\n'), k)
        self.assert_('''
install
lang en_AU.UTF-8
timezone --utc Australia/Brisbane
rootpw --iscrypted $1$beaker$yMeLK4p1IVkFa80RyTkpE.
selinux --enforcing
firewall --service=ssh
bootloader --location=mbr
'''
                in k, k)

        self.assertIn('''
cat >> /etc/profile.d/task-overrides-rhts.sh <<END
export RHTS_OPTION_COMPATIBLE=
export RHTS_OPTION_COMPAT_SERVICE=
END
%end''', k)

        klines = k.splitlines()
        self.assert_('mysillypackage' in klines, k)
        # should also contain the various Beaker bits
        self.assert_('%pre --log=/dev/console' in klines, k)
        self.assert_('# Check in with Beaker Server' in klines, k)
        self.assert_('%post --log=/dev/console' in klines, k)
        self.assert_('# Add Harness Repo' in klines, k)
        self.assert_('yum -y install beah rhts-test-env beakerlib' in klines, k)

    def test_custom_kickstart_fedora_rawhide(self):
        recipe = self.provision_recipe('''
            <job>
                <whiteboard/>
                <recipeSet>
                    <recipe>
                        <distroRequires>
                            <distro_name op="=" value="Fedora-rawhide" />
                            <distro_arch op="=" value="x86_64" />
                        </distroRequires>
                        <hostRequires/>
                        <kickstart><![CDATA[
install
lang en_AU.UTF-8
timezone --utc Australia/Brisbane
rootpw --iscrypted $1$beaker$yMeLK4p1IVkFa80RyTkpE.
selinux --enforcing
firewall --service=ssh
bootloader --location=mbr

%packages 
mysillypackage
%end
                        ]]></kickstart>
                        <task name="/distribution/install" />
                        <task name="/distribution/reservesys" />
                    </recipe>
                </recipeSet>
            </job>
            ''', self.system)
        k = recipe.installation.rendered_kickstart.kickstart
        self.assert_(k.startswith('nfs --server lab.test-kickstart.invalid '
                                  '--dir /distros/development/rawhide/x86_64/os/'), k)
        self.assert_('''
install
lang en_AU.UTF-8
timezone --utc Australia/Brisbane
rootpw --iscrypted $1$beaker$yMeLK4p1IVkFa80RyTkpE.
selinux --enforcing
firewall --service=ssh
bootloader --location=mbr
'''
                in k, k)

        self.assertIn('''
cat >> /etc/profile.d/task-overrides-rhts.sh <<END
export RHTS_OPTION_COMPATIBLE=
export RHTS_OPTION_COMPAT_SERVICE=
END
%end''', k)

        klines = k.splitlines()
        self.assert_('mysillypackage' in klines, k)
        # should also contain the various Beaker bits
        self.assert_('%pre --log=/dev/console' in klines, k)
        self.assert_('# Check in with Beaker Server' in klines, k)
        self.assert_('%post --log=/dev/console' in klines, k)
        self.assert_('# Add Harness Repo' in klines, k)
        self.assert_('yum -y install beah rhts-test-env beakerlib' in klines, k)

    def test_custom_kickstart_fedora(self):
        recipe = self.provision_recipe('''
            <job>
                <whiteboard/>
                <recipeSet>
                    <recipe>
                        <distroRequires>
                            <distro_name op="=" value="Fedora-18" />
                            <distro_arch op="=" value="x86_64" />
                        </distroRequires>
                        <hostRequires/>
                        <kickstart><![CDATA[
install
lang en_AU.UTF-8
timezone --utc Australia/Brisbane
rootpw --iscrypted $1$beaker$yMeLK4p1IVkFa80RyTkpE.
selinux --enforcing
firewall --service=ssh
bootloader --location=mbr

%packages 
mysillypackage
%end
                        ]]></kickstart>
                        <task name="/distribution/install" />
                        <task name="/distribution/reservesys" />
                    </recipe>
                </recipeSet>
            </job>
            ''', self.system)
        k = recipe.installation.rendered_kickstart.kickstart
        self.assert_(k.startswith('nfs --server lab.test-kickstart.invalid ' 
                                  '--dir /distros/F-18/GOLD/Fedora/x86_64/os/'), k)
        self.assert_('''
install
lang en_AU.UTF-8
timezone --utc Australia/Brisbane
rootpw --iscrypted $1$beaker$yMeLK4p1IVkFa80RyTkpE.
selinux --enforcing
firewall --service=ssh
bootloader --location=mbr
'''
                in k, k)

        self.assertIn('''
cat >> /etc/profile.d/task-overrides-rhts.sh <<END
export RHTS_OPTION_COMPATIBLE=
export RHTS_OPTION_COMPAT_SERVICE=
END
%end''', k)

        klines = k.splitlines()
        self.assert_('mysillypackage' in klines, k)
        # should also contain the various Beaker bits
        self.assert_('%pre --log=/dev/console' in klines, k)
        self.assert_('# Check in with Beaker Server' in klines, k)
        self.assert_('%post --log=/dev/console' in klines, k)
        self.assert_('# Add Harness Repo' in klines, k)
        self.assert_('yum -y install beah rhts-test-env beakerlib' in klines, k)


    # https://bugzilla.redhat.com/show_bug.cgi?id=801676
    def test_custom_kickstart_ssh_keys(self):
        self.user.sshpubkeys.append(SSHPubKey(u'ssh-rsa', u'lolthisismykey', u'description'))
        system = data_setup.create_system(arch=u'x86_64', status=u'Automated',
                lab_controller=self.lab_controller)
        recipe = self.provision_recipe('''
            <job>
                <whiteboard/>
                <recipeSet>
                    <recipe>
                        <distroRequires>
                            <distro_name op="=" value="RHEL-7.0-20120314.0" />
                            <distro_variant op="=" value="Workstation" />
                            <distro_arch op="=" value="x86_64" />
                        </distroRequires>
                        <hostRequires/>
                        <kickstart><![CDATA[
install
%packages
mysillypackage
%end
                        ]]></kickstart>
                        <task name="/distribution/install" />
                        <task name="/distribution/reservesys" />
                    </recipe>
                </recipeSet>
            </job>
            ''', system)
        k = recipe.installation.rendered_kickstart.kickstart
        self.assert_('ssh-rsa lolthisismykey description' in k.splitlines(), k)

    # https://bugzilla.redhat.com/show_bug.cgi?id=1077251
    def test_custom_kickstart_can_access_model_objects(self):
        recipe = self.provision_recipe('''
            <job>
                <whiteboard/>
                <recipeSet>
                    <recipe>
                        <distroRequires>
                            <distro_name op="=" value="RHEL-7.0-20120314.0" />
                            <distro_variant op="=" value="Workstation" />
                            <distro_arch op="=" value="x86_64" />
                        </distroRequires>
                        <hostRequires/>
                        <kickstart><![CDATA[
install
{% if distro_tree is arch('i386', 'x86_64') %}
# arch test is true
{% endif %}
{% if distro is osversion('RedHatEnterpriseLinux7.0', 'CentOS7.0') %}
# osversion test is true
{% endif %}
{% if distro is osmajor('RedHatEnterpriseLinux7', 'CentOS7') %}
# osmajor test is true
{% endif %}
{% if distro.osversion.osmajor.name == 'RedHatEnterpriseLinux' and distro.osversion.osmajor.number|int >= 6 %}
# conditional using osmajor name and number is true
{% endif %}
{% if distro_tree.variant == 'Workstation' %}
# variant test is true
{% endif %}
# tree url is {{ distro_tree.url_in_lab(lab_controller, required=True) }}
# recipe id is {{ recipe.id }}
                        ]]></kickstart>
                        <task name="/distribution/install" />
                    </recipe>
                </recipeSet>
            </job>
            ''')
        ks = recipe.installation.rendered_kickstart.kickstart
        self.assertIn('''\
install
# arch test is true
# osversion test is true
# osmajor test is true
# conditional using osmajor name and number is true
# variant test is true
# tree url is http://lab.test-kickstart.invalid/distros/RHEL-7.0-20120314.0/compose/Workstation/x86_64/os/
''', ks)
        self.assertIn('\n# recipe id is %s\n' % recipe.id, ks)

    def test_custom_kickstart_rhel5_with_conflicts_groups(self):
        recipe = self.provision_recipe('''
            <job>
                <whiteboard/>
                <recipeSet>
                    <recipe>
                        <distroRequires>
                            <distro_name op="=" value="RHEL5-Server-U8" />
                            <distro_arch op="=" value="x86_64" />
                        </distroRequires>
                        <hostRequires/>
                        <kickstart><![CDATA[
install
%packages
*
{% for group in conflicts_groups %}
-@{{ group }}
{% endfor %}
%end
                        ]]></kickstart>
                        <task name="/distribution/utils/dummy" />
                    </recipe>
                </recipeSet>
            </job>
            ''')
        ks = recipe.installation.rendered_kickstart.kickstart
        self.assertIn('''\
install
%packages
*
-@conflicts
%end
''', ks)

    def test_custom_kickstart_rhel7_with_conflicts_groups(self):
        recipe = self.provision_recipe('''
            <job>
                <whiteboard/>
                <recipeSet>
                    <recipe>
                        <distroRequires>
                            <distro_name op="=" value="RHEL-7.0-20120314.0" />
                            <distro_variant op="=" value="Workstation" />
                            <distro_arch op="=" value="x86_64" />
                        </distroRequires>
                        <hostRequires/>
                        <kickstart><![CDATA[
install
%packages
*
{% for group in conflicts_groups %}
-@{{ group }}
{% endfor %}
%end
                        ]]></kickstart>
                        <task name="/distribution/utils/dummy" />
                    </recipe>
                </recipeSet>
            </job>
            ''')
        ks = recipe.installation.rendered_kickstart.kickstart
        self.assertIn('''\
install
%packages
*
-@conflicts-workstation
%end
''', ks)

    def test_custom_kickstart_centos7_with_conflicts_groups(self):
        recipe = self.provision_recipe('''
            <job>
                <whiteboard/>
                <recipeSet>
                    <recipe>
                        <distroRequires>
                            <distro_name op="=" value="CentOS-7" />
                            <distro_arch op="=" value="x86_64" />
                        </distroRequires>
                        <hostRequires/>
                        <kickstart><![CDATA[
install
%packages
*
{% for group in conflicts_groups %}
-@{{ group }}
{% endfor %}
%end
                        ]]></kickstart>
                        <task name="/distribution/utils/dummy" />
                    </recipe>
                </recipeSet>
            </job>
            ''')
        ks = recipe.installation.rendered_kickstart.kickstart
        self.assertIn('''\
install
%packages
*
-@conflicts-client
-@conflicts-server
-@conflicts-workstation
%end
''', ks)

    def test_custom_kickstart_fedora_without_conflicts_groups(self):
        recipe = self.provision_recipe('''
            <job>
                <whiteboard/>
                <recipeSet>
                    <recipe>
                        <distroRequires>
                            <distro_name op="=" value="Fedora-18" />
                            <distro_arch op="=" value="x86_64" />
                        </distroRequires>
                        <hostRequires/>
                        <kickstart><![CDATA[
install
%packages
*
{% for group in conflicts_groups %}
-{{ group }}
{% endfor %}
%end
                        ]]></kickstart>
                        <task name="/distribution/utils/dummy" />
                    </recipe>
                </recipeSet>
            </job>
            ''')
        ks = recipe.installation.rendered_kickstart.kickstart
        self.assertIn('''\
install
%packages
*
%end
''', ks)

    def test_no_debug_repos(self):
        recipe = self.provision_recipe('''
            <job>
                <whiteboard/>
                <recipeSet>
                    <recipe ks_meta="no_debug_repos">
                        <distroRequires>
                            <distro_name op="=" value="RHEL-6.2" />
                            <distro_variant op="=" value="Server" />
                            <distro_arch op="=" value="x86_64" />
                        </distroRequires>
                        <hostRequires/>
                        <task name="/distribution/install" />
                        <task name="/distribution/reservesys" />
                    </recipe>
                </recipeSet>
            </job>
            ''', self.system)
        k = recipe.installation.rendered_kickstart.kickstart
        self.assert_('repo --name=beaker-debug' not in k, k)
        self.assert_('repo --name=beaker-optional-x86_64-debug' not in k, k)
        self.assert_('/etc/yum.repos.d/beaker-debug.repo' not in k, k)
        self.assert_('/etc/yum.repos.d/beaker-optional-x86_64-debug.repo' not in k, k)

    # https://bugzilla.redhat.com/show_bug.cgi?id=874191
    def test_no_updates_repos_fedora(self):
        recipe = self.provision_recipe('''
            <job>
                <whiteboard/>
                <recipeSet>
                    <recipe ks_meta="no_updates_repos">
                        <distroRequires>
                            <distro_name op="=" value="Fedora-18" />
                            <distro_arch op="=" value="x86_64" />
                        </distroRequires>
                        <hostRequires/>
                        <task name="/distribution/install" />
                    </recipe>
                </recipeSet>
            </job>
            ''', self.system)
        k = recipe.installation.rendered_kickstart.kickstart
        self.assert_('repo --name=fedora-updates' not in k, k)

    # https://bugzilla.redhat.com/show_bug.cgi?id=1202075
    def test_disable_repos_configured_by_fedora_release(self):
        recipe = self.provision_recipe('''
            <job>
                <whiteboard/>
                <recipeSet>
                    <recipe ks_meta="no_updates_repos">
                        <distroRequires>
                            <distro_name op="=" value="Fedora-18" />
                            <distro_arch op="=" value="x86_64" />
                        </distroRequires>
                        <hostRequires/>
                        <task name="/distribution/install" />
                    </recipe>
                </recipeSet>
            </job>
            ''', self.system)
        k = recipe.installation.rendered_kickstart.kickstart
        self.assert_('''
sed -i -e '/\[fedora\]/,/^\[/s/enabled=1/enabled=0/' /etc/yum.repos.d/fedora.repo
'''
    in k, k)
        self.assert_('''
sed -i -e '/\[updates\]/,/^\[/s/enabled=1/enabled=0/' /etc/yum.repos.d/fedora-updates.repo
'''
    in k, k)

    # https://bugzilla.redhat.com/show_bug.cgi?id=869758
    def test_repo_url_containing_yum_variable(self):
        # Anaconda can't substitute yum variables like $releasever, so to avoid
        # breakages we don't pass it any repo URLs containing $
        recipe = self.provision_recipe('''
            <job>
                <whiteboard/>
                <recipeSet>
                    <recipe>
                        <distroRequires>
                            <distro_name op="=" value="RHEL-6.2" />
                            <distro_variant op="=" value="Server" />
                            <distro_arch op="=" value="x86_64" />
                        </distroRequires>
                        <hostRequires/>
                        <repos>
                            <repo name="custom" url="http://example.com/$releasever/"/>
                        </repos>
                        <task name="/distribution/install" />
                    </recipe>
                </recipeSet>
            </job>
            ''', self.system)
        k = recipe.installation.rendered_kickstart.kickstart
        self.assert_('repo --name=custom' not in k, k)
        self.assert_('# skipping custom' in k, k)

    def test_beaker_url(self):
        recipe = self.provision_recipe('''
            <job>
                <whiteboard/>
                <recipeSet>
                    <recipe>
                        <distroRequires>
                            <distro_name op="=" value="RHEL-6.2" />
                            <distro_variant op="=" value="Server" />
                            <distro_arch op="=" value="x86_64" />
                        </distroRequires>
                        <hostRequires/>
                        <task name="/distribution/install" />
                        <task name="/distribution/reservesys" />
                    </recipe>
                </recipeSet>
            </job>
            ''', self.system)
        k = recipe.installation.rendered_kickstart.kickstart
        self.assert_('export BEAKER="%s"' % get_server_base() in k, k)

    # https://bugzilla.redhat.com/show_bug.cgi?id=691442
    def test_whiteboards(self):
        # This test checks that the job and recipe whiteboards are made
        # available in the test environments via the kickstart templates
        whiteboard = '''This "1"\nIs '2'a'''
        recipe_xml = '''
            <job>
                <whiteboard>Job: %s</whiteboard>
                <recipeSet>
                    <recipe whiteboard="Recipe: %s">
                        <distroRequires>
                            <distro_name op="=" value="RHEL-6.2" />
                            <distro_variant op="=" value="Server" />
                            <distro_arch op="=" value="x86_64" />
                        </distroRequires>
                        <hostRequires/>
                        <task name="/distribution/install" />
                        <task name="/distribution/reservesys" />
                    </recipe>
                </recipeSet>
            </job>
            ''' % (whiteboard, whiteboard.replace('"', "&quot;"))
        recipe_entry = ("Recipe: " +
                        " ".join(line for line in whiteboard.splitlines()))
        recipe = self.provision_recipe(recipe_xml, self.system)
        recipe_whiteboard = recipe.whiteboard
        self.assertEqual(recipe_whiteboard, recipe_entry)

        job_entry = "Job: " + whiteboard
        job_whiteboard = recipe.recipeset.job.whiteboard
        self.assertEqual(job_whiteboard, job_entry)

        ks = recipe.installation.rendered_kickstart.kickstart
        self.assertIn("""export BEAKER_JOB_WHITEBOARD='Job: This "1"\nIs '"'"'2'"'"'a'""", ks)
        self.assertIn("""export BEAKER_RECIPE_WHITEBOARD='Recipe: This "1" Is '"'"'2'"'"'a'""", ks)
        self.assertIn("""setenv BEAKER_JOB_WHITEBOARD 'Job: This "1"\nIs '"'"'2'"'"'a'""", ks)
        self.assertIn("""setenv BEAKER_RECIPE_WHITEBOARD 'Recipe: This "1" Is '"'"'2'"'"'a'""", ks)

    def test_no_whiteboards(self):
        # This test checks that everything works as expected with no
        # recipe whiteboard defined and an empty job whiteboard
        recipe_xml = '''
            <job>
                <whiteboard/>
                <recipeSet>
                    <recipe>
                        <distroRequires>
                            <distro_name op="=" value="RHEL-6.2" />
                            <distro_variant op="=" value="Server" />
                            <distro_arch op="=" value="x86_64" />
                        </distroRequires>
                        <hostRequires/>
                        <task name="/distribution/install" />
                        <task name="/distribution/reservesys" />
                    </recipe>
                </recipeSet>
            </job>
            '''
        recipe = self.provision_recipe(recipe_xml, self.system)
        self.assertEqual(recipe.whiteboard, None)
        self.assertEqual(recipe.recipeset.job.whiteboard, "")
        ks = recipe.installation.rendered_kickstart.kickstart
        self.assert_("export BEAKER_JOB_WHITEBOARD=''" in ks, ks)
        self.assert_("export BEAKER_RECIPE_WHITEBOARD=''" in ks, ks)
        self.assert_("setenv BEAKER_JOB_WHITEBOARD ''" in ks, ks)
        self.assert_("setenv BEAKER_RECIPE_WHITEBOARD ''" in ks, ks)

    def test_no_recipe(self):
        # This test checks that everything works as expected with no
        # recipe defined at all (which can happen when systems are
        # switched to manual mode instead of automatic)
        tree = self.rhel62_server_x86_64
        ks = generate_kickstart(self.system.manual_provision_install_options(tree),
                                tree, self.system, self.user).kickstart
        compare_expected('RedHatEnterpriseLinux6-manual-defaults', None, ks)

    def test_no_system_or_recipe(self):
        # We need one or the other in order to find the lab controller
        tree = self.rhel62_server_x86_64
        self.assertRaises(ValueError, generate_kickstart,
                          self.system.manual_provision_install_options(tree),
                          tree, None, None)

    # https://bugzilla.redhat.com/show_bug.cgi?id=834147
    def test_ftp_no_http(self):
        ftp_lc = data_setup.create_labcontroller()
        system = data_setup.create_system(arch=u'x86_64', lab_controller=ftp_lc)
        self.rhel62_server_x86_64.lab_controller_assocs.append(
                LabControllerDistroTree(lab_controller=ftp_lc, url=u'ftp://something/'))
        session.flush()
        recipe = self.provision_recipe('''
            <job>
                <whiteboard/>
                <recipeSet>
                    <recipe>
                        <distroRequires>
                            <distro_name op="=" value="RHEL-6.2" />
                            <distro_variant op="=" value="Server" />
                            <distro_arch op="=" value="x86_64" />
                        </distroRequires>
                        <hostRequires/>
                        <task name="/distribution/install" />
                    </recipe>
                </recipeSet>
            </job>
            ''', system)
        k = recipe.installation.rendered_kickstart.kickstart
        self.assert_('repo --name=beaker-Server --cost=100 --baseurl=ftp://something/Server' in k, k)
        self.assert_('name=beaker-Server\nbaseurl=ftp://something/Server' in k, k)

    # https://bugzilla.redhat.com/show_bug.cgi?id=838671
    def test_root_password(self):
        self.user.root_password = None
        recipe = self.provision_recipe('''
            <job>
                <whiteboard/>
                <recipeSet>
                    <recipe>
                        <distroRequires>
                            <distro_name op="=" value="RHEL-6.2" />
                            <distro_variant op="=" value="Server" />
                            <distro_arch op="=" value="x86_64" />
                        </distroRequires>
                        <hostRequires/>
                        <task name="/distribution/install" />
                        <task name="/distribution/reservesys" />
                    </recipe>
                </recipeSet>
            </job>
            ''', self.system)
        for line in recipe.installation.rendered_kickstart.kickstart.split('\n'):
            match = re.match("rootpw --iscrypted (.*)", line)
            if match:
                self.assert_(crypt.crypt('beaker', match.group(1)) == match.group(1))
                break
        else:
           self.fail("Password missing from kickstart")

    # https://bugzilla.redhat.com/show_bug.cgi?id=743441
    def test_rootfstype(self):
        recipe = self.provision_recipe('''
            <job>
                <whiteboard/>
                <recipeSet>
                    <recipe ks_meta="rootfstype=btrfs">
                        <distroRequires>
                            <distro_name op="=" value="RHEL-6.2" />
                            <distro_variant op="=" value="Server" />
                            <distro_arch op="=" value="x86_64" />
                        </distroRequires>
                        <hostRequires/>
                        <task name="/distribution/install" />
                    </recipe>
                </recipeSet>
            </job>
            ''', self.system)
        self.assert_('''
part /boot --size 250 --recommended --asprimary
part / --size 1024 --grow --fstype btrfs
part swap --recommended

'''
                in recipe.installation.rendered_kickstart.kickstart,
                recipe.installation.rendered_kickstart.kickstart)

    # https://bugzilla.redhat.com/show_bug.cgi?id=865679
    def test_fstype(self):
        recipe = self.provision_recipe('''
            <job>
                <whiteboard/>
                <recipeSet>
                    <recipe ks_meta="fstype=ext4">
                        <distroRequires>
                            <distro_name op="=" value="RHEL-6.2" />
                            <distro_variant op="=" value="Server" />
                            <distro_arch op="=" value="x86_64" />
                        </distroRequires>
                        <hostRequires/>
                        <task name="/distribution/install" />
                    </recipe>
                </recipeSet>
            </job>
            ''', self.system)
        self.assert_('''
part /boot --size 250 --recommended --asprimary --fstype ext4
part / --size 1024 --grow --fstype ext4
part swap --recommended

'''
                in recipe.installation.rendered_kickstart.kickstart,
                recipe.installation.rendered_kickstart.kickstart)

    # https://bugzilla.redhat.com/show_bug.cgi?id=578812
    def test_static_networks(self):
        recipe = self.provision_recipe('''
            <job>
                <whiteboard/>
                <recipeSet>
                    <recipe ks_meta="static_networks=00:11:22:33:44:55,192.168.99.1/24;66:77:88:99:aa:bb,192.168.100.1/24">
                        <distroRequires>
                            <distro_name op="=" value="RHEL-6.2" />
                            <distro_variant op="=" value="Server" />
                            <distro_arch op="=" value="x86_64" />
                        </distroRequires>
                        <hostRequires/>
                        <task name="/distribution/install" />
                    </recipe>
                </recipeSet>
            </job>
            ''', self.system)
        k = recipe.installation.rendered_kickstart.kickstart
        self.assert_('''
network --bootproto=dhcp
network --bootproto=static --device=00:11:22:33:44:55 --ip=192.168.99.1 --netmask=255.255.255.0
network --bootproto=static --device=66:77:88:99:aa:bb --ip=192.168.100.1 --netmask=255.255.255.0
''' in k, k)

    # https://bugzilla.redhat.com/show_bug.cgi?id=920470
    def test_dhcp_networks(self):
        recipe = self.provision_recipe('''
            <job>
                <whiteboard/>
                <recipeSet>
                    <recipe ks_meta="dhcp_networks=00:11:22:33:44:55;66:77:88:99:aa:bb">
                        <distroRequires>
                            <distro_name op="=" value="RHEL-6.2" />
                            <distro_variant op="=" value="Server" />
                            <distro_arch op="=" value="x86_64" />
                        </distroRequires>
                        <hostRequires/>
                        <task name="/distribution/install" />
                    </recipe>
                </recipeSet>
            </job>
            ''', self.system)
        k = recipe.installation.rendered_kickstart.kickstart
        self.assert_('''
network --bootproto=dhcp
network --bootproto=dhcp --device=00:11:22:33:44:55
network --bootproto=dhcp --device=66:77:88:99:aa:bb
''' in k, k)

    def test_highbank(self):
        system = data_setup.create_system(arch=u'armhfp', status=u'Automated',
                lab_controller=self.lab_controller, kernel_type=u'highbank')
        session.flush()
        recipe = self.provision_recipe('''
            <job>
                <whiteboard/>
                <recipeSet>
                    <recipe>
                        <distroRequires>
                            <distro_name op="=" value="Fedora-18" />
                            <distro_arch op="=" value="armhfp" />
                        </distroRequires>
                        <hostRequires/>
                        <task name="/distribution/install" />
                    </recipe>
                </recipeSet>
            </job>
            ''', system)
        k = recipe.installation.rendered_kickstart.kickstart
        self.assert_('# Install U-Boot boot.scr' in k.splitlines(), k)
        self.assert_('Highbank Fedora' in k, k)

    def test_mvebu(self):
        system = data_setup.create_system(arch=u'armhfp', status=u'Automated',
                lab_controller=self.lab_controller, kernel_type=u'mvebu')
        session.flush()
        recipe = self.provision_recipe('''
            <job>
                <whiteboard/>
                <recipeSet>
                    <recipe>
                        <distroRequires>
                            <distro_name op="=" value="Fedora-18" />
                            <distro_arch op="=" value="armhfp" />
                        </distroRequires>
                        <hostRequires/>
                        <task name="/distribution/install" />
                    </recipe>
                </recipeSet>
            </job>
            ''', system)
        k = recipe.installation.rendered_kickstart.kickstart
        self.assert_('# Install U-Boot boot.scr' in k.splitlines(), k)
        self.assert_('Yosemite Fedora' in k, k)

    # https://bugzilla.redhat.com/show_bug.cgi?id=728410
    def test_per_system_packages(self):
        system = data_setup.create_system(fqdn=u'bz728410-system-with-packages',
                arch=u'x86_64', status=u'Automated',
                lab_controller=self.lab_controller)
        session.flush()
        recipe = self.provision_recipe('''
            <job>
                <whiteboard/>
                <recipeSet>
                    <recipe>
                        <distroRequires>
                            <distro_name op="=" value="RHEL-6.2" />
                            <distro_variant op="=" value="Server" />
                            <distro_arch op="=" value="x86_64" />
                        </distroRequires>
                        <hostRequires/>
                        <task name="/distribution/install" />
                    </recipe>
                </recipeSet>
            </job>
            ''', system)
        k = recipe.installation.rendered_kickstart.kickstart
        self.assert_('special-weird-driver-package' in k.splitlines(), k)

    def test_packages_arent_duplicated(self):
        system = data_setup.create_system(fqdn=u'testForPackageDuplication',
                arch=u'x86_64', status=u'Automated',
                lab_controller=self.lab_controller)
        task1 = data_setup.create_task(requires=[u'requires1'])
        task2 = data_setup.create_task(requires=[u'requires1'])
        recipe = self.provision_recipe('''
            <job>
                <whiteboard/>
                <recipeSet>
                    <recipe>
                        <distroRequires>
                            <distro_name op="=" value="RHEL-6.2" />
                            <distro_variant op="=" value="Server" />
                            <distro_arch op="=" value="x86_64" />
                        </distroRequires>
                        <hostRequires/>
                        <task name="%s" />
                        <task name="%s" />
                    </recipe>
                </recipeSet>
            </job>
            ''' % (task1.name, task2.name), system)
        k = recipe.installation.rendered_kickstart.kickstart
        kickstart_lines = k.splitlines()
        self.assert_(kickstart_lines.count('requires1') == 1)

    def test_packages_ksmeta_replaces_recipe_packages(self):
        # Users can pass a colon-separated list of packages in ksmeta and it 
        # will replace all the recipe packages (from <packages/> and task 
        # requirements).
        # This was never really intended behaviour (since it's not very 
        # useful), it was just a side-effect of how Beaker passed recipe 
        # packages to Cobbler through ksmeta. However to avoid breaking 
        # compatibility we need to continue supporting it.
        recipe = self.provision_recipe('''
            <job>
                <whiteboard/>
                <recipeSet>
                    <recipe ks_meta="packages=@core:httpd">
                        <distroRequires>
                            <distro_name op="=" value="RHEL-6.2" />
                            <distro_variant op="=" value="Server" />
                            <distro_arch op="=" value="x86_64" />
                        </distroRequires>
                        <hostRequires/>
                        <task name="/distribution/install" />
                    </recipe>
                </recipeSet>
            </job>
            ''')
        k = recipe.installation.rendered_kickstart.kickstart
        self.assertIn('''\
%packages --ignoremissing
@core
httpd
# no snippet data for packages
%end
''', k)

    # https://bugzilla.redhat.com/show_bug.cgi?id=952635
    def test_task_requirements_with_colons_are_preserved(self):
        # Note that no package ever contains colons in its name, and a task 
        # cannot use arbitrary RPM virtual requirements (like 
        # perl(Archive::Tar) or similar), it has to depend on actual package 
        # names because Anaconda only accepts real package names in %packages. 
        # But, for completelness, we ensure colons are preserved as is in the 
        # kickstart.
        task = data_setup.create_task(requires=[u'some::weird::package'])
        recipe = self.provision_recipe('''
            <job>
                <whiteboard/>
                <recipeSet>
                    <recipe>
                        <distroRequires>
                            <distro_name op="=" value="RHEL-6.2" />
                            <distro_variant op="=" value="Server" />
                            <distro_arch op="=" value="x86_64" />
                        </distroRequires>
                        <hostRequires/>
                        <task name="%s" />
                    </recipe>
                </recipeSet>
            </job>
            ''' % task.name)
        k = recipe.installation.rendered_kickstart.kickstart
        self.assertIn('%packages --ignoremissing\nsome::weird::package\n', k)

    # https://bugzilla.redhat.com/show_bug.cgi?id=865680
    def test_linkdelay(self):
        recipe = self.provision_recipe('''
            <job>
                <whiteboard/>
                <recipeSet>
                    <recipe ks_meta="linkdelay=20">
                        <distroRequires>
                            <distro_name op="=" value="RHEL-6.2" />
                            <distro_variant op="=" value="Server" />
                            <distro_arch op="=" value="x86_64" />
                        </distroRequires>
                        <hostRequires/>
                        <task name="/distribution/install" />
                    </recipe>
                </recipeSet>
            </job>
            ''', self.system)
        k = recipe.installation.rendered_kickstart.kickstart
        self.assert_('''
for cfg in /etc/sysconfig/network-scripts/ifcfg-* ; do
    if [ "$(basename "$cfg")" != "ifcfg-lo" ] ; then
        echo "LINKDELAY=20" >>$cfg
    fi
done
'''
                in k, k)

    def test_harness_api(self):
        recipe = self.provision_recipe('''
            <job>
                <whiteboard/>
                <recipeSet>
                    <recipe ks_meta="harness=my-alternative-harness">
                        <distroRequires>
                            <distro_name op="=" value="RHEL-6.2" />
                            <distro_variant op="=" value="Server" />
                            <distro_arch op="=" value="x86_64" />
                        </distroRequires>
                        <hostRequires/>
                        <task name="/distribution/install" />
                    </recipe>
                </recipeSet>
            </job>
            ''', self.system)
        k = recipe.installation.rendered_kickstart.kickstart
        self.assert_('beah' not in k, k)
        self.assert_('export BEAKER_LAB_CONTROLLER_URL="http://%s:8000/"'
                % self.lab_controller.fqdn in k, k)
        self.assert_('export BEAKER_LAB_CONTROLLER=%s' % self.lab_controller.fqdn in k, k)
        self.assert_('export BEAKER_RECIPE_ID=%s' % recipe.id in k, k)
        self.assert_('export BEAKER_HUB_URL="%s"' % get_server_base() in k, k)
        self.assert_('yum -y install my-alternative-harness' in k, k)

<<<<<<< HEAD
    # https://bugzilla.redhat.com/show_bug.cgi?id=978640
    def test_oats_api(self):
        # This is not a documented API at all, but OATS relies on 
        # LAB_CONTROLLER being defined in /etc/profile.d/rh-env.sh and we don't 
        # want to break that.
=======
    # https://bugzilla.redhat.com/show_bug.cgi?id=1328153
    def test_harness_is_installed_with_multilib_policy_best_on_ia64(self):
>>>>>>> 9bca6627
        recipe = self.provision_recipe('''
            <job>
                <whiteboard/>
                <recipeSet>
<<<<<<< HEAD
                    <recipe>
                        <distroRequires>
                            <distro_name op="=" value="RHEL-6.2" />
                            <distro_variant op="=" value="Server" />
                            <distro_arch op="=" value="x86_64" />
=======
                    <recipe ks_meta="harness=restraint-rhts">
                        <distroRequires>
                            <distro_name op="=" value="RHEL5-Server-U8" />
                            <distro_arch op="=" value="ia64" />
>>>>>>> 9bca6627
                        </distroRequires>
                        <hostRequires/>
                        <task name="/distribution/install" />
                    </recipe>
                </recipeSet>
<<<<<<< HEAD
            </job>
            ''')
        k = recipe.installation.rendered_kickstart.kickstart
        self.assertIn('> /etc/profile.d/rh-env.sh\n'
                'export LAB_CONTROLLER=%s\n' % self.lab_controller.fqdn, k)
=======
            </job>''')
        self.assertIn(
                'cp -p /etc/yum.conf{,.orig}\n'
                'echo multilib_policy=best >>/etc/yum.conf\n'
                'yum -y install restraint-rhts\n'
                'mv /etc/yum.conf{.orig,}\n',
                recipe.rendered_kickstart.kickstart)
>>>>>>> 9bca6627

    def test_btrfs_volume(self):
        recipe = self.provision_recipe('''
            <job>
                <whiteboard/>
                <recipeSet>
                    <recipe>
                        <distroRequires>
                            <distro_name op="=" value="Fedora-18" />
                            <distro_arch op="=" value="x86_64" />
                        </distroRequires>
                        <hostRequires/>
                        <partitions>
                            <partition fs="btrfs" name="mnt/testarea1" size="10" type="part"/>
                            <partition fs="btrfs" name="mnt/testarea2" size="10" type="part"/>
                        </partitions>
                        <task name="/distribution/install" />
                        <task name="/distribution/reservesys" />
                    </recipe>
                </recipeSet>
            </job>
            ''', self.system)

        self.assertIn('''
part /boot --recommended --asprimary
part / --size 1024 --grow
part swap --recommended
''',
                    recipe.installation.rendered_kickstart.kickstart)

        self.assertIn('''
part btrfs.mnt_testarea1 --size=10240
btrfs /mnt/testarea1 --label=mnt_testarea1 btrfs.mnt_testarea1
''',
                     recipe.installation.rendered_kickstart.kickstart)

        self.assertIn('''
part btrfs.mnt_testarea2 --size=10240
btrfs /mnt/testarea2 --label=mnt_testarea2 btrfs.mnt_testarea2
''',
                     recipe.installation.rendered_kickstart.kickstart)

    # https://bugzilla.redhat.com/show_bug.cgi?id=1002261
    def test_btrfs_volume_rhel6(self):
        recipe = self.provision_recipe('''
            <job>
                <whiteboard/>
                <recipeSet>
                    <recipe>
                        <distroRequires>
                            <distro_name op="=" value="RHEL-6.2" />
                            <distro_variant op="=" value="Server" />
                            <distro_arch op="=" value="x86_64" />
                        </distroRequires>
                        <hostRequires/>
                        <partitions>
                            <partition fs="btrfs" name="mnt/testarea1" size="10" type="part"/>
                            <partition fs="btrfs" name="mnt/testarea2" size="10" type="part"/>
                        </partitions>
                        <task name="/distribution/install" />
                        <task name="/distribution/reservesys" />
                    </recipe>
                </recipeSet>
            </job>
            ''', self.system)

        self.assertIn('''
part /boot --size 250 --recommended --asprimary
part / --size 1024 --grow
part swap --recommended
''',
                    recipe.installation.rendered_kickstart.kickstart)

        self.assertIn('''
part /mnt/testarea1 --size=10240 --fstype btrfs
''',
                     recipe.installation.rendered_kickstart.kickstart)

        self.assertIn('''
part /mnt/testarea2 --size=10240 --fstype btrfs
''',
                     recipe.installation.rendered_kickstart.kickstart)

    # https://bugzilla.redhat.com/show_bug.cgi?id=1088761
    def test_x86_efi_partition(self):
        efi_system = data_setup.create_system(arch=u'x86_64',
                status=u'Automated', lab_controller=self.lab_controller)
        efi_system.key_values_string.append(Key_Value_String(
                key=Key.by_name(u'NETBOOT_METHOD'), key_value=u'efigrub'))
        recipe = self.provision_recipe('''
            <job>
                <whiteboard/>
                <recipeSet>
                    <recipe>
                        <distroRequires>
                            <distro_name op="=" value="RHEL-6.2" />
                            <distro_variant op="=" value="Server" />
                            <distro_arch op="=" value="x86_64" />
                        </distroRequires>
                        <hostRequires/>
                        <partitions>
                            <partition fs="ext4" name="mnt" size="10" />
                        </partitions>
                        <task name="/distribution/install" />
                    </recipe>
                </recipeSet>
            </job>
            ''', efi_system)
        ks = recipe.installation.rendered_kickstart.kickstart
        self.assertIn('\npart /boot/efi --fstype vfat --size 250 --recommended\n', ks)
        self.assertNotIn('\npart /boot ', ks)
        # also check when combined with ondisk
        recipe = self.provision_recipe('''
            <job>
                <whiteboard/>
                <recipeSet>
                    <recipe ks_meta="ondisk=vdb">
                        <distroRequires>
                            <distro_name op="=" value="RHEL-6.2" />
                            <distro_variant op="=" value="Server" />
                            <distro_arch op="=" value="x86_64" />
                        </distroRequires>
                        <hostRequires/>
                        <partitions>
                            <partition fs="ext4" name="mnt" size="10" />
                        </partitions>
                        <task name="/distribution/install" />
                    </recipe>
                </recipeSet>
            </job>
            ''', efi_system)
        ks = recipe.installation.rendered_kickstart.kickstart
        self.assertIn('\npart /boot/efi --fstype vfat --size 250 '
                '--recommended --ondisk=vdb\n', ks)
        self.assertNotIn('\npart /boot ', ks)

    # https://bugzilla.redhat.com/show_bug.cgi?id=1108393
    def test_x86_biosboot(self):
        recipe = self.provision_recipe('''
            <job>
                <whiteboard/>
                <recipeSet>
                    <recipe>
                        <distroRequires>
                            <distro_name op="=" value="RHEL-7.0-20120314.0" />
                            <distro_variant op="=" value="Workstation" />
                            <distro_arch op="=" value="x86_64" />
                        </distroRequires>
                        <hostRequires/>
                        <partitions>
                            <partition fs="ext4" name="mnt" size="10" />
                        </partitions>
                        <task name="/distribution/install" />
                    </recipe>
                </recipeSet>
            </job>
            ''')
        ks = recipe.installation.rendered_kickstart.kickstart
        self.assertIn('\npart biosboot --size 1 --fstype biosboot\n', ks)
        # also check when combined with ondisk
        recipe = self.provision_recipe('''
            <job>
                <whiteboard/>
                <recipeSet>
                    <recipe ks_meta="ondisk=vdb">
                        <distroRequires>
                            <distro_name op="=" value="RHEL-7.0-20120314.0" />
                            <distro_variant op="=" value="Workstation" />
                            <distro_arch op="=" value="x86_64" />
                        </distroRequires>
                        <hostRequires/>
                        <partitions>
                            <partition fs="ext4" name="mnt" size="10" />
                        </partitions>
                        <task name="/distribution/install" />
                    </recipe>
                </recipeSet>
            </job>
            ''')
        ks = recipe.installation.rendered_kickstart.kickstart
        self.assertIn('\npart biosboot --size 1 --fstype biosboot --ondisk=vdb\n', ks)

    # https://bugzilla.redhat.com/show_bug.cgi?id=1162513
    def test_ppc_prep_boot_partition(self):
        system = data_setup.create_system(arch=[u'ppc', u'ppc64', u'ppc64le'],
                status=u'Automated', lab_controller=self.lab_controller)
        for arch in [u'ppc', u'ppc64', u'ppc64le']:
            recipe = self.provision_recipe('''
                <job>
                    <whiteboard/>
                    <recipeSet>
                        <recipe>
                            <distroRequires>
                                <distro_name op="=" value="Fedora-rawhide" />
                                <distro_arch op="=" value="%s" />
                            </distroRequires>
                            <hostRequires/>
                            <partitions>
                                <partition fs="ext4" name="mnt" size="10" />
                            </partitions>
                            <task name="/distribution/install" />
                        </recipe>
                    </recipeSet>
                </job>
                ''' % arch, system)
            ks = recipe.installation.rendered_kickstart.kickstart
            self.assertIn('''
part None --fstype 'PPC PReP Boot' --size 8
part /boot --recommended --asprimary
''', ks)
            self.assertIn('\npart /mnt --size=10240 --fstype ext4\n', ks)
            # also check when combined with ondisk and fstype
            recipe = self.provision_recipe('''
                <job>
                    <whiteboard/>
                    <recipeSet>
                        <recipe ks_meta="ondisk=vdb fstype=ext4">
                            <distroRequires>
                                <distro_name op="=" value="Fedora-rawhide" />
                                <distro_arch op="=" value="%s" />
                            </distroRequires>
                            <hostRequires/>
                            <partitions/>
                            <task name="/distribution/install" />
                        </recipe>
                    </recipeSet>
                </job>
                ''' % arch, system)
            ks = recipe.installation.rendered_kickstart.kickstart
            self.assertIn('''
part None --fstype 'PPC PReP Boot' --size 8 --ondisk=vdb
part /boot --recommended --asprimary --fstype ext4 --ondisk=vdb
''', ks)

    # https://bugzilla.redhat.com/show_bug.cgi?id=1219965
    def test_aarch64_efi_partition(self):
        efi_system = data_setup.create_system(arch=u'aarch64',
                status=u'Automated', lab_controller=self.lab_controller)
        recipe = self.provision_recipe('''
            <job>
                <whiteboard/>
                <recipeSet>
                    <recipe>
                        <distroRequires>
                            <distro_name op="=" value="Fedora-rawhide" />
                            <distro_arch op="=" value="aarch64" />
                        </distroRequires>
                        <hostRequires/>
                        <partitions>
                            <partition fs="ext4" name="mnt" size="10" />
                        </partitions>
                        <task name="/distribution/install" />
                    </recipe>
                </recipeSet>
            </job>
            ''', efi_system)
        ks = recipe.installation.rendered_kickstart.kickstart
        self.assertIn('\npart /boot/efi --fstype vfat --recommended\n', ks)
        self.assertNotIn('\npart /boot ', ks)
        # also check when combined with ondisk
        recipe = self.provision_recipe('''
            <job>
                <whiteboard/>
                <recipeSet>
                    <recipe ks_meta="ondisk=vdb">
                        <distroRequires>
                            <distro_name op="=" value="Fedora-rawhide" />
                            <distro_arch op="=" value="aarch64" />
                        </distroRequires>
                        <hostRequires/>
                        <partitions>
                            <partition fs="ext4" name="mnt" size="10" />
                        </partitions>
                        <task name="/distribution/install" />
                    </recipe>
                </recipeSet>
            </job>
            ''', efi_system)
        ks = recipe.installation.rendered_kickstart.kickstart
        self.assertIn('\npart /boot/efi --fstype vfat --recommended --ondisk=vdb\n', ks)
        self.assertNotIn('\npart /boot ', ks)

    # https://bugzilla.redhat.com/show_bug.cgi?id=1262098
    def test_boot_partition_size(self):
        # On RHEL7 and later we just use --recommended, for earlier RHELs that 
        # doesn't work so we have to supply a size.
        # We use fstype= here to trigger custom partitioning.
        recipe = self.provision_recipe('''
            <job>
                <whiteboard/>
                <recipeSet>
                    <recipe ks_meta="fstype=ext4">
                        <distroRequires>
                            <distro_name op="=" value="Fedora-rawhide" />
                            <distro_arch op="=" value="x86_64" />
                        </distroRequires>
                        <hostRequires/>
                        <task name="/distribution/install" />
                    </recipe>
                </recipeSet>
            </job>
            ''')
        self.assertIn('\npart /boot --recommended --asprimary --fstype ext4\n',
                recipe.installation.rendered_kickstart.kickstart)
        recipe = self.provision_recipe('''
            <job>
                <whiteboard/>
                <recipeSet>
                    <recipe ks_meta="fstype=xfs">
                        <distroRequires>
                            <distro_name op="=" value="RHEL-7.0-20120314.0" />
                            <distro_variant op="=" value="Workstation" />
                            <distro_arch op="=" value="x86_64" />
                        </distroRequires>
                        <hostRequires/>
                        <task name="/distribution/install" />
                    </recipe>
                </recipeSet>
            </job>
            ''')
        self.assertIn('\npart /boot --recommended --asprimary --fstype xfs\n',
                recipe.installation.rendered_kickstart.kickstart)
        recipe = self.provision_recipe('''
            <job>
                <whiteboard/>
                <recipeSet>
                    <recipe ks_meta="fstype=ext4">
                        <distroRequires>
                            <distro_name op="=" value="RHEL-6.2" />
                            <distro_variant op="=" value="Server" />
                            <distro_arch op="=" value="x86_64" />
                        </distroRequires>
                        <hostRequires/>
                        <task name="/distribution/install" />
                    </recipe>
                </recipeSet>
            </job>
            ''')
        self.assertIn('\npart /boot --size 250 --recommended --asprimary --fstype ext4\n',
                recipe.installation.rendered_kickstart.kickstart)
        recipe = self.provision_recipe('''
            <job>
                <whiteboard/>
                <recipeSet>
                    <recipe ks_meta="fstype=ext3">
                        <distroRequires>
                            <distro_name op="=" value="RHEL5-Server-U8" />
                            <distro_arch op="=" value="x86_64" />
                        </distroRequires>
                        <hostRequires/>
                        <task name="/distribution/install" />
                    </recipe>
                </recipeSet>
            </job>
            ''')
        self.assertIn('\npart /boot --size 250 --recommended --asprimary --fstype ext3\n',
                recipe.installation.rendered_kickstart.kickstart)
        recipe = self.provision_recipe('''
            <job>
                <whiteboard/>
                <recipeSet>
                    <recipe ks_meta="fstype=ext3">
                        <distroRequires>
                            <distro_name op="=" value="RHEL4-U9" />
                            <distro_variant op="=" value="AS" />
                            <distro_arch op="=" value="x86_64" />
                        </distroRequires>
                        <hostRequires/>
                        <task name="/distribution/install" />
                    </recipe>
                </recipeSet>
            </job>
            ''')
        self.assertIn('\npart /boot --size 200 --recommended --asprimary --fstype ext3\n',
                recipe.installation.rendered_kickstart.kickstart)

    # https://bugzilla.redhat.com/show_bug.cgi?id=854229
    def test_swapsize(self):
        recipe = self.provision_recipe('''
            <job>
                <whiteboard/>
                <recipeSet>
                    <recipe ks_meta="swapsize=2048">
                        <distroRequires>
                            <distro_name op="=" value="RHEL-6.2" />
                            <distro_variant op="=" value="Server" />
                            <distro_arch op="=" value="x86_64" />
                        </distroRequires>
                        <hostRequires/>
                        <task name="/distribution/install" />
                    </recipe>
                </recipeSet>
            </job>
            ''')
        ks = recipe.installation.rendered_kickstart.kickstart
        self.assertIn('\npart swap --size 2048\n', ks)

    def test_anamon(self):
        # Test that we can override the anamon URL
        recipe_xml = '''
            <job>
                <whiteboard/>
                <recipeSet>
                    <recipe ks_meta="anamon=http://example.com/myanamon">
                        <distroRequires>
                            <distro_name op="=" value="RHEL-6.2" />
                            <distro_variant op="=" value="Server" />
                            <distro_arch op="=" value="x86_64" />
                        </distroRequires>
                        <hostRequires/>
                        <task name="/distribution/install" />
                        <task name="/distribution/reservesys" />
                    </recipe>
                </recipeSet>
            </job>
            '''
        recipe = self.provision_recipe(recipe_xml, self.system)
        ks = recipe.installation.rendered_kickstart.kickstart
        self.assertIn('http://example.com/myanamon', ks)
        self.assertNotIn('http://lab.test-kickstart.invalid/beaker/anamon', ks)

    # https://bugzilla.redhat.com/show_bug.cgi?id=1029681
    def test_boot_order_manipulation_skipped_for_guest_recipes(self):
        recipe = self.provision_recipe('''
            <job>
                <whiteboard/>
                <recipeSet>
                    <recipe>
                        <guestrecipe guestargs="--ram=1024 vcpus=1">
                            <distroRequires>
                                <distro_name op="=" value="RHEL5-Server-U8" />
                                <distro_arch op="=" value="ia64" />
                            </distroRequires>
                            <hostRequires/>
                            <task name="/distribution/install" />
                        </guestrecipe>
                        <distroRequires>
                            <distro_name op="=" value="RHEL5-Server-U8" />
                            <distro_arch op="=" value="ia64" />
                        </distroRequires>
                        <hostRequires/>
                        <task name="/distribution/install" />
                    </recipe>
                </recipeSet>
            </job>''')
        guest = recipe.guests[0]
        ks = guest.installation.rendered_kickstart.kickstart
        self.assertNotIn('efibootmgr', ks)

    # https://bugzilla.redhat.com/show_bug.cgi?id=1063090
    def test_forcing_beah_version(self):
        recipe = self.provision_recipe('''
            <job>
                <whiteboard/>
                <recipeSet>
                    <recipe ks_meta="beah_rpm=beah-0.6.48">
                        <distroRequires>
                            <distro_name op="=" value="RHEL-7.0-20120314.0" />
                            <distro_variant op="=" value="Workstation" />
                            <distro_arch op="=" value="x86_64" />
                        </distroRequires>
                        <hostRequires/>
                        <task name="/distribution/install" />
                    </recipe>
                </recipeSet>
            </job>''')
        ks = recipe.installation.rendered_kickstart.kickstart
        self.assertIn('yum -y install beah-0.6.48 ', ks)

    # https://bugzilla.redhat.com/show_bug.cgi?id=1065811
    def test_disable_ipv6_beah(self):
        recipe = self.provision_recipe('''
            <job>
                <whiteboard/>
                <recipeSet>
                    <recipe ks_meta="beah_no_ipv6">
                        <distroRequires>
                            <distro_name op="=" value="RHEL5-Server-U8" />
                            <distro_arch op="=" value="ia64" />
                        </distroRequires>
                        <hostRequires/>
                        <task name="/distribution/install" />
                    </recipe>
                </recipeSet>
            </job>''')
        ks = recipe.installation.rendered_kickstart.kickstart
        self.assertEquals(ks.count('IPV6_DISABLED=True\n'), 2)

    # https://bugzilla.redhat.com/show_bug.cgi?id=1099231
    def test_remote_post(self):
        recipe = self.provision_recipe('''
            <job>
                <whiteboard/>
                <recipeSet>
                    <recipe ks_meta="remote_post=http://path/to/myscript">
                        <distroRequires>
                            <distro_name op="=" value="RHEL5-Server-U8" />
                            <distro_arch op="=" value="x86_64" />
                        </distroRequires>
                        <hostRequires/>
                        <task name="/distribution/install" />
                    </recipe>
                </recipeSet>
            </job>
            ''')
        ks = recipe.installation.rendered_kickstart.kickstart
        self.assertIn('fetch remote_script http://path/to/myscript '
                      '&& chmod +x remote_script && ./remote_script',
                      ks)

        # Manual provision
        self.system.provisions[self.system.arch[0]] = Provision(arch=self.system.arch[0],
                                                                ks_meta=u'remote_post=http://path/to/myscript')
        tree = self.rhel62_server_x86_64
        install_options = self.system.manual_provision_install_options(tree)
        ks = generate_kickstart(install_options, tree, self.system, self.user).kickstart
        self.assertIn("fetch remote_script http://path/to/myscript "
                      "&& chmod +x remote_script && ./remote_script", ks.splitlines())

    # https://bugzilla.redhat.com/show_bug.cgi?id=1123700
    def test_systemd(self):
        distro_tree = data_setup.create_distro_tree(osmajor=u'CustomRHEL7',
                variant=u'Server', arch=u'x86_64',
                lab_controllers=[self.lab_controller])
        osmajor = distro_tree.distro.osversion.osmajor
        osmajor.install_options_by_arch[None] = OSMajorInstallOptions(ks_meta=u'systemd=True')
        session.flush()
        recipe = self.provision_recipe('''
            <job>
                <whiteboard/>
                <recipeSet>
                    <recipe>
                        <distroRequires>
                            <distro_family op="=" value="CustomRHEL7" />
                            <distro_variant op="=" value="Server" />
                            <distro_arch op="=" value="x86_64" />
                        </distroRequires>
                        <hostRequires/>
                        <task name="/distribution/install" />
                    </recipe>
                </recipeSet>
            </job>
            ''')
        ks = recipe.installation.rendered_kickstart.kickstart
        self.assertIn('export RHTS_OPTION_COMPATIBLE=\n', ks)

    # https://bugzilla.redhat.com/show_bug.cgi?id=1138533
    def test_guest_kickstarts_use_osmajor_default_install_options(self):
        recipe = self.provision_recipe('''
            <job>
                <whiteboard/>
                <recipeSet>
                    <recipe>
                        <guestrecipe>
                            <distroRequires>
                                <distro_name op="=" value="Fedora-18"/>
                                <distro_arch op="=" value="x86_64" />
                            </distroRequires>
                            <hostRequires/>
                            <task name="/distribution/install" />
                        </guestrecipe>
                        <distroRequires>
                            <distro_name op="=" value="RHEL-6.2" />
                        </distroRequires>
                        <hostRequires/>
                        <task name="/distribution/install" />
                    </recipe>
                </recipeSet>
            </job>''')
        guest = recipe.guests[0]
        ks = guest.installation.rendered_kickstart.kickstart
        self.assertIn('export RHTS_OPTION_COMPATIBLE=\n', ks)

    # https://bugzilla.redhat.com/show_bug.cgi?id=1138533
    def test_dynamic_virt_kickstarts_use_osmajor_default_install_options(self):
        recipe = self.provision_recipe('''
            <job>
                <whiteboard/>
                <recipeSet>
                    <recipe>
                        <distroRequires>
                            <distro_name op="=" value="Fedora-18" />
                        </distroRequires>
                        <hostRequires/>
                        <task name="/distribution/install" />
                    </recipe>
                </recipeSet>
            </job>''', virt=True)
        ks = recipe.installation.rendered_kickstart.kickstart
        self.assertIn('export RHTS_OPTION_COMPATIBLE=\n', ks)

    # https://bugzilla.redhat.com/show_bug.cgi?id=1139951
    def test_guest_kickstarts_use_osmajor_custom_install_options(self):
        osmajor = OSMajor.by_name(u'Fedora18')
        osmajor.install_options_by_arch[None] = OSMajorInstallOptions(
                ks_meta=u'!has_systemd')
        recipe = self.provision_recipe('''
            <job>
                <whiteboard/>
                <recipeSet>
                    <recipe>
                        <guestrecipe>
                            <distroRequires>
                                <distro_name op="=" value="Fedora-18"/>
                                <distro_arch op="=" value="x86_64" />
                            </distroRequires>
                            <hostRequires/>
                            <task name="/distribution/install" />
                        </guestrecipe>
                        <distroRequires>
                            <distro_name op="=" value="RHEL-6.2" />
                        </distroRequires>
                        <hostRequires/>
                        <task name="/distribution/install" />
                    </recipe>
                </recipeSet>
            </job>''')
        guest = recipe.guests[0]
        ks = guest.installation.rendered_kickstart.kickstart
        self.assertNotIn('export RHTS_OPTION_COMPATIBLE=\n', ks)

    # https://bugzilla.redhat.com/show_bug.cgi?id=1139951
    def test_dynamic_virt_kickstarts_use_osmajor_custom_install_options(self):
        osmajor = OSMajor.by_name(u'Fedora18')
        osmajor.install_options_by_arch[None] = OSMajorInstallOptions(
                ks_meta=u'!has_systemd')
        recipe = self.provision_recipe('''
            <job>
                <whiteboard/>
                <recipeSet>
                    <recipe>
                        <distroRequires>
                            <distro_name op="=" value="Fedora-18" />
                        </distroRequires>
                        <hostRequires/>
                        <task name="/distribution/install" />
                    </recipe>
                </recipeSet>
            </job>''', virt=True)
        ks = recipe.installation.rendered_kickstart.kickstart
        self.assertNotIn('export RHTS_OPTION_COMPATIBLE=\n', ks)

    #https://bugzilla.redhat.com/show_bug.cgi?id=1131388
    def test_contained_harness(self):
        # default
        recipe = self.provision_recipe('''
            <job>
                <whiteboard/>
                <recipeSet>
                    <recipe ks_meta="contained_harness selinux=--disabled">
                        <repos> <repo name="restraint" url="http://my/repo/"/> </repos>
                        <distroRequires>
                            <distro_name op="=" value="Fedora-18" />
                            <distro_arch op="=" value="x86_64" />
                        </distroRequires>
                        <hostRequires/>
                        <task name="/distribution/install" />
                    </recipe>
                </recipeSet>
            </job>
            ''', self.system)

        compare_expected('Fedora18-harness-contained', recipe.id,
                         recipe.installation.rendered_kickstart.kickstart)

        # Specify a custom image URL, harness entrypoint
        recipe = self.provision_recipe('''
            <job>
                <whiteboard/>
                <recipeSet>
                    <recipe ks_meta="contained_harness contained_harness_entrypoint=/usr/bin/mybinary harness_docker_base_image=docker-registry.mysys.com/fedora:latest selinux=--disabled">
                        <distroRequires>
                            <distro_name op="=" value="Fedora-18" />
                            <distro_arch op="=" value="x86_64" />
                        </distroRequires>
                        <hostRequires/>
                        <task name="/distribution/install" />
                    </recipe>
                </recipeSet>
            </job>
            ''', self.system)
        compare_expected('Fedora18-harness-contained-custom', recipe.id,
                         recipe.installation.rendered_kickstart.kickstart)

        # Fedora rawhide host docker package name
        recipe = self.provision_recipe('''
            <job>
                <whiteboard/>
                <recipeSet>
                    <recipe ks_meta="contained_harness selinux=--disabled">
                        <repos> <repo name="restraint" url="http://my/repo/"/> </repos>
                        <distroRequires>
                            <distro_name op="=" value="Fedora-rawhide" />
                            <distro_arch op="=" value="x86_64" />
                        </distroRequires>
                        <hostRequires/>
                        <task name="/distribution/install" />
                    </recipe>
                </recipeSet>
            </job>
            ''', self.system)
        self.assertNotIn('\ndocker-io\n',
                      recipe.installation.rendered_kickstart.kickstart)
        self.assertIn('\ndocker\n',
                      recipe.installation.rendered_kickstart.kickstart)

    def test_disable_readahead_collection(self):
        # RHEL6, readahead collection disabled by default
        recipe = self.provision_recipe('''
            <job>
                <whiteboard/>
                <recipeSet>
                    <recipe>
                        <distroRequires>
                            <distro_name op="=" value="RHEL-6.2" />
                            <distro_variant op="=" value="Server" />
                            <distro_arch op="=" value="x86_64" />
                        </distroRequires>
                        <hostRequires/>
                        <task name="/distribution/install" />
                    </recipe>
                </recipeSet>
            </job>''')
        ks = recipe.installation.rendered_kickstart.kickstart
        self.assertIn('READAHEAD_COLLECT="no"', ks)

        # RHEL7, readahead collection disabled by default
        recipe = self.provision_recipe('''
            <job>
                <whiteboard/>
                <recipeSet>
                    <recipe>
                        <distroRequires>
                            <distro_name op="=" value="RHEL-7.0-20120314.0" />
                            <distro_variant op="=" value="Workstation" />
                            <distro_arch op="=" value="x86_64" />
                        </distroRequires>
                        <hostRequires/>
                        <task name="/distribution/install" />
                    </recipe>
                </recipeSet>
            </job>''')
        ks = recipe.installation.rendered_kickstart.kickstart
        self.assertIn('disable systemd-readahead-collect', ks)

        # no_disable_readahead
        recipe = self.provision_recipe('''
            <job>
                <whiteboard/>
                <recipeSet>
                    <recipe ks_meta="no_disable_readahead">
                        <distroRequires>
                            <distro_name op="=" value="RHEL-7.0-20120314.0" />
                            <distro_variant op="=" value="Workstation" />
                            <distro_arch op="=" value="x86_64" />
                        </distroRequires>
                        <hostRequires/>
                        <task name="/distribution/install" />
                    </recipe>
                </recipeSet>
            </job>''')
        ks = recipe.installation.rendered_kickstart.kickstart
        self.assertNotIn('disable systemd-readahead-collect', ks)
        self.assertNotIn('READAHEAD_COLLECT="no"', ks)


    def test_provision_rpmostree(self):
        recipe = self.provision_recipe('''
        <job>
            <whiteboard/>
            <recipeSet>
                <recipe ks_meta="ostree_repo_url=http://foo/bar/repo ostree_ref=my/remote/ref harness_docker_base_image=registry.hub.docker.com/fedora:20 selinux=--disabled">
                   <repos> <repo name="restraint" url="http://my/repo/"/> </repos>2728
                   <distroRequires>
                       <distro_name op="=" value="Atomic-Host" />
                       <distro_arch op="=" value="x86_64" />
                   </distroRequires>
                   <hostRequires/>
                  <task name="/distribution/install" />
                </recipe>
            </recipeSet>
        </job>
        ''', self.system)
        compare_expected('AtomicHost-defaults', recipe.id,
                    recipe.installation.rendered_kickstart.kickstart)

    # https://bugzilla.redhat.com/show_bug.cgi?id=1198881
    def test_no_autopart(self):
        recipe = self.provision_recipe('''
            <job>
                <whiteboard/>
                <recipeSet>
                    <recipe ks_meta="no_autopart">
                        <distroRequires>
                            <distro_name op="=" value="RHEL-6.2" />
                            <distro_variant op="=" value="Server" />
                            <distro_arch op="=" value="x86_64" />
                        </distroRequires>
                        <hostRequires/>
                        <ks_appends>
                            <ks_append>
part raid.01 --size=20480 --ondisk=sda
part raid.02 --size=20480 --ondisk=sdb
part raid.03 --size=20480 --ondisk=sdc
volgroup bootvg --pesize=32768 pv.01
                            </ks_append>
                        </ks_appends>
                        <task name="/distribution/install" />
                        <task name="/distribution/reservesys" />
                    </recipe>
                </recipeSet>
            </job>
            ''', self.system)

        self.assertNotIn('autopart',
                      recipe.installation.rendered_kickstart.kickstart)
        part_lines = [r'''part raid.01 --size=20480 --ondisk=sda''',
                      r'''part raid.02 --size=20480 --ondisk=sdb''',
                      r'''part raid.03 --size=20480 --ondisk=sdc''',
                      r'''volgroup bootvg --pesize=32768 pv.01''']
        for line in part_lines:
            self.assert_(line in recipe.installation.rendered_kickstart.kickstart.splitlines(),
                         recipe.installation.rendered_kickstart.kickstart)

    # https://bugzilla.redhat.com/show_bug.cgi?id=1255210
    def test_systemctl_service_suffix(self):
        recipe = self.provision_recipe('''
            <job>
                <whiteboard/>
                <recipeSet>
                    <recipe>
                        <distroRequires>
                            <distro_name op="=" value="Fedora-18" />
                            <distro_arch op="=" value="x86_64" />
                        </distroRequires>
                        <hostRequires/>
                        <task name="/distribution/install" />
                    </recipe>
                </recipeSet>
            </job>
            ''')
        k = recipe.installation.rendered_kickstart.kickstart
        self.assertIn('systemctl enable beah-srv.service', k)
        self.assertIn('systemctl enable beah-beaker-backend.service', k)
        self.assertIn('systemctl enable beah-fwd-backend.service', k)<|MERGE_RESOLUTION|>--- conflicted
+++ resolved
@@ -2527,44 +2527,21 @@
         self.assert_('export BEAKER_HUB_URL="%s"' % get_server_base() in k, k)
         self.assert_('yum -y install my-alternative-harness' in k, k)
 
-<<<<<<< HEAD
-    # https://bugzilla.redhat.com/show_bug.cgi?id=978640
-    def test_oats_api(self):
-        # This is not a documented API at all, but OATS relies on 
-        # LAB_CONTROLLER being defined in /etc/profile.d/rh-env.sh and we don't 
-        # want to break that.
-=======
     # https://bugzilla.redhat.com/show_bug.cgi?id=1328153
     def test_harness_is_installed_with_multilib_policy_best_on_ia64(self):
->>>>>>> 9bca6627
-        recipe = self.provision_recipe('''
-            <job>
-                <whiteboard/>
-                <recipeSet>
-<<<<<<< HEAD
-                    <recipe>
-                        <distroRequires>
-                            <distro_name op="=" value="RHEL-6.2" />
-                            <distro_variant op="=" value="Server" />
-                            <distro_arch op="=" value="x86_64" />
-=======
+        recipe = self.provision_recipe('''
+            <job>
+                <whiteboard/>
+                <recipeSet>
                     <recipe ks_meta="harness=restraint-rhts">
                         <distroRequires>
                             <distro_name op="=" value="RHEL5-Server-U8" />
                             <distro_arch op="=" value="ia64" />
->>>>>>> 9bca6627
-                        </distroRequires>
-                        <hostRequires/>
-                        <task name="/distribution/install" />
-                    </recipe>
-                </recipeSet>
-<<<<<<< HEAD
-            </job>
-            ''')
-        k = recipe.installation.rendered_kickstart.kickstart
-        self.assertIn('> /etc/profile.d/rh-env.sh\n'
-                'export LAB_CONTROLLER=%s\n' % self.lab_controller.fqdn, k)
-=======
+                        </distroRequires>
+                        <hostRequires/>
+                        <task name="/distribution/install" />
+                    </recipe>
+                </recipeSet>
             </job>''')
         self.assertIn(
                 'cp -p /etc/yum.conf{,.orig}\n'
@@ -2572,7 +2549,31 @@
                 'yum -y install restraint-rhts\n'
                 'mv /etc/yum.conf{.orig,}\n',
                 recipe.rendered_kickstart.kickstart)
->>>>>>> 9bca6627
+
+    # https://bugzilla.redhat.com/show_bug.cgi?id=978640
+    def test_oats_api(self):
+        # This is not a documented API at all, but OATS relies on 
+        # LAB_CONTROLLER being defined in /etc/profile.d/rh-env.sh and we don't 
+        # want to break that.
+        recipe = self.provision_recipe('''
+            <job>
+                <whiteboard/>
+                <recipeSet>
+                    <recipe>
+                        <distroRequires>
+                            <distro_name op="=" value="RHEL-6.2" />
+                            <distro_variant op="=" value="Server" />
+                            <distro_arch op="=" value="x86_64" />
+                        </distroRequires>
+                        <hostRequires/>
+                        <task name="/distribution/install" />
+                    </recipe>
+                </recipeSet>
+            </job>
+            ''')
+        k = recipe.installation.rendered_kickstart.kickstart
+        self.assertIn('> /etc/profile.d/rh-env.sh\n'
+                'export LAB_CONTROLLER=%s\n' % self.lab_controller.fqdn, k)
 
     def test_btrfs_volume(self):
         recipe = self.provision_recipe('''
