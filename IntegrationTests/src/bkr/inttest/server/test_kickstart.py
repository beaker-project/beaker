--- conflicted
+++ resolved
@@ -2104,19 +2104,11 @@
         job_whiteboard = recipe.recipeset.job.whiteboard
         self.assertEqual(job_whiteboard, job_entry)
 
-<<<<<<< HEAD
         ks = recipe.installation.rendered_kickstart.kickstart
-        self.assertIn("""export BEAKER_JOB_WHITEBOARD='Job: This "1"\nIs '"'"'2'"'"' '""", ks)
-        self.assertIn("""export BEAKER_RECIPE_WHITEBOARD='Recipe: This "1" Is '"'"'2'"'"' '""", ks)
-        self.assertIn("""setenv BEAKER_JOB_WHITEBOARD 'Job: This "1"\nIs '"'"'2'"'"' '""", ks)
-        self.assertIn("""setenv BEAKER_RECIPE_WHITEBOARD 'Recipe: This "1" Is '"'"'2'"'"' '""", ks)
-=======
-        ks = recipe.rendered_kickstart.kickstart
         self.assertIn("""export BEAKER_JOB_WHITEBOARD='Job: This "1"\nIs '"'"'2'"'"'a'""", ks)
         self.assertIn("""export BEAKER_RECIPE_WHITEBOARD='Recipe: This "1" Is '"'"'2'"'"'a'""", ks)
         self.assertIn("""setenv BEAKER_JOB_WHITEBOARD 'Job: This "1"\nIs '"'"'2'"'"'a'""", ks)
         self.assertIn("""setenv BEAKER_RECIPE_WHITEBOARD 'Recipe: This "1" Is '"'"'2'"'"'a'""", ks)
->>>>>>> 13a3662a
 
     def test_no_whiteboards(self):
         # This test checks that everything works as expected with no
