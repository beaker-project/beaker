import re
import unittest2 as unittest
import pipes
import xmltramp
import crypt
from bkr.server import dynamic_virt
from bkr.server.model import session, DistroTreeRepo, LabControllerDistroTree, \
        CommandActivity, Provision, SSHPubKey, ProvisionFamily, OSMajor, Arch
from bkr.server.kickstart import template_env, generate_kickstart
from bkr.server.jobs import Jobs
from bkr.server.jobxml import XmlJob
from bkr.inttest import data_setup, get_server_base, with_transaction, \
        DummyVirtManager
from bkr.inttest.kickstart_helpers import create_rhel62, create_rhel62_server_x86_64, \
    create_x86_64_automated, create_lab_controller, compare_expected, \
    jinja_choice_loader, create_user

class KickstartTest(unittest.TestCase):

    maxDiff = None

    @classmethod
    def setUpClass(cls):
        cls.orig_template_loader = template_env.loader
<<<<<<< HEAD
        template_env.loader = jinja2.ChoiceLoader([cls.orig_template_loader,
                jinja2.DictLoader({
                    'snippets/per_lab/lab_env/lab.test-kickstart.invalid': '''
cat << EOF > /etc/profile.d/rh-env.sh
export LAB_CONTROLLER=lab.test-kickstart.invalid
export DUMPSERVER=netdump.test-kickstart.invalid
export NFSSERVERS="RHEL3,rhel3-nfs.test-kickstart.invalid:/export/home RHEL4,rhel4-nfs.test-kickstart.invalid:/export/home RHEL5,rhel5-nfs.test-kickstart.invalid:/export/home RHEL6,rhel6-nfs.test-kickstart.invalid:/export/home NETAPP, SOLARIS,"
export LOOKASIDE=http://download.test-kickstart.invalid/lookaside/
export BUILDURL=http://download.test-kickstart.invalid
EOF
cat << EOF > /etc/profile.d/rh-env.csh
setenv LAB_CONTROLLER lab.test-kickstart.invalid
setenv DUMPSERVER netdump.test-kickstart.invalid
setenv NFSSERVERS "RHEL3,rhel3-nfs.test-kickstart.invalid:/export/home RHEL4,rhel4-nfs.test-kickstart.invalid:/export/home RHEL5,rhel5-nfs.test-kickstart.invalid:/export/home RHEL6,rhel6-nfs.test-kickstart.invalid:/export/home NETAPP, SOLARIS,"
setenv LOOKASIDE http://download.test-kickstart.invalid/lookaside/
setenv BUILDURL http://download.test-kickstart.invalid
EOF
''',
                    'snippets/per_system/packages/bz728410-system-with-packages':
                        'special-weird-driver-package\n',
                })])
        cls.orig_VirtManager = dynamic_virt.VirtManager
        dynamic_virt.VirtManager = DummyVirtManager

=======
        template_env.loader = jinja_choice_loader(cls.orig_template_loader)
        cls.orig_VirtManager = model.VirtManager
        model.VirtManager = DummyVirtManager
>>>>>>> d4e8906a
        with session.begin():
            cls.lab_controller = create_lab_controller()
            cls.system = create_x86_64_automated(cls.lab_controller)
            cls.system_s390x = data_setup.create_system(arch=u's390x',
                fqdn=u'test02.test-kickstart.invalid', status=u'Automated',
                lab_controller=cls.lab_controller)
            # set postreboot ksmeta for RHEL7
            s390x = Arch.by_name(u's390x')
            rhel7 = OSMajor.lazy_create(osmajor=u'RedHatEnterpriseLinux7')
            cls.system_s390x.provisions[s390x] = Provision(arch=s390x)
            cls.system_s390x.provisions[s390x].provision_families[rhel7] = \
                ProvisionFamily(osmajor=rhel7, ks_meta=u'postreboot')
            cls.system_armhfp = data_setup.create_system(arch=u'armhfp',
                fqdn=u'test03.test-kickstart.invalid', status=u'Automated',
                lab_controller=cls.lab_controller)

            cls.rhel39 = data_setup.create_distro(name=u'RHEL3-U9',
                osmajor=u'RedHatEnterpriseLinux3', osminor=u'9')
            cls.rhel39_as_x86_64 = data_setup.create_distro_tree(
                distro=cls.rhel39, variant=u'AS', arch=u'x86_64',
                lab_controllers=[cls.lab_controller],
                urls=[u'http://lab.test-kickstart.invalid/distros/RHEL-3/U9/AS/x86_64/tree/',
                      u'nfs://lab.test-kickstart.invalid:/distros/RHEL-3/U9/AS/x86_64/tree/'])
            cls.rhel39_as_x86_64.repos[:] = [
                DistroTreeRepo(repo_id=u'repo-AS-x86_64', repo_type=u'os',
                    path=u'../repo-AS-x86_64'),
                DistroTreeRepo(repo_id=u'repo-debug-AS-x86_64', repo_type=u'debug',
                    path=u'../repo-debug-AS-x86_64'),
                DistroTreeRepo(repo_id=u'repo-srpm-AS-x86_64', repo_type=u'source',
                    path=u'../repo-srpm-AS-x86_64'),
            ]

            cls.rhel49 = data_setup.create_distro(name=u'RHEL4-U9',
                osmajor=u'RedHatEnterpriseLinux4', osminor=u'9')
            cls.rhel49_as_x86_64 = data_setup.create_distro_tree(
                distro=cls.rhel49, variant=u'AS', arch=u'x86_64',
                lab_controllers=[cls.lab_controller],
                urls=[u'http://lab.test-kickstart.invalid/distros/RHEL-4/U9/AS/x86_64/tree/',
                      u'nfs://lab.test-kickstart.invalid:/distros/RHEL-4/U9/AS/x86_64/tree/'])
            cls.rhel49_as_x86_64.repos[:] = [
                DistroTreeRepo(repo_id=u'AS', repo_type=u'os',
                    path=u'../repo-AS-x86_64'),
            ]

            cls.rhel58server = data_setup.create_distro(name=u'RHEL5-Server-U8',
                osmajor=u'RedHatEnterpriseLinuxServer5', osminor=u'8')
            cls.rhel58server_x86_64 = data_setup.create_distro_tree(
                distro=cls.rhel58server, variant=None, arch=u'x86_64',
                lab_controllers=[cls.lab_controller],
                urls=[u'http://lab.test-kickstart.invalid/distros/RHEL-5-Server/U8/x86_64/os/',
                      u'nfs://lab.test-kickstart.invalid:/distros/RHEL-5-Server/U8/x86_64/os/'])
            cls.rhel58server_x86_64.repos[:] = [
                DistroTreeRepo(repo_id=u'Cluster', repo_type=u'addon',
                    path=u'Cluster'),
                DistroTreeRepo(repo_id=u'ClusterStorage', repo_type=u'addon',
                    path=u'ClusterStorage'),
                DistroTreeRepo(repo_id=u'Server', repo_type=u'os',
                    path=u'Server'),
                DistroTreeRepo(repo_id=u'VT', repo_type=u'addon',
                    path=u'VT'),
                DistroTreeRepo(repo_id=u'debug', repo_type=u'debug',
                    path=u'../debug'),
            ]
            cls.rhel58server_ia64 = data_setup.create_distro_tree(
                distro=cls.rhel58server, variant=None, arch=u'ia64',
                lab_controllers=[cls.lab_controller],
                urls=[u'http://lab.test-kickstart.invalid/distros/RHEL-5-Server/U8/ia64/os/',
                      u'nfs://lab.test-kickstart.invalid:/distros/RHEL-5-Server/U8/ia64/os/'])
            cls.rhel58server_ia64.repos[:] = [
                DistroTreeRepo(repo_id=u'Cluster', repo_type=u'addon',
                    path=u'Cluster'),
                DistroTreeRepo(repo_id=u'ClusterStorage', repo_type=u'addon',
                    path=u'ClusterStorage'),
                DistroTreeRepo(repo_id=u'Server', repo_type=u'os',
                    path=u'Server'),
                DistroTreeRepo(repo_id=u'VT', repo_type=u'addon',
                    path=u'VT'),
                DistroTreeRepo(repo_id=u'debug', repo_type=u'debug',
                    path=u'../debug'),
            ]

            cls.rhel62 = create_rhel62()
            cls.rhel62_server_x86_64 = create_rhel62_server_x86_64(cls.rhel62, cls.lab_controller)
            cls.rhel62_server_s390x = data_setup.create_distro_tree(
                distro=cls.rhel62, variant=u'Server', arch=u's390x',
                lab_controllers=[cls.lab_controller],
                urls=[u'http://lab.test-kickstart.invalid/distros/RHEL-6.2/Server/s390x/os/',
                      u'nfs://lab.test-kickstart.invalid:/distros/RHEL-6.2/Server/s390x/os/'])
            cls.rhel62_server_s390x.repos[:] = [
                DistroTreeRepo(repo_id=u'Server', repo_type=u'os', path=u'Server'),
                DistroTreeRepo(repo_id=u'optional-s390x-os', repo_type=u'addon',
                    path=u'../../optional/s390x/os'),
                DistroTreeRepo(repo_id=u'debug', repo_type=u'debug',
                    path=u'../debug'),
                DistroTreeRepo(repo_id=u'optional-s390x-debug', repo_type=u'debug',
                    path=u'../../optional/s390x/debug'),
            ]

            cls.rhel70nightly = data_setup.create_distro(name=u'RHEL-7.0-20120314.0',
                osmajor=u'RedHatEnterpriseLinux7', osminor=u'0')
            cls.rhel70nightly_workstation_x86_64 = data_setup.create_distro_tree(
                distro=cls.rhel70nightly, variant=u'Workstation', arch=u'x86_64',
                lab_controllers=[cls.lab_controller],
                urls=[u'http://lab.test-kickstart.invalid/distros/RHEL-7.0-20120314.0/compose/Workstation/x86_64/os/',
                      u'nfs+iso://lab.test-kickstart.invalid/distros/RHEL-7.0-20120314.0/compose/Workstation/x86_64/iso/'])
            cls.rhel70nightly_workstation_x86_64.repos[:] = [
                DistroTreeRepo(repo_id=u'repos_debug_Workstation_optional',
                    repo_type=u'debug',
                    path=u'../../../Workstation-optional/x86_64/debuginfo'),
                DistroTreeRepo(repo_id=u'repos_debug_Workstation', repo_type=u'debug',
                    path=u'../debuginfo'),
                DistroTreeRepo(repo_id=u'repos_Workstation-optional', repo_type=u'addon',
                    path=u'../../../Workstation-optional/x86_64/os'),
                DistroTreeRepo(repo_id=u'repos_Workstation', repo_type=u'os', path=u'.'),
                DistroTreeRepo(repo_id=u'repos_addons_ScalableFileSystem',
                    repo_type=u'addon', path=u'addons/ScalableFileSystem'),
            ]
            cls.rhel70nightly_server_s390x = data_setup.create_distro_tree(
                distro=cls.rhel70nightly, variant=u'Server', arch=u's390x',
                lab_controllers=[cls.lab_controller],
                urls=[u'http://lab.test-kickstart.invalid/distros/RHEL-7.0-20120314.0/compose/Server/s390x/os/'])
            cls.rhel70nightly_server_s390x.repos[:] = [
                DistroTreeRepo(repo_id=u'repos_debug_Server_optional',
                    repo_type=u'debug',
                    path=u'../../../Server-optional/s390x/debuginfo'),
                DistroTreeRepo(repo_id=u'repos_debug_Server', repo_type=u'debug',
                    path=u'../debuginfo'),
                DistroTreeRepo(repo_id=u'repos_Server-optional', repo_type=u'addon',
                    path=u'../../../Server-optional/s390x/os'),
                DistroTreeRepo(repo_id=u'repos_Server', repo_type=u'os', path=u'.'),
            ]
            cls.rhel70nightly_server_ppc64 = data_setup.create_distro_tree(
                distro=cls.rhel70nightly, variant=u'Server', arch=u'ppc64',
                lab_controllers=[cls.lab_controller],
                urls=[u'http://lab.test-kickstart.invalid/distros/RHEL-7.0-20120314.0/compose/Server/ppc64/os/'])
            cls.rhel70nightly_server_ppc64.repos[:] = [
                DistroTreeRepo(repo_id=u'repos_debug_Server_optional',
                    repo_type=u'debug',
                    path=u'../../../Server-optional/ppc64/debuginfo'),
                DistroTreeRepo(repo_id=u'repos_debug_Server', repo_type=u'debug',
                    path=u'../debuginfo'),
                DistroTreeRepo(repo_id=u'repos_Server-optional', repo_type=u'addon',
                    path=u'../../../Server-optional/ppc64/os'),
                DistroTreeRepo(repo_id=u'repos_Server', repo_type=u'os', path=u'.'),
            ]

            cls.f17 = data_setup.create_distro(name=u'Fedora-17',
                osmajor=u'Fedora17', osminor=u'0')
            cls.f17_armhfp = data_setup.create_distro_tree(
                distro=cls.f17, variant=u'Fedora', arch=u'armhfp',
                lab_controllers=[cls.lab_controller],
                urls=[u'http://lab.test-kickstart.invalid/distros/F-17/GOLD/Fedora/armhfp/os/',
                      u'nfs://lab.test-kickstart.invalid:/distros/F-17/GOLD/Fedora/armhfp/os/'])
            cls.f17_armhfp.repos[:] = [
                DistroTreeRepo(repo_id=u'debug', repo_type=u'debug', path=u'../debug'),
            ]

            cls.f18 = data_setup.create_distro(name=u'Fedora-18',
                osmajor=u'Fedora18', osminor=u'0')
            cls.f18_x86_64 = data_setup.create_distro_tree(
                distro=cls.f18, variant=u'Fedora', arch=u'x86_64',
                lab_controllers=[cls.lab_controller],
                urls=[u'http://lab.test-kickstart.invalid/distros/F-18/GOLD/Fedora/x86_64/os/',
                      u'nfs://lab.test-kickstart.invalid:/distros/F-18/GOLD/Fedora/x86_64/os/'])
            cls.f18_x86_64.repos[:] = [
                DistroTreeRepo(repo_id=u'debug', repo_type=u'debug', path=u'../debug'),
            ]
            cls.f18_armhfp = data_setup.create_distro_tree(
                distro=cls.f18, variant=u'Fedora', arch=u'armhfp',
                lab_controllers=[cls.lab_controller],
                urls=[u'http://lab.test-kickstart.invalid/distros/F-18/GOLD/Fedora/armhfp/os/',
                      u'nfs://lab.test-kickstart.invalid:/distros/F-18/GOLD/Fedora/armhfp/os/'])
            cls.f18_armhfp.repos[:] = [
                DistroTreeRepo(repo_id=u'debug', repo_type=u'debug', path=u'../debug'),
            ]

            cls.frawhide = data_setup.create_distro(name=u'Fedora-rawhide',
                osmajor=u'Fedorarawhide', osminor=u'0')
            cls.frawhide_x86_64 = data_setup.create_distro_tree(
                distro=cls.frawhide, variant=u'Fedora', arch=u'x86_64',
                lab_controllers=[cls.lab_controller],
                urls=[u'http://lab.test-kickstart.invalid/distros/development/rawhide/x86_64/os/',
                      u'nfs://lab.test-kickstart.invalid/distros/development/rawhide/x86_64/os/'])
            cls.frawhide_x86_64.repos[:] = [
                DistroTreeRepo(repo_id=u'debug', repo_type=u'debug', path=u'../debug'),
            ]
        # This forces any subsequent access of the above ORM objects to retrieve
        # the data from the DB, thus ensuring that relationships are ordered correctly.
        # Correct ordering of relationships are needed to ensure that the kickstarts
        # are rendered as expected.
        session.expire_all()

    def setUp(self):
        session.begin()
        self.user = create_user()

    def tearDown(self):
        session.rollback()

    @classmethod
    def tearDownClass(cls):
        dynamic_virt.VirtManager = cls.orig_VirtManager
        template_env.loader = cls.orig_template_loader

    def provision_recipe(self, xml, system=None, virt=False):
        """
        Pass either system, or virt=True.
        """
        xmljob = XmlJob(xmltramp.parse(xml))
        job = Jobs().process_xmljob(xmljob, self.user)
        recipe = job.recipesets[0].recipes[0]
        session.flush()
        data_setup.mark_job_waiting(job, system=system,
                virt=virt, lab_controller=self.lab_controller)
        recipe.provision()
        for guest in recipe.guests:
            guest.provision()
        return recipe

    def test_rhel3_defaults(self):
        recipe = self.provision_recipe('''
            <job>
                <whiteboard/>
                <recipeSet>
                    <recipe>
                        <distroRequires>
                            <distro_name op="=" value="RHEL3-U9" />
                            <distro_variant op="=" value="AS" />
                            <distro_arch op="=" value="x86_64" />
                        </distroRequires>
                        <hostRequires/>
                        <task name="/distribution/install" />
                        <task name="/distribution/reservesys" />
                    </recipe>
                </recipeSet>
            </job>
            ''', self.system)
        compare_expected('RedHatEnterpriseLinux3-scheduler-defaults', recipe.id,
                recipe.rendered_kickstart.kickstart)

    def test_rhel3_auth(self):
        recipe = self.provision_recipe('''
            <job>
                <whiteboard/>
                <recipeSet>
                    <recipe ks_meta="auth='--enableshadow --enablemd5'">
                        <distroRequires>
                            <distro_name op="=" value="RHEL3-U9" />
                            <distro_variant op="=" value="AS" />
                            <distro_arch op="=" value="x86_64" />
                        </distroRequires>
                        <hostRequires/>
                        <task name="/distribution/install" />
                        <task name="/distribution/reservesys" />
                    </recipe>
                </recipeSet>
            </job>
            ''', self.system)
        self.assertIn('\nauthconfig --enableshadow --enablemd5\n',
                      recipe.rendered_kickstart.kickstart)

    def test_rhel4_defaults(self):
        recipe = self.provision_recipe('''
            <job>
                <whiteboard/>
                <recipeSet>
                    <recipe>
                        <distroRequires>
                            <distro_name op="=" value="RHEL4-U9" />
                            <distro_variant op="=" value="AS" />
                            <distro_arch op="=" value="x86_64" />
                        </distroRequires>
                        <hostRequires/>
                        <task name="/distribution/install" />
                        <task name="/distribution/reservesys" />
                    </recipe>
                </recipeSet>
            </job>
            ''', self.system)
        compare_expected('RedHatEnterpriseLinux4-scheduler-defaults', recipe.id,
                recipe.rendered_kickstart.kickstart)

    def test_rhel4_auth(self):
        recipe = self.provision_recipe('''
            <job>
                <whiteboard/>
                <recipeSet>
                    <recipe ks_meta="auth='--enableshadow --enablemd5'">
                        <distroRequires>
                            <distro_name op="=" value="RHEL4-U9" />
                            <distro_variant op="=" value="AS" />
                            <distro_arch op="=" value="x86_64" />
                        </distroRequires>
                        <hostRequires/>
                        <task name="/distribution/install" />
                        <task name="/distribution/reservesys" />
                    </recipe>
                </recipeSet>
            </job>
            ''', self.system)
        self.assertIn('\nauthconfig --enableshadow --enablemd5\n',
                     recipe.rendered_kickstart.kickstart)

    def test_rhel5server_defaults(self):
        recipe = self.provision_recipe('''
            <job>
                <whiteboard/>
                <recipeSet>
                    <recipe>
                        <distroRequires>
                            <distro_name op="=" value="RHEL5-Server-U8" />
                            <distro_arch op="=" value="x86_64" />
                        </distroRequires>
                        <hostRequires/>
                        <task name="/distribution/install" />
                        <task name="/distribution/reservesys" />
                    </recipe>
                </recipeSet>
            </job>
            ''', self.system)
        compare_expected('RedHatEnterpriseLinuxServer5-scheduler-defaults', recipe.id,
                recipe.rendered_kickstart.kickstart)

    def test_rhel5server_auth(self):
        recipe = self.provision_recipe('''
            <job>
                <whiteboard/>
                <recipeSet>
                    <recipe ks_meta="auth='--useshadow --enablemd5'">
                        <distroRequires>
                            <distro_name op="=" value="RHEL5-Server-U8" />
                            <distro_arch op="=" value="x86_64" />
                        </distroRequires>
                        <hostRequires/>
                        <task name="/distribution/install" />
                        <task name="/distribution/reservesys" />
                    </recipe>
                </recipeSet>
            </job>
            ''', self.system)

        self.assertIn('\nauth --useshadow --enablemd5\n',
                      recipe.rendered_kickstart.kickstart)

    def test_rhel5server_repos(self):
        recipe = self.provision_recipe('''
            <job>
                <whiteboard/>
                <recipeSet>
                    <recipe>
                        <distroRequires>
                            <distro_name op="=" value="RHEL5-Server-U8" />
                            <distro_arch op="=" value="x86_64" />
                        </distroRequires>
                        <hostRequires/>
                        <repos>
                            <repo name="custom"
                            url="http://repos.fedorapeople.org/repos/beaker/server/RedHatEnterpriseLinuxServer5/"/>
                        </repos>
                        <task name="/distribution/install" />
                        <task name="/distribution/reservesys" />
                    </recipe>
                </recipeSet>
            </job>
            ''', self.system)

        self.assert_(r'''repo --name=custom --baseurl=http://repos.fedorapeople.org/repos/beaker/server/RedHatEnterpriseLinuxServer5/'''
                     in recipe.rendered_kickstart.kickstart.splitlines(),
                     recipe.rendered_kickstart.kickstart)

        for line in recipe.rendered_kickstart.kickstart.splitlines():
            if line.startswith('repo'):
                self.assert_(r'''--cost'''
                             not in line, 
                             line)

    def test_rhel6_defaults(self):
        recipe = self.provision_recipe('''
            <job>
                <whiteboard/>
                <recipeSet>
                    <recipe>
                        <distroRequires>
                            <distro_name op="=" value="RHEL-6.2" />
                            <distro_variant op="=" value="Server" />
                            <distro_arch op="=" value="x86_64" />
                        </distroRequires>
                        <hostRequires/>
                        <task name="/distribution/install" />
                        <task name="/distribution/reservesys" />
                    </recipe>
                </recipeSet>
            </job>
            ''', self.system)
        compare_expected('RedHatEnterpriseLinux6-scheduler-defaults', recipe.id,
                recipe.rendered_kickstart.kickstart)

    def test_rhel6_auth(self):
        recipe = self.provision_recipe('''
            <job>
                <whiteboard/>
                <recipeSet>
                    <recipe ks_meta="auth='--useshadow --enablemd5'">
                        <distroRequires>
                            <distro_name op="=" value="RHEL-6.2" />
                            <distro_variant op="=" value="Server" />
                            <distro_arch op="=" value="x86_64" />
                        </distroRequires>
                        <hostRequires/>
                        <task name="/distribution/install" />
                        <task name="/distribution/reservesys" />
                    </recipe>
                </recipeSet>
            </job>
            ''', self.system)
        self.assertIn('\nauth --useshadow --enablemd5\n',
                      recipe.rendered_kickstart.kickstart)

    def test_rhel6_http(self):
        recipe = self.provision_recipe('''
            <job>
                <whiteboard/>
                <recipeSet>
                    <recipe ks_meta="method=http">
                        <distroRequires>
                            <distro_name op="=" value="RHEL-6.2" />
                            <distro_variant op="=" value="Server" />
                            <distro_arch op="=" value="x86_64" />
                        </distroRequires>
                        <hostRequires/>
                        <task name="/distribution/install" />
                        <task name="/distribution/reservesys" />
                    </recipe>
                </recipeSet>
            </job>
            ''', self.system)

        self.assert_(r'''url --url=http://lab.test-kickstart.invalid/distros/RHEL-6.2/Server/x86_64/os/'''
                     in recipe.rendered_kickstart.kickstart.splitlines(),
                     recipe.rendered_kickstart.kickstart)

    def test_rhel6_ondisk(self):
        recipe = self.provision_recipe('''
            <job>
                <whiteboard/>
                <recipeSet>
                    <recipe ks_meta="ondisk=/dev/sda">
                        <distroRequires>
                            <distro_name op="=" value="RHEL-6.2" />
                            <distro_variant op="=" value="Server" />
                            <distro_arch op="=" value="x86_64" />
                        </distroRequires>
                        <hostRequires/>
                        <task name="/distribution/install" />
                        <task name="/distribution/reservesys" />
                    </recipe>
                </recipeSet>
            </job>
            ''', self.system)

        ondisk_lines = [r'''clearpart --drives /dev/sda --all --initlabel''',
                       r'''part /boot --size 200 --recommended --asprimary --ondisk=/dev/sda''',
                       r'''part / --size 1024 --grow --ondisk=/dev/sda''',
                       r'''part swap --recommended --ondisk=/dev/sda''']

        for line in ondisk_lines:
            self.assert_(line in recipe.rendered_kickstart.kickstart.splitlines(),
                         recipe.rendered_kickstart.kickstart)

    def test_rhel6_partitions(self):
        recipe = self.provision_recipe('''
            <job>
                <whiteboard/>
                <recipeSet>
                    <recipe>
                        <distroRequires>
                            <distro_name op="=" value="RHEL-6.2" />
                            <distro_variant op="=" value="Server" />
                            <distro_arch op="=" value="x86_64" />
                        </distroRequires>
                        <hostRequires/>
                        <partitions>
                            <partition fs="ext4" name="home" size="5" />
                        </partitions>
                        <task name="/distribution/install" />
                        <task name="/distribution/reservesys" />
                    </recipe>
                </recipeSet>
            </job>
            ''', self.system)

        part_lines = [r'''part /boot --size 200 --recommended --asprimary''',
                      r'''part / --size 1024 --grow''',
                      r'''part swap --recommended''',
                      r'''part /home --size=5120 --fstype ext4''']

        for line in part_lines:
            self.assert_(line in recipe.rendered_kickstart.kickstart.splitlines(),
                         recipe.rendered_kickstart.kickstart)

    def test_rhel6_repos(self):
        recipe = self.provision_recipe('''
            <job>
                <whiteboard/>
                <recipeSet>
                    <recipe>
                        <distroRequires>
                            <distro_name op="=" value="RHEL-6.2" />
                            <distro_variant op="=" value="Server" />
                            <distro_arch op="=" value="x86_64" />
                        </distroRequires>
                        <hostRequires/>
                        <repos>
                            <repo name="custom"
                            url="http://repos.fedorapeople.org/repos/beaker/server/RedHatEnterpriseLinux6/"/>
                        </repos>
                        <task name="/distribution/install" />
                        <task name="/distribution/reservesys" />
                    </recipe>
                </recipeSet>
            </job>
            ''', self.system)

        self.assert_(r'''repo --name=custom --cost=100 --baseurl=http://repos.fedorapeople.org/repos/beaker/server/RedHatEnterpriseLinux6/'''
                     in recipe.rendered_kickstart.kickstart.splitlines(),
                     recipe.rendered_kickstart.kickstart)


    def test_rhel6_s390x(self):
        recipe = self.provision_recipe('''
            <job>
                <whiteboard/>
                <recipeSet>
                    <recipe>
                        <distroRequires>
                            <distro_name op="=" value="RHEL-6.2" />
                            <distro_variant op="=" value="Server" />
                            <distro_arch op="=" value="s390x" />
                        </distroRequires>
                        <hostRequires/>
                        <task name="/distribution/install" />
                        <task name="/distribution/reservesys" />
                    </recipe>
                </recipeSet>
            </job>
            ''', self.system_s390x)

        self.assert_(r'''nfs --server lab.test-kickstart.invalid --dir /distros/RHEL-6.2/Server/s390x/os/'''
                     in recipe.rendered_kickstart.kickstart.splitlines(),
                     recipe.rendered_kickstart.kickstart)

        self.assert_(r'''xconfig''' not in recipe.rendered_kickstart.kickstart.splitlines(),
                     recipe.rendered_kickstart.kickstart)

        self.assert_(r'''vmcp ipl''' in recipe.rendered_kickstart.kickstart,
                     recipe.rendered_kickstart.kickstart)


    def test_rhel6_unsupported_hardware(self):

        system = data_setup.create_system(arch=u'x86_64', status=u'Automated',
                lab_controller=self.lab_controller)
        system.provisions[system.arch[0]] = Provision(arch=system.arch[0],
                ks_meta=u'unsupported_hardware')

        recipe = self.provision_recipe('''
            <job>
                <whiteboard/>
                <recipeSet>
                    <recipe>
                        <distroRequires>
                            <distro_name op="=" value="RHEL-6.2" />
                            <distro_variant op="=" value="Server" />
                            <distro_arch op="=" value="x86_64" />
                        </distroRequires>
                        <hostRequires/>
                        <task name="/distribution/install" />
                        <task name="/distribution/reservesys" />
                    </recipe>
                </recipeSet>
            </job>
            ''', system)

        self.assert_(r'''unsupported_hardware''' in recipe.rendered_kickstart.kickstart.splitlines(),
                     recipe.rendered_kickstart.kickstart)

    def test_rhel6_guest_console(self):
        recipe = self.provision_recipe('''
            <job>
                <whiteboard/>
                <recipeSet>
                    <recipe>
                        <guestrecipe guestargs="--ram=1024 vcpus=1">
                            <distroRequires>
                                <distro_name op="=" value="RHEL-6.2" />
                            </distroRequires>
                            <hostRequires/>
                            <task name="/distribution/install" />
                            <task name="/distribution/reservesys" />
                        </guestrecipe>
                        <distroRequires>
                            <distro_name op="=" value="RHEL-6.2" />
                        </distroRequires>
                        <hostRequires/>
                        <task name="/distribution/install" />
                        <task name="/distribution/reservesys" />
                    </recipe>
                </recipeSet>
            </job>''')
        guest = recipe.guests[0]
        ks = guest.rendered_kickstart.kickstart
        self.assert_(r'''bootloader --location=mbr  --append="console=ttyS0,115200 console=ttyS1,115200"''' in ks.splitlines(), ks)
        self.assert_('cat << EOF >/etc/init/ttyS0.conf\n'
            '# start ttyS0\nstart on runlevel [2345]\n'
            'stop on runlevel [S016]\ninstance ttyS0\n'
            'respawn\npre-start exec /sbin/securetty ttyS0\n'
            'exec /sbin/agetty /dev/ttyS0 115200 vt100-nav\nEOF\n'
            '\ncat << EOF >/etc/init/ttyS1.conf\n'
            '# start ttyS1\nstart on runlevel [2345]\nstop on runlevel [S016]\n'
            'instance ttyS1\nrespawn\npre-start exec /sbin/securetty ttyS1\n'
            'exec /sbin/agetty /dev/ttyS1 115200 vt100-nav\nEOF\n' in ks, ks)

    def test_rhel6_autopart_type_ignored(self):
        recipe = self.provision_recipe('''
            <job>
                <whiteboard/>
                <recipeSet>
                    <recipe ks_meta="autopart_type='xfs'">
                        <distroRequires>
                            <distro_name op="=" value="RHEL-6.2" />
                            <distro_variant op="=" value="Server" />
                            <distro_arch op="=" value="x86_64" />
                        </distroRequires>
                        <hostRequires/>
                        <task name="/distribution/install" />
                        <task name="/distribution/reservesys" />
                    </recipe>
                </recipeSet>
            </job>
            ''', self.system)
        self.assertNotIn('\nautopart --type xfs\n',
                         recipe.rendered_kickstart.kickstart)
        self.assertIn('\nautopart\n',
                      recipe.rendered_kickstart.kickstart)

    def test_rhel7_defaults(self):
        recipe = self.provision_recipe('''
            <job>
                <whiteboard/>
                <recipeSet>
                    <recipe>
                        <distroRequires>
                            <distro_name op="=" value="RHEL-7.0-20120314.0" />
                            <distro_variant op="=" value="Workstation" />
                            <distro_arch op="=" value="x86_64" />
                        </distroRequires>
                        <hostRequires/>
                        <task name="/distribution/install" />
                        <task name="/distribution/reservesys" />
                    </recipe>
                </recipeSet>
            </job>
            ''', self.system)
        compare_expected('RedHatEnterpriseLinux7-scheduler-defaults', recipe.id,
                recipe.rendered_kickstart.kickstart)

    def test_rhel7_nfs_iso(self):
        recipe = self.provision_recipe('''
            <job>
                <whiteboard/>
                <recipeSet>
                    <recipe ks_meta="method=nfs+iso">
                        <distroRequires>
                            <distro_name op="=" value="RHEL-7.0-20120314.0" />
                            <distro_variant op="=" value="Workstation" />
                            <distro_arch op="=" value="x86_64" />
                        </distroRequires>
                        <hostRequires/>
                        <task name="/distribution/install" />
                        <task name="/distribution/reservesys" />
                    </recipe>
                </recipeSet>
            </job>
            ''', self.system)
        self.assert_(r'''nfs --server lab.test-kickstart.invalid --dir /distros/RHEL-7.0-20120314.0/compose/Workstation/x86_64/iso/'''
                     in recipe.rendered_kickstart.kickstart.splitlines(),
                     recipe.rendered_kickstart.kickstart)

    def test_rhel7_auth(self):
        recipe = self.provision_recipe('''
            <job>
                <whiteboard/>
                <recipeSet>
                    <recipe ks_meta="auth='--useshadow --enablemd5'">
                        <distroRequires>
                            <distro_name op="=" value="RHEL-7.0-20120314.0" />
                            <distro_variant op="=" value="Workstation" />
                            <distro_arch op="=" value="x86_64" />
                        </distroRequires>
                        <hostRequires/>
                        <task name="/distribution/install" />
                        <task name="/distribution/reservesys" />
                    </recipe>
                </recipeSet>
            </job>
            ''', self.system)
        self.assertIn('\nauth --useshadow --enablemd5\n',
                      recipe.rendered_kickstart.kickstart)

    def test_rhel7_manual(self):
        system = data_setup.create_system(arch=u'x86_64', status=u'Automated',
                                          fqdn='test-manual-1.test-kickstart.invalid',
                                          lab_controller=self.lab_controller)
        system.provisions[system.arch[0]] = Provision(arch=system.arch[0],
                ks_meta=u'manual')

        recipe = self.provision_recipe('''
            <job>
                <whiteboard/>
                <recipeSet>
                    <recipe>
                        <distroRequires>
                            <distro_name op="=" value="RHEL-7.0-20120314.0" />
                            <distro_variant op="=" value="Workstation" />
                            <distro_arch op="=" value="x86_64" />
                        </distroRequires>
                        <hostRequires/>
                        <task name="/distribution/install" />
                        <task name="/distribution/reservesys" />
                    </recipe>
                </recipeSet>
            </job>
            ''', system)

        compare_expected('RedHatEnterpriseLinux7-scheduler-manual', recipe.id,
                         recipe.rendered_kickstart.kickstart)

    def test_rhel7_repos(self):
        recipe = self.provision_recipe('''
            <job>
                <whiteboard/>
                <recipeSet>
                    <recipe>
                        <distroRequires>
                            <distro_name op="=" value="RHEL-7.0-20120314.0" />
                            <distro_variant op="=" value="Workstation" />
                            <distro_arch op="=" value="x86_64" />
                        </distroRequires>
                        <hostRequires/>
                        <repos>
                            <repo name="custom"
                            url="http://repos.fedorapeople.org/repos/beaker/server/RedHatEnterpriseLinux7/"/>
                        </repos>
                        <task name="/distribution/install" />
                        <task name="/distribution/reservesys" />
                    </recipe>
                </recipeSet>
            </job>
            ''', self.system)

        self.assert_(r'''repo --name=custom --cost=100 --baseurl=http://repos.fedorapeople.org/repos/beaker/server/RedHatEnterpriseLinux7/'''
                     in recipe.rendered_kickstart.kickstart.splitlines(),
                     recipe.rendered_kickstart.kickstart)

    def test_rhel7_s390x(self):
        recipe = self.provision_recipe('''
            <job>
                <whiteboard/>
                <recipeSet>
                    <recipe>
                        <distroRequires>
                            <distro_name op="=" value="RHEL-7.0-20120314.0" />
                            <distro_variant op="=" value="Server" />
                            <distro_arch op="=" value="s390x" />
                        </distroRequires>
                        <hostRequires/>
                        <task name="/distribution/install" />
                        <task name="/distribution/reservesys" />
                    </recipe>
                </recipeSet>
            </job>
            ''', self.system_s390x)

        self.assert_(r'''url --url=http://lab.test-kickstart.invalid/distros/RHEL-7.0-20120314.0/compose/Server/s390x/os/'''
                     in recipe.rendered_kickstart.kickstart.splitlines(),
                     recipe.rendered_kickstart.kickstart)

        self.assert_(r'''xconfig''' not in recipe.rendered_kickstart.kickstart.splitlines(),
                     recipe.rendered_kickstart.kickstart)

        self.assert_(r'''vmcp ipl''' not in recipe.rendered_kickstart.kickstart,
                     recipe.rendered_kickstart.kickstart)

    def test_rhel7_autopart_type(self):
        recipe = self.provision_recipe('''
            <job>
                <whiteboard/>
                <recipeSet>
                    <recipe ks_meta="autopart_type='xfs'">
                        <distroRequires>
                            <distro_name op="=" value="RHEL-7.0-20120314.0" />
                            <distro_variant op="=" value="Workstation" />
                            <distro_arch op="=" value="x86_64" />
                        </distroRequires>
                        <hostRequires/>
                        <task name="/distribution/install" />
                        <task name="/distribution/reservesys" />
                    </recipe>
                </recipeSet>
            </job>
            ''', self.system)
        self.assertIn('\nautopart --type xfs\n',
                      recipe.rendered_kickstart.kickstart)

    def test_fedora18_defaults(self):
        recipe = self.provision_recipe('''
            <job>
                <whiteboard/>
                <recipeSet>
                    <recipe>
                        <distroRequires>
                            <distro_name op="=" value="Fedora-18" />
                            <distro_arch op="=" value="x86_64" />
                        </distroRequires>
                        <hostRequires/>
                        <task name="/distribution/install" />
                        <task name="/distribution/reservesys" />
                    </recipe>
                </recipeSet>
            </job>
            ''', self.system)
        compare_expected('Fedora18-scheduler-defaults', recipe.id,
                recipe.rendered_kickstart.kickstart)

    def test_fedora18_auth(self):
        recipe = self.provision_recipe('''
            <job>
                <whiteboard/>
                <recipeSet>
                    <recipe ks_meta="auth='--useshadow --enablemd5'">
                        <distroRequires>
                            <distro_name op="=" value="Fedora-18" />
                            <distro_arch op="=" value="x86_64" />
                        </distroRequires>
                        <hostRequires/>
                        <task name="/distribution/install" />
                        <task name="/distribution/reservesys" />
                    </recipe>
                </recipeSet>
            </job>
            ''', self.system)
        self.assertIn('\nauth --useshadow --enablemd5\n',
                     recipe.rendered_kickstart.kickstart)

    def test_fedora_repos(self):
        recipe = self.provision_recipe('''
            <job>
                <whiteboard/>
                <recipeSet>
                    <recipe>
                        <distroRequires>
                            <distro_name op="=" value="Fedora-18" />
                            <distro_arch op="=" value="x86_64" />
                        </distroRequires>
                        <hostRequires/>
                        <repos>
                            <repo name="custom"
                            url="http://repos.fedorapeople.org/repos/beaker/server/Fedora18/"/>
                        </repos>
                        <task name="/distribution/install" />
                        <task name="/distribution/reservesys" />
                    </recipe>
                </recipeSet>
            </job>
            ''', self.system)

        self.assert_(r'''repo --name=custom --cost=100 --baseurl=http://repos.fedorapeople.org/repos/beaker/server/Fedora18/'''
                     in recipe.rendered_kickstart.kickstart.splitlines(),
                     recipe.rendered_kickstart.kickstart)

    def test_fedora_rawhide_defaults(self):
        recipe = self.provision_recipe('''
            <job>
                <whiteboard/>
                <recipeSet>
                    <recipe>
                        <distroRequires>
                            <distro_name op="=" value="Fedora-rawhide" />
                            <distro_arch op="=" value="x86_64" />
                        </distroRequires>
                        <hostRequires/>
                        <task name="/distribution/install" />
                        <task name="/distribution/reservesys" />
                    </recipe>
                </recipeSet>
            </job>
            ''', self.system)
        compare_expected('Fedorarawhide-scheduler-defaults', recipe.id,
                         recipe.rendered_kickstart.kickstart)

    def test_fedora_rawhide_autopart_type(self):
        recipe = self.provision_recipe('''
            <job>
                <whiteboard/>
                <recipeSet>
                    <recipe ks_meta="autopart_type='xfs'">
                        <distroRequires>
                            <distro_name op="=" value="Fedora-rawhide" />
                            <distro_arch op="=" value="x86_64" />
                        </distroRequires>
                        <hostRequires/>
                        <task name="/distribution/install" />
                        <task name="/distribution/reservesys" />
                    </recipe>
                </recipeSet>
            </job>
            ''', self.system)
        self.assertIn('\nautopart --type xfs\n',
                      recipe.rendered_kickstart.kickstart)

    def test_job_group_clear_text_password(self):
        # set clear text password
        root_password = 'blappy7'
        group = data_setup.create_group(group_name='group1',
                                        root_password=root_password)
        self.user.groups.append(group)
        system = data_setup.create_system(arch=u'x86_64', status=u'Automated',
                lab_controller=self.lab_controller)
        session.commit()
        session.begin()

        recipe = self.provision_recipe('''
            <job group='group1'>
                <whiteboard/>
                <recipeSet>
                    <recipe>
                        <distroRequires>
                            <distro_name op="=" value="RHEL-6.2" />
                            <distro_variant op="=" value="Server" />
                            <distro_arch op="=" value="x86_64" />
                        </distroRequires>
                        <hostRequires/>
                        <task name="/distribution/install" />
                        <task name="/distribution/reservesys" />
                    </recipe>
                </recipeSet>
            </job>
            ''', system)

        for line in recipe.rendered_kickstart.kickstart.splitlines():
            if line.startswith('rootpw'):
                crypted_root_password = line.split()[2]
                self.assertEquals(crypt.crypt(root_password, crypted_root_password),
                                  crypted_root_password)
                break

    def test_group_job_crypted_password(self):
        # set crypted password
        crypted_root_password = crypt.crypt('blappy7', "$1$%s$")
        group = data_setup.create_group(group_name='group1',
                                        root_password=crypted_root_password)
        self.user.groups.append(group)
        system = data_setup.create_system(arch=u'x86_64', status=u'Automated',
                lab_controller=self.lab_controller)
        session.commit()
        session.begin()

        recipe = self.provision_recipe('''
            <job group='group1'>
                <whiteboard/>
                <recipeSet>
                    <recipe>
                        <distroRequires>
                            <distro_name op="=" value="RHEL-6.2" />
                            <distro_variant op="=" value="Server" />
                            <distro_arch op="=" value="x86_64" />
                        </distroRequires>
                        <hostRequires/>
                        <task name="/distribution/install" />
                        <task name="/distribution/reservesys" />
                    </recipe>
                </recipeSet>
            </job>
            ''', system)

        self.assert_(
            'rootpw --iscrypted %s' % crypted_root_password
            in recipe.rendered_kickstart.kickstart.splitlines(),
            recipe.rendered_kickstart.kickstart)

    def test_ignoredisk(self):
        system = data_setup.create_system(arch=u'x86_64', status=u'Automated',
                lab_controller=self.lab_controller)
        system.provisions[system.arch[0]] = Provision(arch=system.arch[0],
                ks_meta=u'ignoredisk=--only-use=sda')
        recipe = self.provision_recipe('''
            <job>
                <whiteboard/>
                <recipeSet>
                    <recipe>
                        <distroRequires>
                            <distro_name op="=" value="RHEL-6.2" />
                            <distro_variant op="=" value="Server" />
                            <distro_arch op="=" value="x86_64" />
                        </distroRequires>
                        <hostRequires/>
                        <task name="/distribution/install" />
                        <task name="/distribution/reservesys" />
                    </recipe>
                </recipeSet>
            </job>
            ''', system)
        self.assert_(
                r'''ignoredisk --only-use=sda'''
                in recipe.rendered_kickstart.kickstart.splitlines(),
                recipe.rendered_kickstart.kickstart)

    def test_skipx(self):
        system = data_setup.create_system(arch=u'x86_64', status=u'Automated',
                lab_controller=self.lab_controller)
        system.provisions[system.arch[0]] = Provision(arch=system.arch[0],
                ks_meta=u'skipx')
        recipe = self.provision_recipe('''
            <job>
                <whiteboard/>
                <recipeSet>
                    <recipe>
                        <distroRequires>
                            <distro_name op="=" value="RHEL-6.2" />
                            <distro_variant op="=" value="Server" />
                            <distro_arch op="=" value="x86_64" />
                        </distroRequires>
                        <hostRequires/>
                        <task name="/distribution/install" />
                        <task name="/distribution/reservesys" />
                    </recipe>
                </recipeSet>
            </job>
            ''', system)
        self.assert_(
                r'''skipx'''
                in recipe.rendered_kickstart.kickstart.splitlines(),
                recipe.rendered_kickstart.kickstart)

    def test_rhel6_manual(self):
        system = data_setup.create_system(arch=u'x86_64', status=u'Automated',
                                          fqdn='test-manual-1.test-kickstart.invalid',
                                          lab_controller=self.lab_controller)
        system.provisions[system.arch[0]] = Provision(arch=system.arch[0],
                ks_meta=u'manual')
        recipe = self.provision_recipe('''
            <job>
                <whiteboard/>
                <recipeSet>
                    <recipe>
                        <distroRequires>
                            <distro_name op="=" value="RHEL-6.2" />
                            <distro_variant op="=" value="Server" />
                            <distro_arch op="=" value="x86_64" />
                        </distroRequires>
                        <hostRequires/>
                        <task name="/distribution/install" />
                        <task name="/distribution/reservesys" />
                    </recipe>
                </recipeSet>
            </job>
            ''', system)

        compare_expected('RedHatEnterpriseLinux6-scheduler-manual', recipe.id,
                         recipe.rendered_kickstart.kickstart)

    def test_leavebootorder(self):
        system = data_setup.create_system(arch=u'ppc64', status=u'Automated',
                lab_controller=self.lab_controller)
        system.provisions[system.arch[0]] = Provision(arch=system.arch[0])
        recipe = self.provision_recipe('''
            <job>
                <whiteboard/>
                <recipeSet>
                    <recipe>
                        <distroRequires>
                            <distro_name op="=" value="RHEL-7.0-20120314.0" />
                            <distro_variant op="=" value="Server" />
                            <distro_arch op="=" value="ppc64" />
                        </distroRequires>
                        <hostRequires/>
                        <task name="/distribution/install" />
                        <task name="/distribution/reservesys" />
                    </recipe>
                </recipeSet>
            </job>
            ''', system)
        self.assert_(
                r'''bootloader --location=mbr --leavebootorder'''
                in recipe.rendered_kickstart.kickstart.splitlines(),
                recipe.rendered_kickstart.kickstart)

    def test_grubport(self):
        system = data_setup.create_system(arch=u'x86_64', status=u'Automated',
                lab_controller=self.lab_controller)
        system.provisions[system.arch[0]] = Provision(arch=system.arch[0],
                ks_meta=u'grubport=0x02f8')
        recipe = self.provision_recipe('''
            <job>
                <whiteboard/>
                <recipeSet>
                    <recipe>
                        <distroRequires>
                            <distro_name op="=" value="RHEL-6.2" />
                            <distro_variant op="=" value="Server" />
                            <distro_arch op="=" value="x86_64" />
                        </distroRequires>
                        <hostRequires/>
                        <task name="/distribution/install" />
                        <task name="/distribution/reservesys" />
                    </recipe>
                </recipeSet>
            </job>
            ''', system)
        self.assert_(
                r'''    /bin/sed -i 's/^\(serial.*\)--unit=\S\+\(.*\)$/\1--port=0x02f8\2/' /boot/grub/grub.conf'''
                in recipe.rendered_kickstart.kickstart.splitlines(),
                recipe.rendered_kickstart.kickstart)

        self.assert_(
                r'''    /bin/sed -i '/^GRUB_SERIAL_COMMAND="serial/ {s/--unit=[0-9]\+//; s/"$/ --port=0x02f8"/}' /etc/default/grub'''
                in recipe.rendered_kickstart.kickstart.splitlines(),
                recipe.rendered_kickstart.kickstart)

    def test_rhel5_devices(self):
        system = data_setup.create_system(arch=u'x86_64', status=u'Automated',
                lab_controller=self.lab_controller)
        system.provisions[system.arch[0]] = Provision(arch=system.arch[0],
                ks_meta=u'scsidevices=cciss')
        recipe = self.provision_recipe('''
            <job>
                <whiteboard/>
                <recipeSet>
                    <recipe>
                        <distroRequires>
                            <distro_name op="=" value="RHEL5-Server-U8" />
                            <distro_arch op="=" value="x86_64" />
                        </distroRequires>
                        <hostRequires/>
                        <task name="/distribution/install" />
                        <task name="/distribution/reservesys" />
                    </recipe>
                </recipeSet>
            </job>
            ''', system)
        self.assert_('device scsi cciss' in recipe.rendered_kickstart.kickstart.splitlines(),
                recipe.rendered_kickstart.kickstart)

    def test_rhel6_devices(self):
        system = data_setup.create_system(arch=u'x86_64', status=u'Automated',
                lab_controller=self.lab_controller)
        system.provisions[system.arch[0]] = Provision(arch=system.arch[0],
                ks_meta=u'scsidevices=cciss')
        recipe = self.provision_recipe('''
            <job>
                <whiteboard/>
                <recipeSet>
                    <recipe>
                        <distroRequires>
                            <distro_name op="=" value="RHEL-6.2" />
                            <distro_variant op="=" value="Server" />
                            <distro_arch op="=" value="x86_64" />
                        </distroRequires>
                        <hostRequires/>
                        <task name="/distribution/install" />
                        <task name="/distribution/reservesys" />
                    </recipe>
                </recipeSet>
            </job>
            ''', system)
        self.assert_('device cciss' in recipe.rendered_kickstart.kickstart.splitlines(),
                recipe.rendered_kickstart.kickstart)

    def test_kopts_post(self):
        system = data_setup.create_system(arch=u'x86_64', status=u'Automated',
                lab_controller=self.lab_controller)
        system.provisions[system.arch[0]] = Provision(arch=system.arch[0],
                kernel_options_post=u'console=ttyS0,9600n8 pci=nomsi')
        recipe = self.provision_recipe('''
            <job>
                <whiteboard/>
                <recipeSet>
                    <recipe>
                        <distroRequires>
                            <distro_name op="=" value="RHEL-6.2" />
                            <distro_variant op="=" value="Server" />
                            <distro_arch op="=" value="x86_64" />
                        </distroRequires>
                        <hostRequires/>
                        <task name="/distribution/install" />
                        <task name="/distribution/reservesys" />
                    </recipe>
                </recipeSet>
            </job>
            ''', system)
        self.assert_('bootloader --location=mbr --append="console=ttyS0,9600n8 pci=nomsi"'
                in recipe.rendered_kickstart.kickstart.splitlines(),
                recipe.rendered_kickstart.kickstart)

    def test_partitions_lvm(self):
        recipe = self.provision_recipe('''
            <job>
                <whiteboard/>
                <recipeSet>
                    <recipe>
                        <distroRequires>
                            <distro_name op="=" value="RHEL-6.2" />
                            <distro_variant op="=" value="Server" />
                            <distro_arch op="=" value="x86_64" />
                        </distroRequires>
                        <hostRequires/>
                        <partitions>
                            <partition type="lvm" fs="btrfs" name="butter" size="25" />
                        </partitions>
                        <task name="/distribution/install" />
                        <task name="/distribution/reservesys" />
                    </recipe>
                </recipeSet>
            </job>
            ''', self.system)
        self.assert_('''
part /boot --size 200 --recommended --asprimary
part / --size 1024 --grow
part swap --recommended
part pv.001 --size=25605
volgroup TestVolume001 pv.001
logvol /butter --name=butter --vgname=TestVolume001 --size=25600 --fstype btrfs
'''
                in recipe.rendered_kickstart.kickstart,
                recipe.rendered_kickstart.kickstart)

    def test_sshkeys_group(self):
        self.user.sshpubkeys.append(SSHPubKey(u'ssh-rsa', u'neveroddoreven', u'description'))
        user2 = data_setup.create_user()
        user2.sshpubkeys.append(SSHPubKey(u'ssh-rsa', u'murderforajarofredrum', u'description'))
        group = data_setup.create_group(group_name=data_setup.unique_name('group%s'))
        self.user.groups.append(group)
        user2.groups.append(group)
        system = data_setup.create_system(arch=u'x86_64', status=u'Automated',
                lab_controller=self.lab_controller)
        recipe = self.provision_recipe('''
            <job group="%s">
                <whiteboard/>
                <recipeSet>
                    <recipe>
                        <distroRequires>
                            <distro_name op="=" value="RHEL-6.2" />
                            <distro_variant op="=" value="Server" />
                            <distro_arch op="=" value="x86_64" />
                        </distroRequires>
                        <hostRequires/>
                        <task name="/distribution/install" />
                        <task name="/distribution/reservesys" />
                    </recipe>
                </recipeSet>
            </job>
            ''' % group.group_name, system)

        self.assert_('''
mkdir -p /root/.ssh
cat >>/root/.ssh/authorized_keys <<"__EOF__"
ssh-rsa neveroddoreven description
ssh-rsa murderforajarofredrum description
__EOF__
restorecon -R /root/.ssh
chmod go-w /root /root/.ssh /root/.ssh/authorized_keys
'''
                in recipe.rendered_kickstart.kickstart,
                recipe.rendered_kickstart.kickstart)

    def test_sshkeys(self):
        self.user.root_password = '$1$beaker$yMeLK4p1IVkFa80RyTkpE.'
        self.user.sshpubkeys.append(SSHPubKey(u'ssh-rsa', u'lolthisismykey', u'description'))
        system = data_setup.create_system(arch=u'x86_64', status=u'Automated',
                lab_controller=self.lab_controller)
        recipe = self.provision_recipe('''
            <job>
                <whiteboard/>
                <recipeSet>
                    <recipe>
                        <distroRequires>
                            <distro_name op="=" value="RHEL-6.2" />
                            <distro_variant op="=" value="Server" />
                            <distro_arch op="=" value="x86_64" />
                        </distroRequires>
                        <hostRequires/>
                        <task name="/distribution/install" />
                        <task name="/distribution/reservesys" />
                    </recipe>
                </recipeSet>
            </job>
            ''', system)
        self.assert_('''
mkdir -p /root/.ssh
cat >>/root/.ssh/authorized_keys <<"__EOF__"
ssh-rsa lolthisismykey description
__EOF__
restorecon -R /root/.ssh
chmod go-w /root /root/.ssh /root/.ssh/authorized_keys
'''
                in recipe.rendered_kickstart.kickstart,
                recipe.rendered_kickstart.kickstart)

    # https://bugzilla.redhat.com/show_bug.cgi?id=832226
    def test_sshkeys_s390x(self):
        self.user.sshpubkeys.append(SSHPubKey(u'ssh-rsa', u'AAAAhhh', u'help'))
        system = data_setup.create_system(arch=u's390x', status=u'Automated',
                lab_controller=self.lab_controller)
        recipe = self.provision_recipe('''
            <job>
                <whiteboard/>
                <recipeSet>
                    <recipe>
                        <distroRequires>
                            <distro_family op="=" value="RedHatEnterpriseLinux7" />
                            <distro_variant op="=" value="Server" />
                            <distro_arch op="=" value="s390x" />
                        </distroRequires>
                        <hostRequires/>
                        <task name="/distribution/install" />
                        <task name="/distribution/reservesys" />
                    </recipe>
                </recipeSet>
            </job>
            ''', system)
        # check the reboot snippet is after the ssh key
        self.assert_('Force a reboot'
                     in recipe.rendered_kickstart.kickstart.split('cat >>/root/.ssh/authorized_keys')[1],
                     recipe.rendered_kickstart.kickstart)

    def test_ksappends(self):
        recipe = self.provision_recipe('''
            <job>
                <whiteboard/>
                <recipeSet>
                    <recipe>
                        <distroRequires>
                            <distro_name op="=" value="RHEL-7.0-20120314.0" />
                            <distro_variant op="=" value="Workstation" />
                            <distro_arch op="=" value="x86_64" />
                        </distroRequires>
                        <hostRequires/>
                        <ks_appends>
                            <ks_append>
%post
echo Hello World
%end</ks_append>
                        </ks_appends>
                        <task name="/distribution/install" />
                        <task name="/distribution/reservesys" />
                    </recipe>
                </recipeSet>
            </job>
            ''', self.system)
        self.assert_('''
%post
echo Hello World
%end'''
                in recipe.rendered_kickstart.kickstart,
                recipe.rendered_kickstart.kickstart)

    def test_custom_kickstart_rhel6(self):
        recipe = self.provision_recipe('''
            <job>
                <whiteboard/>
                <recipeSet>
                    <recipe>
                        <distroRequires>
                            <distro_name op="=" value="RHEL-6.2" />
                            <distro_variant op="=" value="Server" />
                            <distro_arch op="=" value="x86_64" />
                        </distroRequires>
                        <hostRequires/>
                        <kickstart><![CDATA[
install
lang en_AU.UTF-8
timezone --utc Australia/Brisbane
rootpw --iscrypted $1$beaker$yMeLK4p1IVkFa80RyTkpE.
selinux --enforcing
firewall --service=ssh
bootloader --location=mbr

%packages 
mysillypackage
%end
                        ]]></kickstart>
                        <task name="/distribution/install" />
                        <task name="/distribution/reservesys" />
                    </recipe>
                </recipeSet>
            </job>
            ''', self.system)
        k = recipe.rendered_kickstart.kickstart
        self.assert_(k.startswith('nfs --server lab.test-kickstart.invalid '
                                  '--dir /distros/RHEL-6.2/Server/x86_64/os/'), k)
        self.assert_('''
install
lang en_AU.UTF-8
timezone --utc Australia/Brisbane
rootpw --iscrypted $1$beaker$yMeLK4p1IVkFa80RyTkpE.
selinux --enforcing
firewall --service=ssh
bootloader --location=mbr
'''
                in k, k)

        self.assertNotIn('''
cat >> /etc/profile.d/task-overrides-rhts.sh <<END
export RHTS_OPTION_COMPATIBLE=
export RHTS_OPTION_COMPAT_SERVICE=
END
%end''', k)

        klines = k.splitlines()
        self.assert_('mysillypackage' in klines, k)
        # should also contain the various Beaker bits
        self.assert_('%pre --log=/dev/console' in klines, k)
        self.assert_('# Check in with Beaker Server' in klines, k)
        self.assert_('%post --log=/dev/console' in klines, k)
        self.assert_('# Add Harness Repo' in klines, k)
        self.assert_('yum -y install beah rhts-test-env beakerlib' in klines, k)

    def test_custom_kickstart_rhel7(self):
        recipe = self.provision_recipe('''
            <job>
                <whiteboard/>
                <recipeSet>
                    <recipe>
                        <distroRequires>
                            <distro_name op="=" value="RHEL-7.0-20120314.0" />
                            <distro_variant op="=" value="Workstation" />
                            <distro_arch op="=" value="x86_64" />
                        </distroRequires>
                        <hostRequires/>
                        <kickstart><![CDATA[
install
lang en_AU.UTF-8
timezone --utc Australia/Brisbane
rootpw --iscrypted $1$beaker$yMeLK4p1IVkFa80RyTkpE.
selinux --enforcing
firewall --service=ssh
bootloader --location=mbr

%packages 
mysillypackage
%end
                        ]]></kickstart>
                        <task name="/distribution/install" />
                        <task name="/distribution/reservesys" />
                    </recipe>
                </recipeSet>
            </job>
            ''', self.system)
        k = recipe.rendered_kickstart.kickstart
        self.assert_(k.startswith('url --url=http://lab.test-kickstart.invalid'
                '/distros/RHEL-7.0-20120314.0/compose/Workstation/x86_64/os/\n'), k)
        self.assert_('''
install
lang en_AU.UTF-8
timezone --utc Australia/Brisbane
rootpw --iscrypted $1$beaker$yMeLK4p1IVkFa80RyTkpE.
selinux --enforcing
firewall --service=ssh
bootloader --location=mbr
'''
                in k, k)

        self.assertIn('''
cat >> /etc/profile.d/task-overrides-rhts.sh <<END
export RHTS_OPTION_COMPATIBLE=
export RHTS_OPTION_COMPAT_SERVICE=
END
%end''', k)

        klines = k.splitlines()
        self.assert_('mysillypackage' in klines, k)
        # should also contain the various Beaker bits
        self.assert_('%pre --log=/dev/console' in klines, k)
        self.assert_('# Check in with Beaker Server' in klines, k)
        self.assert_('%post --log=/dev/console' in klines, k)
        self.assert_('# Add Harness Repo' in klines, k)
        self.assert_('yum -y install beah rhts-test-env beakerlib' in klines, k)

    def test_custom_kickstart_fedora_rawhide(self):
        recipe = self.provision_recipe('''
            <job>
                <whiteboard/>
                <recipeSet>
                    <recipe>
                        <distroRequires>
                            <distro_name op="=" value="Fedora-rawhide" />
                            <distro_arch op="=" value="x86_64" />
                        </distroRequires>
                        <hostRequires/>
                        <kickstart><![CDATA[
install
lang en_AU.UTF-8
timezone --utc Australia/Brisbane
rootpw --iscrypted $1$beaker$yMeLK4p1IVkFa80RyTkpE.
selinux --enforcing
firewall --service=ssh
bootloader --location=mbr

%packages 
mysillypackage
%end
                        ]]></kickstart>
                        <task name="/distribution/install" />
                        <task name="/distribution/reservesys" />
                    </recipe>
                </recipeSet>
            </job>
            ''', self.system)
        k = recipe.rendered_kickstart.kickstart
        self.assert_(k.startswith('nfs --server lab.test-kickstart.invalid '
                                  '--dir /distros/development/rawhide/x86_64/os/'), k)
        self.assert_('''
install
lang en_AU.UTF-8
timezone --utc Australia/Brisbane
rootpw --iscrypted $1$beaker$yMeLK4p1IVkFa80RyTkpE.
selinux --enforcing
firewall --service=ssh
bootloader --location=mbr
'''
                in k, k)

        self.assertIn('''
cat >> /etc/profile.d/task-overrides-rhts.sh <<END
export RHTS_OPTION_COMPATIBLE=
export RHTS_OPTION_COMPAT_SERVICE=
END
%end''', k)

        klines = k.splitlines()
        self.assert_('mysillypackage' in klines, k)
        # should also contain the various Beaker bits
        self.assert_('%pre --log=/dev/console' in klines, k)
        self.assert_('# Check in with Beaker Server' in klines, k)
        self.assert_('%post --log=/dev/console' in klines, k)
        self.assert_('# Add Harness Repo' in klines, k)
        self.assert_('yum -y install beah rhts-test-env beakerlib' in klines, k)

    def test_custom_kickstart_fedora(self):
        recipe = self.provision_recipe('''
            <job>
                <whiteboard/>
                <recipeSet>
                    <recipe>
                        <distroRequires>
                            <distro_name op="=" value="Fedora-18" />
                            <distro_arch op="=" value="x86_64" />
                        </distroRequires>
                        <hostRequires/>
                        <kickstart><![CDATA[
install
lang en_AU.UTF-8
timezone --utc Australia/Brisbane
rootpw --iscrypted $1$beaker$yMeLK4p1IVkFa80RyTkpE.
selinux --enforcing
firewall --service=ssh
bootloader --location=mbr

%packages 
mysillypackage
%end
                        ]]></kickstart>
                        <task name="/distribution/install" />
                        <task name="/distribution/reservesys" />
                    </recipe>
                </recipeSet>
            </job>
            ''', self.system)
        k = recipe.rendered_kickstart.kickstart
        self.assert_(k.startswith('nfs --server lab.test-kickstart.invalid ' 
                                  '--dir /distros/F-18/GOLD/Fedora/x86_64/os/'), k)
        self.assert_('''
install
lang en_AU.UTF-8
timezone --utc Australia/Brisbane
rootpw --iscrypted $1$beaker$yMeLK4p1IVkFa80RyTkpE.
selinux --enforcing
firewall --service=ssh
bootloader --location=mbr
'''
                in k, k)

        self.assertIn('''
cat >> /etc/profile.d/task-overrides-rhts.sh <<END
export RHTS_OPTION_COMPATIBLE=
export RHTS_OPTION_COMPAT_SERVICE=
END
%end''', k)

        klines = k.splitlines()
        self.assert_('mysillypackage' in klines, k)
        # should also contain the various Beaker bits
        self.assert_('%pre --log=/dev/console' in klines, k)
        self.assert_('# Check in with Beaker Server' in klines, k)
        self.assert_('%post --log=/dev/console' in klines, k)
        self.assert_('# Add Harness Repo' in klines, k)
        self.assert_('yum -y install beah rhts-test-env beakerlib' in klines, k)


    # https://bugzilla.redhat.com/show_bug.cgi?id=801676
    def test_custom_kickstart_ssh_keys(self):
        self.user.sshpubkeys.append(SSHPubKey(u'ssh-rsa', u'lolthisismykey', u'description'))
        system = data_setup.create_system(arch=u'x86_64', status=u'Automated',
                lab_controller=self.lab_controller)
        recipe = self.provision_recipe('''
            <job>
                <whiteboard/>
                <recipeSet>
                    <recipe>
                        <distroRequires>
                            <distro_name op="=" value="RHEL-7.0-20120314.0" />
                            <distro_variant op="=" value="Workstation" />
                            <distro_arch op="=" value="x86_64" />
                        </distroRequires>
                        <hostRequires/>
                        <kickstart><![CDATA[
install
%packages
mysillypackage
%end
                        ]]></kickstart>
                        <task name="/distribution/install" />
                        <task name="/distribution/reservesys" />
                    </recipe>
                </recipeSet>
            </job>
            ''', system)
        k = recipe.rendered_kickstart.kickstart
        self.assert_('ssh-rsa lolthisismykey description' in k.splitlines(), k)

    def test_no_debug_repos(self):
        recipe = self.provision_recipe('''
            <job>
                <whiteboard/>
                <recipeSet>
                    <recipe ks_meta="no_debug_repos">
                        <distroRequires>
                            <distro_name op="=" value="RHEL-6.2" />
                            <distro_variant op="=" value="Server" />
                            <distro_arch op="=" value="x86_64" />
                        </distroRequires>
                        <hostRequires/>
                        <task name="/distribution/install" />
                        <task name="/distribution/reservesys" />
                    </recipe>
                </recipeSet>
            </job>
            ''', self.system)
        k = recipe.rendered_kickstart.kickstart
        self.assert_('repo --name=beaker-debug' not in k, k)
        self.assert_('repo --name=beaker-optional-x86_64-debug' not in k, k)
        self.assert_('/etc/yum.repos.d/beaker-debug.repo' not in k, k)
        self.assert_('/etc/yum.repos.d/beaker-optional-x86_64-debug.repo' not in k, k)

    # https://bugzilla.redhat.com/show_bug.cgi?id=869758
    def test_repo_url_containing_yum_variable(self):
        # Anaconda can't substitute yum variables like $releasever, so to avoid
        # breakages we don't pass it any repo URLs containing $
        recipe = self.provision_recipe('''
            <job>
                <whiteboard/>
                <recipeSet>
                    <recipe>
                        <distroRequires>
                            <distro_name op="=" value="RHEL-6.2" />
                            <distro_variant op="=" value="Server" />
                            <distro_arch op="=" value="x86_64" />
                        </distroRequires>
                        <hostRequires/>
                        <repos>
                            <repo name="custom" url="http://example.com/$releasever/"/>
                        </repos>
                        <task name="/distribution/install" />
                    </recipe>
                </recipeSet>
            </job>
            ''', self.system)
        k = recipe.rendered_kickstart.kickstart
        self.assert_('repo --name=custom' not in k, k)
        self.assert_('# skipping custom' in k, k)

    def test_beaker_url(self):
        recipe = self.provision_recipe('''
            <job>
                <whiteboard/>
                <recipeSet>
                    <recipe>
                        <distroRequires>
                            <distro_name op="=" value="RHEL-6.2" />
                            <distro_variant op="=" value="Server" />
                            <distro_arch op="=" value="x86_64" />
                        </distroRequires>
                        <hostRequires/>
                        <task name="/distribution/install" />
                        <task name="/distribution/reservesys" />
                    </recipe>
                </recipeSet>
            </job>
            ''', self.system)
        k = recipe.rendered_kickstart.kickstart
        self.assert_('export BEAKER="%s"' % get_server_base() in k, k)

    # https://bugzilla.redhat.com/show_bug.cgi?id=691442
    def test_whiteboards(self):
        # This test checks that the job and recipe whiteboards are made
        # available in the test environments via the kickstart templates
        whiteboard = '''
            This
            Is
            A
            Multi-line
            Whiteboard
            Entry
            With "embedded double quotes"
            And 'embedded single quotes'
        '''
        recipe_xml = '''
            <job>
                <whiteboard>Job: %s</whiteboard>
                <recipeSet>
                    <recipe whiteboard="Recipe: %s">
                        <distroRequires>
                            <distro_name op="=" value="RHEL-6.2" />
                            <distro_variant op="=" value="Server" />
                            <distro_arch op="=" value="x86_64" />
                        </distroRequires>
                        <hostRequires/>
                        <task name="/distribution/install" />
                        <task name="/distribution/reservesys" />
                    </recipe>
                </recipeSet>
            </job>
            ''' % (whiteboard, whiteboard.replace('"', "&quot;"))
        # The XML processing normalises whitespace for the job level
        # whiteboard element, but only replaces the line breaks with
        # spaces for the recipe level whiteboard attribute
        # This test just checks for that currently expected behaviour
        # without passing too much judgment on its sanity...
        job_lines = (line.strip() for line in whiteboard.splitlines())
        job_entry = "Job: " + " ".join(line for line in job_lines if line)
        recipe_entry = ("Recipe: " +
                        " ".join(line for line in whiteboard.splitlines()))
        recipe = self.provision_recipe(recipe_xml, self.system)
        recipe_whiteboard = recipe.whiteboard
        self.assertEqual(recipe_whiteboard, recipe_entry)
        job_whiteboard = recipe.recipeset.job.whiteboard
        self.assertEqual(job_whiteboard, job_entry)
        recipe_quoted = pipes.quote(recipe_entry)
        job_quoted = pipes.quote(job_entry)
        ks = recipe.rendered_kickstart.kickstart
        self.assert_('export BEAKER_JOB_WHITEBOARD=%s'
                           % job_quoted in ks, ks)
        self.assert_('export BEAKER_RECIPE_WHITEBOARD=%s'
                           % recipe_quoted in ks, ks)
        self.assert_('setenv BEAKER_JOB_WHITEBOARD %s'
                           % job_quoted in ks, ks)
        self.assert_('setenv BEAKER_RECIPE_WHITEBOARD %s'
                           % recipe_quoted in ks, ks)

    def test_no_whiteboards(self):
        # This test checks that everything works as expected with no
        # recipe whiteboard defined and an empty job whiteboard
        recipe_xml = '''
            <job>
                <whiteboard/>
                <recipeSet>
                    <recipe>
                        <distroRequires>
                            <distro_name op="=" value="RHEL-6.2" />
                            <distro_variant op="=" value="Server" />
                            <distro_arch op="=" value="x86_64" />
                        </distroRequires>
                        <hostRequires/>
                        <task name="/distribution/install" />
                        <task name="/distribution/reservesys" />
                    </recipe>
                </recipeSet>
            </job>
            '''
        recipe = self.provision_recipe(recipe_xml, self.system)
        self.assertEqual(recipe.whiteboard, None)
        self.assertEqual(recipe.recipeset.job.whiteboard, "")
        ks = recipe.rendered_kickstart.kickstart
        self.assert_("export BEAKER_JOB_WHITEBOARD=''" in ks, ks)
        self.assert_("export BEAKER_RECIPE_WHITEBOARD=''" in ks, ks)
        self.assert_("setenv BEAKER_JOB_WHITEBOARD ''" in ks, ks)
        self.assert_("setenv BEAKER_RECIPE_WHITEBOARD ''" in ks, ks)

    def test_no_recipe(self):
        # This test checks that everything works as expected with no
        # recipe defined at all (which can happen when systems are
        # switched to manual mode instead of automatic)
        tree = self.rhel62_server_x86_64
        ks = generate_kickstart(self.system.install_options(tree),
                                tree, self.system, self.user).kickstart
        compare_expected('RedHatEnterpriseLinux6-manual-defaults', None, ks)

    def test_no_system_or_recipe(self):
        # We need one or the other in order to find the lab controller
        tree = self.rhel62_server_x86_64
        self.assertRaises(ValueError, generate_kickstart,
                          self.system.install_options(tree),
                          tree, None, None)

    # https://bugzilla.redhat.com/show_bug.cgi?id=834147
    def test_ftp_no_http(self):
        ftp_lc = data_setup.create_labcontroller()
        system = data_setup.create_system(arch=u'x86_64', lab_controller=ftp_lc)
        self.rhel62_server_x86_64.lab_controller_assocs.append(
                LabControllerDistroTree(lab_controller=ftp_lc, url=u'ftp://something/'))
        session.flush()
        recipe = self.provision_recipe('''
            <job>
                <whiteboard/>
                <recipeSet>
                    <recipe>
                        <distroRequires>
                            <distro_name op="=" value="RHEL-6.2" />
                            <distro_variant op="=" value="Server" />
                            <distro_arch op="=" value="x86_64" />
                        </distroRequires>
                        <hostRequires/>
                        <task name="/distribution/install" />
                    </recipe>
                </recipeSet>
            </job>
            ''', system)
        k = recipe.rendered_kickstart.kickstart
        self.assert_('repo --name=beaker-Server --cost=100 --baseurl=ftp://something/Server' in k, k)
        self.assert_('name=beaker-Server\nbaseurl=ftp://something/Server' in k, k)

    # https://bugzilla.redhat.com/show_bug.cgi?id=838671
    def test_root_password(self):
        self.user.root_password = None
        recipe = self.provision_recipe('''
            <job>
                <whiteboard/>
                <recipeSet>
                    <recipe>
                        <distroRequires>
                            <distro_name op="=" value="RHEL-6.2" />
                            <distro_variant op="=" value="Server" />
                            <distro_arch op="=" value="x86_64" />
                        </distroRequires>
                        <hostRequires/>
                        <task name="/distribution/install" />
                        <task name="/distribution/reservesys" />
                    </recipe>
                </recipeSet>
            </job>
            ''', self.system)
        for line in recipe.rendered_kickstart.kickstart.split('\n'):
            match = re.match("rootpw --iscrypted (.*)", line)
            if match:
                self.assert_(crypt.crypt('beaker', match.group(1)) == match.group(1))
                break
        else:
           self.fail("Password missing from kickstart")

    # https://bugzilla.redhat.com/show_bug.cgi?id=743441
    def test_rootfstype(self):
        recipe = self.provision_recipe('''
            <job>
                <whiteboard/>
                <recipeSet>
                    <recipe ks_meta="rootfstype=btrfs">
                        <distroRequires>
                            <distro_name op="=" value="RHEL-6.2" />
                            <distro_variant op="=" value="Server" />
                            <distro_arch op="=" value="x86_64" />
                        </distroRequires>
                        <hostRequires/>
                        <task name="/distribution/install" />
                    </recipe>
                </recipeSet>
            </job>
            ''', self.system)
        self.assert_('''
part /boot --size 200 --recommended --asprimary
part / --size 1024 --grow --fstype btrfs
part swap --recommended

'''
                in recipe.rendered_kickstart.kickstart,
                recipe.rendered_kickstart.kickstart)

    # https://bugzilla.redhat.com/show_bug.cgi?id=865679
    def test_fstype(self):
        recipe = self.provision_recipe('''
            <job>
                <whiteboard/>
                <recipeSet>
                    <recipe ks_meta="fstype=ext4">
                        <distroRequires>
                            <distro_name op="=" value="RHEL-6.2" />
                            <distro_variant op="=" value="Server" />
                            <distro_arch op="=" value="x86_64" />
                        </distroRequires>
                        <hostRequires/>
                        <task name="/distribution/install" />
                    </recipe>
                </recipeSet>
            </job>
            ''', self.system)
        self.assert_('''
part /boot --size 200 --recommended --asprimary --fstype ext4
part / --size 1024 --grow --fstype ext4
part swap --recommended

'''
                in recipe.rendered_kickstart.kickstart,
                recipe.rendered_kickstart.kickstart)

    # https://bugzilla.redhat.com/show_bug.cgi?id=578812
    def test_static_networks(self):
        recipe = self.provision_recipe('''
            <job>
                <whiteboard/>
                <recipeSet>
                    <recipe ks_meta="static_networks=00:11:22:33:44:55,192.168.99.1/24;66:77:88:99:aa:bb,192.168.100.1/24">
                        <distroRequires>
                            <distro_name op="=" value="RHEL-6.2" />
                            <distro_variant op="=" value="Server" />
                            <distro_arch op="=" value="x86_64" />
                        </distroRequires>
                        <hostRequires/>
                        <task name="/distribution/install" />
                    </recipe>
                </recipeSet>
            </job>
            ''', self.system)
        k = recipe.rendered_kickstart.kickstart
        self.assert_('''
network --bootproto=dhcp
network --bootproto=static --device=00:11:22:33:44:55 --ip=192.168.99.1 --netmask=255.255.255.0
network --bootproto=static --device=66:77:88:99:aa:bb --ip=192.168.100.1 --netmask=255.255.255.0
''' in k, k)

    def test_highbank(self):
        system = data_setup.create_system(arch=u'armhfp', status=u'Automated',
                lab_controller=self.lab_controller, kernel_type=u'highbank')
        session.flush()
        recipe = self.provision_recipe('''
            <job>
                <whiteboard/>
                <recipeSet>
                    <recipe>
                        <distroRequires>
                            <distro_name op="=" value="Fedora-18" />
                            <distro_arch op="=" value="armhfp" />
                        </distroRequires>
                        <hostRequires/>
                        <task name="/distribution/install" />
                    </recipe>
                </recipeSet>
            </job>
            ''', system)
        k = recipe.rendered_kickstart.kickstart
        self.assert_('# Install U-Boot boot.scr' in k.splitlines(), k)
        self.assert_('Highbank Fedora' in k, k)

    def test_mvebu(self):
        system = data_setup.create_system(arch=u'armhfp', status=u'Automated',
                lab_controller=self.lab_controller, kernel_type=u'mvebu')
        session.flush()
        recipe = self.provision_recipe('''
            <job>
                <whiteboard/>
                <recipeSet>
                    <recipe>
                        <distroRequires>
                            <distro_name op="=" value="Fedora-18" />
                            <distro_arch op="=" value="armhfp" />
                        </distroRequires>
                        <hostRequires/>
                        <task name="/distribution/install" />
                    </recipe>
                </recipeSet>
            </job>
            ''', system)
        k = recipe.rendered_kickstart.kickstart
        self.assert_('# Install U-Boot boot.scr' in k.splitlines(), k)
        self.assert_('Yosemite Fedora' in k, k)

    def test_f17_arm(self):
        # Fedora 17 ARM had some special one-off hacks
        recipe = self.provision_recipe('''
            <job>
                <whiteboard/>
                <recipeSet>
                    <recipe>
                        <distroRequires>
                            <distro_name op="=" value="Fedora-17" />
                            <distro_arch op="=" value="armhfp" />
                        </distroRequires>
                        <hostRequires/>
                        <task name="/distribution/install" />
                    </recipe>
                </recipeSet>
            </job>
            ''', self.system_armhfp)
        k = recipe.rendered_kickstart.kickstart
        self.assert_('http://dmarlin.fedorapeople.org/yum/f17/arm/os/Packages/' in k, k)
        self.assert_('%packages --ignoremissing\nuboot-tools' in k, k)

    # https://bugzilla.redhat.com/show_bug.cgi?id=728410
    def test_per_system_packages(self):
        system = data_setup.create_system(fqdn=u'bz728410-system-with-packages',
                arch=u'x86_64', status=u'Automated',
                lab_controller=self.lab_controller)
        session.flush()
        recipe = self.provision_recipe('''
            <job>
                <whiteboard/>
                <recipeSet>
                    <recipe>
                        <distroRequires>
                            <distro_name op="=" value="RHEL-6.2" />
                            <distro_variant op="=" value="Server" />
                            <distro_arch op="=" value="x86_64" />
                        </distroRequires>
                        <hostRequires/>
                        <task name="/distribution/install" />
                    </recipe>
                </recipeSet>
            </job>
            ''', system)
        k = recipe.rendered_kickstart.kickstart
        self.assert_('special-weird-driver-package' in k.splitlines(), k)

    def test_packages_arent_duplicated(self):
        system = data_setup.create_system(fqdn=u'testForPackageDuplication',
                arch=u'x86_64', status=u'Automated',
                lab_controller=self.lab_controller)
        task1 = data_setup.create_task(requires=[u'requires1'])
        task2 = data_setup.create_task(requires=[u'requires1'])
        recipe = self.provision_recipe('''
            <job>
                <whiteboard/>
                <recipeSet>
                    <recipe>
                        <distroRequires>
                            <distro_name op="=" value="RHEL-6.2" />
                            <distro_variant op="=" value="Server" />
                            <distro_arch op="=" value="x86_64" />
                        </distroRequires>
                        <hostRequires/>
                        <task name="%s" />
                        <task name="%s" />
                    </recipe>
                </recipeSet>
            </job>
            ''' % (task1.name, task2.name), system)
        k = recipe.rendered_kickstart.kickstart
        kickstart_lines = k.splitlines()
        self.assert_(kickstart_lines.count('requires1') == 1)

    def test_postreboot_for_rhev_guests(self):
        recipe = self.provision_recipe('''
            <job>
                <whiteboard/>
                <recipeSet>
                    <recipe>
                        <distroRequires>
                            <distro_name op="=" value="RHEL-6.2" />
                            <distro_variant op="=" value="Server" />
                            <distro_arch op="=" value="x86_64" />
                        </distroRequires>
                        <hostRequires/>
                        <task name="/distribution/install" />
                    </recipe>
                </recipeSet>
            </job>
            ''', virt=True)
        k = recipe.rendered_kickstart.kickstart
        self.assert_(('curl http://lab.test-kickstart.invalid:8000/postreboot/%s'
                % recipe.id) in k.splitlines(), k)

    # https://bugzilla.redhat.com/show_bug.cgi?id=865680
    def test_linkdelay(self):
        recipe = self.provision_recipe('''
            <job>
                <whiteboard/>
                <recipeSet>
                    <recipe ks_meta="linkdelay=20">
                        <distroRequires>
                            <distro_name op="=" value="RHEL-6.2" />
                            <distro_variant op="=" value="Server" />
                            <distro_arch op="=" value="x86_64" />
                        </distroRequires>
                        <hostRequires/>
                        <task name="/distribution/install" />
                    </recipe>
                </recipeSet>
            </job>
            ''', self.system)
        k = recipe.rendered_kickstart.kickstart
        self.assert_('''
for cfg in /etc/sysconfig/network-scripts/ifcfg-* ; do
    if [ "$(basename "$cfg")" != "ifcfg-lo" ] ; then
        echo "LINKDELAY=20" >>$cfg
    fi
done
'''
                in k, k)

    def test_harness_api(self):
        recipe = self.provision_recipe('''
            <job>
                <whiteboard/>
                <recipeSet>
                    <recipe ks_meta="harness=my-alternative-harness">
                        <distroRequires>
                            <distro_name op="=" value="RHEL-6.2" />
                            <distro_variant op="=" value="Server" />
                            <distro_arch op="=" value="x86_64" />
                        </distroRequires>
                        <hostRequires/>
                        <task name="/distribution/install" />
                    </recipe>
                </recipeSet>
            </job>
            ''', self.system)
        k = recipe.rendered_kickstart.kickstart
        self.assert_('beah' not in k, k)
        self.assert_('export BEAKER_LAB_CONTROLLER_URL="http://%s:8000/"'
                % self.lab_controller.fqdn in k, k)
        self.assert_('export BEAKER_LAB_CONTROLLER=%s' % self.lab_controller.fqdn in k, k)
        self.assert_('export BEAKER_RECIPE_ID=%s' % recipe.id in k, k)
        self.assert_('export BEAKER_HUB_URL="%s"' % get_server_base() in k, k)
        self.assert_('yum -y install my-alternative-harness' in k, k)

    def test_btrfs_volume(self):
        recipe = self.provision_recipe('''
            <job>
                <whiteboard/>
                <recipeSet>
                    <recipe>
                        <distroRequires>
                            <distro_name op="=" value="Fedora-18" />
                            <distro_arch op="=" value="x86_64" />
                        </distroRequires>
                        <hostRequires/>
                        <partitions>
                            <partition fs="btrfs" name="mnt/testarea1" size="10" type="part"/>
                            <partition fs="btrfs" name="mnt/testarea2" size="10" type="part"/>
                        </partitions>
                        <task name="/distribution/install" />
                        <task name="/distribution/reservesys" />
                    </recipe>
                </recipeSet>
            </job>
            ''', self.system)

        self.assertIn('''
part /boot --size 200 --recommended --asprimary
part / --size 1024 --grow
part swap --recommended
''',
                    recipe.rendered_kickstart.kickstart)

        self.assertIn('''
part btrfs.mnt_testarea1 --size=10240
btrfs /mnt/testarea1 --label=mnt_testarea1 btrfs.mnt_testarea1
''',
                     recipe.rendered_kickstart.kickstart)

        self.assertIn('''
part btrfs.mnt_testarea2 --size=10240
btrfs /mnt/testarea2 --label=mnt_testarea2 btrfs.mnt_testarea2
''',
                     recipe.rendered_kickstart.kickstart)

    # https://bugzilla.redhat.com/show_bug.cgi?id=1002261
    def test_btrfs_volume_rhel6(self):
        recipe = self.provision_recipe('''
            <job>
                <whiteboard/>
                <recipeSet>
                    <recipe>
                        <distroRequires>
                            <distro_name op="=" value="RHEL-6.2" />
                            <distro_variant op="=" value="Server" />
                            <distro_arch op="=" value="x86_64" />
                        </distroRequires>
                        <hostRequires/>
                        <partitions>
                            <partition fs="btrfs" name="mnt/testarea1" size="10" type="part"/>
                            <partition fs="btrfs" name="mnt/testarea2" size="10" type="part"/>
                        </partitions>
                        <task name="/distribution/install" />
                        <task name="/distribution/reservesys" />
                    </recipe>
                </recipeSet>
            </job>
            ''', self.system)

        self.assertIn('''
part /boot --size 200 --recommended --asprimary
part / --size 1024 --grow
part swap --recommended
''',
                    recipe.rendered_kickstart.kickstart)

        self.assertIn('''
part /mnt/testarea1 --size=10240 --fstype btrfs
''',
                     recipe.rendered_kickstart.kickstart)

        self.assertIn('''
part /mnt/testarea2 --size=10240 --fstype btrfs
''',
                     recipe.rendered_kickstart.kickstart)

    def test_anamon(self):
        # Test that we can override the anamon URL
        recipe_xml = '''
            <job>
                <whiteboard/>
                <recipeSet>
                    <recipe ks_meta="anamon=http://example.com/myanamon">
                        <distroRequires>
                            <distro_name op="=" value="RHEL-6.2" />
                            <distro_variant op="=" value="Server" />
                            <distro_arch op="=" value="x86_64" />
                        </distroRequires>
                        <hostRequires/>
                        <task name="/distribution/install" />
                        <task name="/distribution/reservesys" />
                    </recipe>
                </recipeSet>
            </job>
            '''
        recipe = self.provision_recipe(recipe_xml, self.system)
        ks = recipe.rendered_kickstart.kickstart
        self.assertIn('http://example.com/myanamon', ks)
        self.assertNotIn('http://lab.test-kickstart.invalid/beaker/anamon', ks)

    # https://bugzilla.redhat.com/show_bug.cgi?id=1029681
    def test_boot_order_manipulation_skipped_for_guest_recipes(self):
        recipe = self.provision_recipe('''
            <job>
                <whiteboard/>
                <recipeSet>
                    <recipe>
                        <guestrecipe guestargs="--ram=1024 vcpus=1">
                            <distroRequires>
                                <distro_name op="=" value="RHEL5-Server-U8" />
                                <distro_arch op="=" value="ia64" />
                            </distroRequires>
                            <hostRequires/>
                            <task name="/distribution/install" />
                        </guestrecipe>
                        <distroRequires>
                            <distro_name op="=" value="RHEL5-Server-U8" />
                            <distro_arch op="=" value="ia64" />
                        </distroRequires>
                        <hostRequires/>
                        <task name="/distribution/install" />
                    </recipe>
                </recipeSet>
            </job>''')
        guest = recipe.guests[0]
        ks = guest.rendered_kickstart.kickstart
        self.assertNotIn('efibootmgr', ks)<|MERGE_RESOLUTION|>--- conflicted
+++ resolved
@@ -22,36 +22,9 @@
     @classmethod
     def setUpClass(cls):
         cls.orig_template_loader = template_env.loader
-<<<<<<< HEAD
-        template_env.loader = jinja2.ChoiceLoader([cls.orig_template_loader,
-                jinja2.DictLoader({
-                    'snippets/per_lab/lab_env/lab.test-kickstart.invalid': '''
-cat << EOF > /etc/profile.d/rh-env.sh
-export LAB_CONTROLLER=lab.test-kickstart.invalid
-export DUMPSERVER=netdump.test-kickstart.invalid
-export NFSSERVERS="RHEL3,rhel3-nfs.test-kickstart.invalid:/export/home RHEL4,rhel4-nfs.test-kickstart.invalid:/export/home RHEL5,rhel5-nfs.test-kickstart.invalid:/export/home RHEL6,rhel6-nfs.test-kickstart.invalid:/export/home NETAPP, SOLARIS,"
-export LOOKASIDE=http://download.test-kickstart.invalid/lookaside/
-export BUILDURL=http://download.test-kickstart.invalid
-EOF
-cat << EOF > /etc/profile.d/rh-env.csh
-setenv LAB_CONTROLLER lab.test-kickstart.invalid
-setenv DUMPSERVER netdump.test-kickstart.invalid
-setenv NFSSERVERS "RHEL3,rhel3-nfs.test-kickstart.invalid:/export/home RHEL4,rhel4-nfs.test-kickstart.invalid:/export/home RHEL5,rhel5-nfs.test-kickstart.invalid:/export/home RHEL6,rhel6-nfs.test-kickstart.invalid:/export/home NETAPP, SOLARIS,"
-setenv LOOKASIDE http://download.test-kickstart.invalid/lookaside/
-setenv BUILDURL http://download.test-kickstart.invalid
-EOF
-''',
-                    'snippets/per_system/packages/bz728410-system-with-packages':
-                        'special-weird-driver-package\n',
-                })])
+        template_env.loader = jinja_choice_loader(cls.orig_template_loader)
         cls.orig_VirtManager = dynamic_virt.VirtManager
         dynamic_virt.VirtManager = DummyVirtManager
-
-=======
-        template_env.loader = jinja_choice_loader(cls.orig_template_loader)
-        cls.orig_VirtManager = model.VirtManager
-        model.VirtManager = DummyVirtManager
->>>>>>> d4e8906a
         with session.begin():
             cls.lab_controller = create_lab_controller()
             cls.system = create_x86_64_automated(cls.lab_controller)
