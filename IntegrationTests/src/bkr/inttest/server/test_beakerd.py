--- conflicted
+++ resolved
@@ -2,12 +2,8 @@
 import bkr
 from bkr.server.model import TaskStatus, Job, System, User, \
         Group, SystemStatus, SystemActivity, Recipe, Cpu, LabController, \
-<<<<<<< HEAD
-        Provision, TaskPriority, RecipeSet, Task, SystemPermission
-=======
-        Provision, TaskPriority, RecipeSet, Task,  DistroTree, \
-        MachineRecipe, GuestRecipe, LabControllerDistroTree
->>>>>>> 8269fc21
+        Provision, TaskPriority, RecipeSet, Task, SystemPermission, \
+        MachineRecipe, GuestRecipe, LabControllerDistroTree, DistroTree
 import sqlalchemy.orm
 from sqlalchemy.orm import sessionmaker
 from sqlalchemy.sql import not_
