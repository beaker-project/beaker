--- conflicted
+++ resolved
@@ -80,12 +80,12 @@
 # Check in with Beaker Server, let it know our hostname, and
 # record our install time.
 REPORTED_FQDN=$(hostname -f)
-if [ -z "$REPORTED_FQDN" -o "$REPORTED_FQDN" == localhost -o "$REPORTED_FQDN" == localhost.* ] ; then
+if [[ -z "$REPORTED_FQDN" || $REPORTED_FQDN == localhost || $REPORTED_FQDN == localhost.* ]] ; then
     # hostname -f is the most future-proof approach, but it isn't always reliable
     if [ -f /etc/hostname ] ; then
         # Preferred fallback if the OS is recent enough to provide it
         REPORTED_FQDN=$(cat /etc/hostname)
-    elif [ grep -q ^HOSTNAME= /etc/sysconfig/network ] ; then
+    elif grep -q ^HOSTNAME= /etc/sysconfig/network ; then
         # Last resort fallback to try to report something sensible
         REPORTED_FQDN=$(grep ^HOSTNAME= /etc/sysconfig/network | cut -f2- -d=)
     fi
@@ -275,24 +275,8 @@
 setenv LOOKASIDE http://download.test-kickstart.invalid/lookaside/
 setenv BUILDURL http://download.test-kickstart.invalid
 EOF
-<<<<<<< HEAD
 # Check in with Beaker Server, record our postinstall time.
 curl http://lab.test-kickstart.invalid:8000/postinstall_done/@RECIPEID@
-=======
-# Check in with Beaker Server, let it know our hostname
-REPORTED_FQDN=$(hostname -f)
-if [[ -z "$REPORTED_FQDN" || $REPORTED_FQDN == localhost || $REPORTED_FQDN == localhost.* ]] ; then
-    # hostname -f is the most future-proof approach, but it isn't always reliable
-    if [ -f /etc/hostname ] ; then
-        # Preferred fallback if the OS is recent enough to provide it
-        REPORTED_FQDN=$(cat /etc/hostname)
-    elif grep -q ^HOSTNAME= /etc/sysconfig/network ; then
-        # Last resort fallback to try to report something sensible
-        REPORTED_FQDN=$(grep ^HOSTNAME= /etc/sysconfig/network | cut -f2- -d=)
-    fi
-fi
-curl http://lab.test-kickstart.invalid:8000/install_done/@RECIPEID@/$REPORTED_FQDN
->>>>>>> bf25a01e
 # no snippet data for Fedora_post
 # no snippet data for system_post
 %end
