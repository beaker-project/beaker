--- conflicted
+++ resolved
@@ -4,13 +4,7 @@
 
 # System bootloader configuration
 bootloader --location=mbr
-<<<<<<< HEAD
-
-
 network --bootproto=dhcp --hostname=test01.test-kickstart.invalid
-=======
-# no specific network configuration
->>>>>>> 8daa5812
 firewall --disabled
 # System keyboard
 keyboard us
