
# This program is free software; you can redistribute it and/or modify
# it under the terms of the GNU General Public License as published by
# the Free Software Foundation; either version 2 of the License, or
# (at your option) any later version.

import re

from turbogears import config
from turbogears.database import session
from unittest2 import SkipTest

from bkr.inttest import data_setup
from bkr.inttest.client import run_client, ClientError, create_client_config, ClientTestCase
from bkr.server.model import Group, GroupMembershipType, User


class GroupCreateTest(ClientTestCase):

    def test_group_create(self):
        group_name = data_setup.unique_name(u'group%s')
        display_name = u'My Group'
        out = run_client(['bkr', 'group-create',
                          '--display-name', display_name,
                          group_name])
        self.assert_('Group created' in out, out)
        with session.begin():
            group = Group.by_name(group_name)
            self.assertEquals(group.display_name, display_name)
            self.assertEquals(group.activity[-1].action, u'Added')
            self.assertEquals(group.activity[-1].field_name, u'Owner')
            self.assertEquals(group.activity[-1].new_value, data_setup.ADMIN_USER)
            self.assertEquals(group.activity[-1].service, u'HTTP')
            self.assertEquals(group.activity[-2].action, u'Added')
            self.assertEquals(group.activity[-2].field_name, u'User')
            self.assertEquals(group.activity[-2].new_value, data_setup.ADMIN_USER)
            self.assertEquals(group.activity[-2].service, u'HTTP')
            self.assertEquals(group.activity[-3].action, u'Created')
            self.assertEquals(group.activity[-3].service, u'HTTP')

        group_name = data_setup.unique_name(u'group%s')
        out = run_client(['bkr', 'group-create',
                          group_name])
        self.assert_('Group created' in out, out)

        with session.begin():
            group = Group.by_name(group_name)
            self.assertEqual(group.group_name, group_name)
            self.assertEqual(group.display_name, group_name)

        group_name = data_setup.unique_name(u'group%s')

        try:
            out = run_client(['bkr', 'group-create',
                          group_name, group_name])
            self.fail('Must fail or die')
        except ClientError as e:
            self.assert_('Exactly one group name must be specified' in
                         e.stderr_output, e.stderr_output)
        try:
            out = run_client(['bkr', 'group-create',
                              'areallylonggroupname'*20])
            self.fail('Must fail or die')
        except ClientError as e:
            self.assertIn(
                    'Group name must be not more than 255 characters long',
                    e.stderr_output)
        try:
            out = run_client(['bkr', 'group-create',
                              '--display-name',
                              'A really long group display name'*20,
                              'agroup'])
            self.fail('Must fail or die')
        except ClientError as e:
            self.assertIn(
                    'Group display name must be not more than 255 characters long',
                    e.stderr_output)

    def test_ldap_group(self):
        if not config.get("identity.ldap.enabled", False):
            raise SkipTest('Server is not configured for LDAP')

        group_name = u'wyfp'
        display_name = u'My LDAP Group'
        out = run_client(['bkr', 'group-create', '--ldap',
                          '--display-name', display_name,
                          group_name])

        group = Group.by_name(group_name)
        self.assertEquals(group.membership_type, GroupMembershipType.ldap)
        self.assertEquals(group.users, [User.by_user_name(u'asaha')])

        with session.begin():
            rand_user = data_setup.create_user(password = 'asdf')

        rand_client_config = create_client_config(username=rand_user.user_name,
                                                  password='asdf')

        group_name = u'alp'
        display_name = u'ALP'
        try:
            out = run_client(['bkr', 'group-create', '--ldap',
                          '--display-name', display_name,
                              group_name],
                             config = rand_client_config)
            self.fail('Must fail or die')
        except ClientError as e:
            self.assert_('Only admins can create LDAP groups' in
                         e.stderr_output)

    # https://bugzilla.redhat.com/show_bug.cgi?id=1043772
    def test_server_with_ldap_disabled_throws_appropriate_error(self):
        if config.get("identity.ldap.enabled", False):
            raise SkipTest('Server is configured for LDAP')
        try:
            group_name =  data_setup.unique_name(u'group%s')
            run_client(['bkr', 'group-create', '--ldap',
                        '--display-name', 'Test Display Name',
                        group_name])
            self.fail('Must fail or die')
        except ClientError as e:
            self.assertIn('LDAP is not enabled', e.stderr_output)

    def test_group_passwords(self):
        group_name = data_setup.unique_name(u'group%s')

        try:
            out = run_client(['bkr', 'group-create',
                              '--root-password', 'fa1l',
                              group_name])
            self.fail('Expected to fail due to short password')
<<<<<<< HEAD
        except ClientError, e:
            # Number of req chars was changed in RPM, however RHEL is using older one
            # RHEL requires 7, Fedora requires 8 at this moment
            self.assertTrue(
                re.search('The group root password is shorter than . characters', str(e)))
=======
        except ClientError as e:
            self.assertTrue('Root password is too short' in e.stderr_output,
                e.stderr_output)
>>>>>>> f82355fb

        try:
            out = run_client(['bkr', 'group-create',
                              '--root-password', 'melanoma',
                              group_name])

            self.fail('Expected to fail due to dictionary words')
<<<<<<< HEAD
        except ClientError, e:
            self.assertTrue('The group root password fails the dictionary check' in
=======
        except ClientError as e:
            self.assertTrue('Root password is based on a dictionary word' in
>>>>>>> f82355fb
                e.stderr_output, e.stderr_output)
        out = run_client(['bkr', 'group-create',
                          '--root-password', 'Borrow or rob?',
                          group_name])
        self.assertTrue('Group created' in out)

    def test_group_duplicate(self):
        group_name = data_setup.unique_name(u'group%s')
        display_name = u'My Group'
        out = run_client(['bkr', 'group-create',
                          '--display-name', display_name,
                          group_name])

        self.assert_('Group created' in out, out)

        try:
            out = run_client(['bkr', 'group-create',
                              group_name])
            self.fail('Must fail or die')
        except ClientError as e:
            self.assert_('Group already exists' in e.stderr_output,
                         e.stderr_output)

    # https://bugzilla.redhat.com/show_bug.cgi?id=960359
    def test_group_description(self):
        group_name = data_setup.unique_name(u'group%s')
        description = 'This is a boring group'
        out = run_client(['bkr', 'group-create',
                          '--description', description,
                          group_name])
        self.assert_('Group created' in out, out)
        with session.begin():
            group = Group.by_name(group_name)
            self.assertEquals(group.description, description)<|MERGE_RESOLUTION|>--- conflicted
+++ resolved
@@ -129,17 +129,11 @@
                               '--root-password', 'fa1l',
                               group_name])
             self.fail('Expected to fail due to short password')
-<<<<<<< HEAD
-        except ClientError, e:
+        except ClientError as e:
             # Number of req chars was changed in RPM, however RHEL is using older one
             # RHEL requires 7, Fedora requires 8 at this moment
             self.assertTrue(
                 re.search('The group root password is shorter than . characters', str(e)))
-=======
-        except ClientError as e:
-            self.assertTrue('Root password is too short' in e.stderr_output,
-                e.stderr_output)
->>>>>>> f82355fb
 
         try:
             out = run_client(['bkr', 'group-create',
@@ -147,13 +141,8 @@
                               group_name])
 
             self.fail('Expected to fail due to dictionary words')
-<<<<<<< HEAD
-        except ClientError, e:
+        except ClientError as e:
             self.assertTrue('The group root password fails the dictionary check' in
-=======
-        except ClientError as e:
-            self.assertTrue('Root password is based on a dictionary word' in
->>>>>>> f82355fb
                 e.stderr_output, e.stderr_output)
         out = run_client(['bkr', 'group-create',
                           '--root-password', 'Borrow or rob?',
