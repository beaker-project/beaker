import fnmatch
import os
from glob import glob
from setuptools import setup, find_packages

def get_compose_layout():
    matches = []
    for root, dirnames, filenames in os.walk('src/bkr/inttest/labcontroller/compose_layout'):
      for filename in fnmatch.filter(filenames, '*'):
          matches.append(os.path.join(root.replace('src/bkr/inttest/', ''), filename))
    return matches

setup(
<<<<<<< HEAD
    name='beaker-integration-tests',
    version='23.2',
    description='Integration tests for Beaker',
    author='Red Hat, Inc.',
    author_email='beaker-devel@lists.fedorahosted.org',
    url='https://beaker-project.org/',
=======
    name='bkr.inttest',
    version='23.3',
>>>>>>> 3657c26c
    packages=find_packages('src'),
    package_dir={'': 'src'},
    package_data={'': [
        '*.xml',
        '*.ldif',
        'client/workflow_kickstart.cfg.tmpl',
        'client/.beaker_client/*',
        'labcontroller/install-failure-logs/*',
        'labcontroller/pxemenu-templates/*',
        'server/*.sql',
        'server/database-dumps/*.sql',
        'server/kickstarts/*',
        'server/mail-templates/*',
        'server/selenium/*.csv',
        'server/selenium/invalid-task_file',
        'server/task-rpms/*'] +
        get_compose_layout()
    },
    data_files=[
        ('beaker-integration-tests', ['motd.xml']),
    ],
    namespace_packages=['bkr'],
    install_requires=[
        'beaker-server',
        'beaker-client',
        'selenium',
    ],
)<|MERGE_RESOLUTION|>--- conflicted
+++ resolved
@@ -11,17 +11,12 @@
     return matches
 
 setup(
-<<<<<<< HEAD
     name='beaker-integration-tests',
-    version='23.2',
+    version='23.3',
     description='Integration tests for Beaker',
     author='Red Hat, Inc.',
     author_email='beaker-devel@lists.fedorahosted.org',
     url='https://beaker-project.org/',
-=======
-    name='bkr.inttest',
-    version='23.3',
->>>>>>> 3657c26c
     packages=find_packages('src'),
     package_dir={'': 'src'},
     package_data={'': [
